// SPDX-License-Identifier: GPL-2.0
/*
 *	SUCS NET3:
 *
 *	Generic datagram handling routines. These are generic for all
 *	protocols. Possibly a generic IP version on top of these would
 *	make sense. Not tonight however 8-).
 *	This is used because UDP, RAW, PACKET, DDP, IPX, AX.25 and
 *	NetROM layer all have identical poll code and mostly
 *	identical recvmsg() code. So we share it here. The poll was
 *	shared before but buried in udp.c so I moved it.
 *
 *	Authors:	Alan Cox <alan@lxorguk.ukuu.org.uk>. (datagram_poll() from old
 *						     udp.c code)
 *
 *	Fixes:
 *		Alan Cox	:	NULL return from skb_peek_copy()
 *					understood
 *		Alan Cox	:	Rewrote skb_read_datagram to avoid the
 *					skb_peek_copy stuff.
 *		Alan Cox	:	Added support for SOCK_SEQPACKET.
 *					IPX can no longer use the SO_TYPE hack
 *					but AX.25 now works right, and SPX is
 *					feasible.
 *		Alan Cox	:	Fixed write poll of non IP protocol
 *					crash.
 *		Florian  La Roche:	Changed for my new skbuff handling.
 *		Darryl Miles	:	Fixed non-blocking SOCK_SEQPACKET.
 *		Linus Torvalds	:	BSD semantic fixes.
 *		Alan Cox	:	Datagram iovec handling
 *		Darryl Miles	:	Fixed non-blocking SOCK_STREAM.
 *		Alan Cox	:	POSIXisms
 *		Pete Wyckoff    :       Unconnected accept() fix.
 *
 */

#include <linux/module.h>
#include <linux/types.h>
#include <linux/kernel.h>
#include <linux/uaccess.h>
#include <linux/mm.h>
#include <linux/interrupt.h>
#include <linux/errno.h>
#include <linux/sched.h>
#include <linux/inet.h>
#include <linux/netdevice.h>
#include <linux/rtnetlink.h>
#include <linux/poll.h>
#include <linux/highmem.h>
#include <linux/spinlock.h>
#include <linux/slab.h>
#include <linux/pagemap.h>
#include <linux/uio.h>
#include <linux/indirect_call_wrapper.h>

#include <net/protocol.h>
#include <linux/skbuff.h>

#include <net/checksum.h>
#include <net/sock.h>
#include <net/tcp_states.h>
#include <trace/events/skb.h>
#include <net/busy_poll.h>

#include "datagram.h"

/*
 *	Is a socket 'connection oriented' ?
 */
static inline int connection_based(struct sock *sk)
{
	return sk->sk_type == SOCK_SEQPACKET || sk->sk_type == SOCK_STREAM;
}

static int receiver_wake_function(wait_queue_entry_t *wait, unsigned int mode, int sync,
				  void *key)
{
	/*
	 * Avoid a wakeup if event not interesting for us
	 */
	if (key && !(key_to_poll(key) & (EPOLLIN | EPOLLERR)))
		return 0;
	return autoremove_wake_function(wait, mode, sync, key);
}
/*
 * Wait for the last received packet to be different from skb
 */
int __skb_wait_for_more_packets(struct sock *sk, struct sk_buff_head *queue,
				int *err, long *timeo_p,
				const struct sk_buff *skb)
{
	int error;
	DEFINE_WAIT_FUNC(wait, receiver_wake_function);

	prepare_to_wait_exclusive(sk_sleep(sk), &wait, TASK_INTERRUPTIBLE);

	/* Socket errors? */
	error = sock_error(sk);
	if (error)
		goto out_err;

	if (READ_ONCE(queue->prev) != skb)
		goto out;

	/* Socket shut down? */
	if (sk->sk_shutdown & RCV_SHUTDOWN)
		goto out_noerr;

	/* Sequenced packets can come disconnected.
	 * If so we report the problem
	 */
	error = -ENOTCONN;
	if (connection_based(sk) &&
	    !(sk->sk_state == TCP_ESTABLISHED || sk->sk_state == TCP_LISTEN))
		goto out_err;

	/* handle signals */
	if (signal_pending(current))
		goto interrupted;

	error = 0;
	*timeo_p = schedule_timeout(*timeo_p);
out:
	finish_wait(sk_sleep(sk), &wait);
	return error;
interrupted:
	error = sock_intr_errno(*timeo_p);
out_err:
	*err = error;
	goto out;
out_noerr:
	*err = 0;
	error = 1;
	goto out;
}
EXPORT_SYMBOL(__skb_wait_for_more_packets);

static struct sk_buff *skb_set_peeked(struct sk_buff *skb)
{
	struct sk_buff *nskb;

	if (skb->peeked)
		return skb;

	/* We have to unshare an skb before modifying it. */
	if (!skb_shared(skb))
		goto done;

	nskb = skb_clone(skb, GFP_ATOMIC);
	if (!nskb)
		return ERR_PTR(-ENOMEM);

	skb->prev->next = nskb;
	skb->next->prev = nskb;
	nskb->prev = skb->prev;
	nskb->next = skb->next;

	consume_skb(skb);
	skb = nskb;

done:
	skb->peeked = 1;

	return skb;
}

struct sk_buff *__skb_try_recv_from_queue(struct sock *sk,
					  struct sk_buff_head *queue,
					  unsigned int flags,
					  int *off, int *err,
					  struct sk_buff **last)
{
	bool peek_at_off = false;
	struct sk_buff *skb;
	int _off = 0;

	if (unlikely(flags & MSG_PEEK && *off >= 0)) {
		peek_at_off = true;
		_off = *off;
	}

	*last = queue->prev;
	skb_queue_walk(queue, skb) {
		if (flags & MSG_PEEK) {
			if (peek_at_off && _off >= skb->len &&
			    (_off || skb->peeked)) {
				_off -= skb->len;
				continue;
			}
			if (!skb->len) {
				skb = skb_set_peeked(skb);
				if (IS_ERR(skb)) {
					*err = PTR_ERR(skb);
					return NULL;
				}
			}
			refcount_inc(&skb->users);
		} else {
			__skb_unlink(skb, queue);
		}
		*off = _off;
		return skb;
	}
	return NULL;
}

/**
 *	__skb_try_recv_datagram - Receive a datagram skbuff
 *	@sk: socket
 *	@queue: socket queue from which to receive
 *	@flags: MSG\_ flags
 *	@off: an offset in bytes to peek skb from. Returns an offset
 *	      within an skb where data actually starts
 *	@err: error code returned
 *	@last: set to last peeked message to inform the wait function
 *	       what to look for when peeking
 *
 *	Get a datagram skbuff, understands the peeking, nonblocking wakeups
 *	and possible races. This replaces identical code in packet, raw and
 *	udp, as well as the IPX AX.25 and Appletalk. It also finally fixes
 *	the long standing peek and read race for datagram sockets. If you
 *	alter this routine remember it must be re-entrant.
 *
 *	This function will lock the socket if a skb is returned, so
 *	the caller needs to unlock the socket in that case (usually by
 *	calling skb_free_datagram). Returns NULL with @err set to
 *	-EAGAIN if no data was available or to some other value if an
 *	error was detected.
 *
 *	* It does not lock socket since today. This function is
 *	* free of race conditions. This measure should/can improve
 *	* significantly datagram socket latencies at high loads,
 *	* when data copying to user space takes lots of time.
 *	* (BTW I've just killed the last cli() in IP/IPv6/core/netlink/packet
 *	*  8) Great win.)
 *	*			                    --ANK (980729)
 *
 *	The order of the tests when we find no data waiting are specified
 *	quite explicitly by POSIX 1003.1g, don't change them without having
 *	the standard around please.
 */
struct sk_buff *__skb_try_recv_datagram(struct sock *sk,
					struct sk_buff_head *queue,
<<<<<<< HEAD
					unsigned int flags,
					void (*destructor)(struct sock *sk,
							   struct sk_buff *skb),
					int *off, int *err,
=======
					unsigned int flags, int *off, int *err,
>>>>>>> 04d5ce62
					struct sk_buff **last)
{
	struct sk_buff *skb;
	unsigned long cpu_flags;
	/*
	 * Caller is allowed not to check sk->sk_err before skb_recv_datagram()
	 */
	int error = sock_error(sk);

	if (error)
		goto no_packet;

	do {
		/* Again only user level code calls this function, so nothing
		 * interrupt level will suddenly eat the receive_queue.
		 *
		 * Look at current nfs client by the way...
		 * However, this function was correct in any case. 8)
		 */
		spin_lock_irqsave(&queue->lock, cpu_flags);
		skb = __skb_try_recv_from_queue(sk, queue, flags, off, &error,
						last);
		spin_unlock_irqrestore(&queue->lock, cpu_flags);
		if (error)
			goto no_packet;
		if (skb)
			return skb;

		if (!sk_can_busy_loop(sk))
			break;

		sk_busy_loop(sk, flags & MSG_DONTWAIT);
	} while (READ_ONCE(queue->prev) != *last);

	error = -EAGAIN;

no_packet:
	*err = error;
	return NULL;
}
EXPORT_SYMBOL(__skb_try_recv_datagram);

struct sk_buff *__skb_recv_datagram(struct sock *sk,
				    struct sk_buff_head *sk_queue,
<<<<<<< HEAD
				    unsigned int flags,
				    void (*destructor)(struct sock *sk,
						       struct sk_buff *skb),
				    int *off, int *err)
=======
				    unsigned int flags, int *off, int *err)
>>>>>>> 04d5ce62
{
	struct sk_buff *skb, *last;
	long timeo;

	timeo = sock_rcvtimeo(sk, flags & MSG_DONTWAIT);

	do {
<<<<<<< HEAD
		skb = __skb_try_recv_datagram(sk, sk_queue, flags, destructor,
					      off, err, &last);
=======
		skb = __skb_try_recv_datagram(sk, sk_queue, flags, off, err,
					      &last);
>>>>>>> 04d5ce62
		if (skb)
			return skb;

		if (*err != -EAGAIN)
			break;
	} while (timeo &&
		 !__skb_wait_for_more_packets(sk, sk_queue, err,
					      &timeo, last));

	return NULL;
}
EXPORT_SYMBOL(__skb_recv_datagram);

struct sk_buff *skb_recv_datagram(struct sock *sk, unsigned int flags,
				  int noblock, int *err)
{
	int off = 0;

	return __skb_recv_datagram(sk, &sk->sk_receive_queue,
				   flags | (noblock ? MSG_DONTWAIT : 0),
<<<<<<< HEAD
				   NULL, &off, err);
=======
				   &off, err);
>>>>>>> 04d5ce62
}
EXPORT_SYMBOL(skb_recv_datagram);

void skb_free_datagram(struct sock *sk, struct sk_buff *skb)
{
	consume_skb(skb);
	sk_mem_reclaim_partial(sk);
}
EXPORT_SYMBOL(skb_free_datagram);

void __skb_free_datagram_locked(struct sock *sk, struct sk_buff *skb, int len)
{
	bool slow;

	if (!skb_unref(skb)) {
		sk_peek_offset_bwd(sk, len);
		return;
	}

	slow = lock_sock_fast(sk);
	sk_peek_offset_bwd(sk, len);
	skb_orphan(skb);
	sk_mem_reclaim_partial(sk);
	unlock_sock_fast(sk, slow);

	/* skb is now orphaned, can be freed outside of locked section */
	__kfree_skb(skb);
}
EXPORT_SYMBOL(__skb_free_datagram_locked);

int __sk_queue_drop_skb(struct sock *sk, struct sk_buff_head *sk_queue,
			struct sk_buff *skb, unsigned int flags,
			void (*destructor)(struct sock *sk,
					   struct sk_buff *skb))
{
	int err = 0;

	if (flags & MSG_PEEK) {
		err = -ENOENT;
		spin_lock_bh(&sk_queue->lock);
		if (skb->next) {
			__skb_unlink(skb, sk_queue);
			refcount_dec(&skb->users);
			if (destructor)
				destructor(sk, skb);
			err = 0;
		}
		spin_unlock_bh(&sk_queue->lock);
	}

	atomic_inc(&sk->sk_drops);
	return err;
}
EXPORT_SYMBOL(__sk_queue_drop_skb);

/**
 *	skb_kill_datagram - Free a datagram skbuff forcibly
 *	@sk: socket
 *	@skb: datagram skbuff
 *	@flags: MSG\_ flags
 *
 *	This function frees a datagram skbuff that was received by
 *	skb_recv_datagram.  The flags argument must match the one
 *	used for skb_recv_datagram.
 *
 *	If the MSG_PEEK flag is set, and the packet is still on the
 *	receive queue of the socket, it will be taken off the queue
 *	before it is freed.
 *
 *	This function currently only disables BH when acquiring the
 *	sk_receive_queue lock.  Therefore it must not be used in a
 *	context where that lock is acquired in an IRQ context.
 *
 *	It returns 0 if the packet was removed by us.
 */

int skb_kill_datagram(struct sock *sk, struct sk_buff *skb, unsigned int flags)
{
	int err = __sk_queue_drop_skb(sk, &sk->sk_receive_queue, skb, flags,
				      NULL);

	kfree_skb(skb);
	sk_mem_reclaim_partial(sk);
	return err;
}
EXPORT_SYMBOL(skb_kill_datagram);

INDIRECT_CALLABLE_DECLARE(static size_t simple_copy_to_iter(const void *addr,
						size_t bytes,
						void *data __always_unused,
						struct iov_iter *i));

static int __skb_datagram_iter(const struct sk_buff *skb, int offset,
			       struct iov_iter *to, int len, bool fault_short,
			       size_t (*cb)(const void *, size_t, void *,
					    struct iov_iter *), void *data)
{
	int start = skb_headlen(skb);
	int i, copy = start - offset, start_off = offset, n;
	struct sk_buff *frag_iter;

	/* Copy header. */
	if (copy > 0) {
		if (copy > len)
			copy = len;
		n = INDIRECT_CALL_1(cb, simple_copy_to_iter,
				    skb->data + offset, copy, data, to);
		offset += n;
		if (n != copy)
			goto short_copy;
		if ((len -= copy) == 0)
			return 0;
	}

	/* Copy paged appendix. Hmm... why does this look so complicated? */
	for (i = 0; i < skb_shinfo(skb)->nr_frags; i++) {
		int end;
		const skb_frag_t *frag = &skb_shinfo(skb)->frags[i];

		WARN_ON(start > offset + len);

		end = start + skb_frag_size(frag);
		if ((copy = end - offset) > 0) {
			struct page *page = skb_frag_page(frag);
			u8 *vaddr = kmap(page);

			if (copy > len)
				copy = len;
			n = INDIRECT_CALL_1(cb, simple_copy_to_iter,
					vaddr + skb_frag_off(frag) + offset - start,
					copy, data, to);
			kunmap(page);
			offset += n;
			if (n != copy)
				goto short_copy;
			if (!(len -= copy))
				return 0;
		}
		start = end;
	}

	skb_walk_frags(skb, frag_iter) {
		int end;

		WARN_ON(start > offset + len);

		end = start + frag_iter->len;
		if ((copy = end - offset) > 0) {
			if (copy > len)
				copy = len;
			if (__skb_datagram_iter(frag_iter, offset - start,
						to, copy, fault_short, cb, data))
				goto fault;
			if ((len -= copy) == 0)
				return 0;
			offset += copy;
		}
		start = end;
	}
	if (!len)
		return 0;

	/* This is not really a user copy fault, but rather someone
	 * gave us a bogus length on the skb.  We should probably
	 * print a warning here as it may indicate a kernel bug.
	 */

fault:
	iov_iter_revert(to, offset - start_off);
	return -EFAULT;

short_copy:
	if (fault_short || iov_iter_count(to))
		goto fault;

	return 0;
}

/**
 *	skb_copy_and_hash_datagram_iter - Copy datagram to an iovec iterator
 *          and update a hash.
 *	@skb: buffer to copy
 *	@offset: offset in the buffer to start copying from
 *	@to: iovec iterator to copy to
 *	@len: amount of data to copy from buffer to iovec
 *      @hash: hash request to update
 */
int skb_copy_and_hash_datagram_iter(const struct sk_buff *skb, int offset,
			   struct iov_iter *to, int len,
			   struct ahash_request *hash)
{
	return __skb_datagram_iter(skb, offset, to, len, true,
			hash_and_copy_to_iter, hash);
}
EXPORT_SYMBOL(skb_copy_and_hash_datagram_iter);

static size_t simple_copy_to_iter(const void *addr, size_t bytes,
		void *data __always_unused, struct iov_iter *i)
{
	return copy_to_iter(addr, bytes, i);
}

/**
 *	skb_copy_datagram_iter - Copy a datagram to an iovec iterator.
 *	@skb: buffer to copy
 *	@offset: offset in the buffer to start copying from
 *	@to: iovec iterator to copy to
 *	@len: amount of data to copy from buffer to iovec
 */
int skb_copy_datagram_iter(const struct sk_buff *skb, int offset,
			   struct iov_iter *to, int len)
{
	trace_skb_copy_datagram_iovec(skb, len);
	return __skb_datagram_iter(skb, offset, to, len, false,
			simple_copy_to_iter, NULL);
}
EXPORT_SYMBOL(skb_copy_datagram_iter);

/**
 *	skb_copy_datagram_from_iter - Copy a datagram from an iov_iter.
 *	@skb: buffer to copy
 *	@offset: offset in the buffer to start copying to
 *	@from: the copy source
 *	@len: amount of data to copy to buffer from iovec
 *
 *	Returns 0 or -EFAULT.
 */
int skb_copy_datagram_from_iter(struct sk_buff *skb, int offset,
				 struct iov_iter *from,
				 int len)
{
	int start = skb_headlen(skb);
	int i, copy = start - offset;
	struct sk_buff *frag_iter;

	/* Copy header. */
	if (copy > 0) {
		if (copy > len)
			copy = len;
		if (copy_from_iter(skb->data + offset, copy, from) != copy)
			goto fault;
		if ((len -= copy) == 0)
			return 0;
		offset += copy;
	}

	/* Copy paged appendix. Hmm... why does this look so complicated? */
	for (i = 0; i < skb_shinfo(skb)->nr_frags; i++) {
		int end;
		const skb_frag_t *frag = &skb_shinfo(skb)->frags[i];

		WARN_ON(start > offset + len);

		end = start + skb_frag_size(frag);
		if ((copy = end - offset) > 0) {
			size_t copied;

			if (copy > len)
				copy = len;
			copied = copy_page_from_iter(skb_frag_page(frag),
					  skb_frag_off(frag) + offset - start,
					  copy, from);
			if (copied != copy)
				goto fault;

			if (!(len -= copy))
				return 0;
			offset += copy;
		}
		start = end;
	}

	skb_walk_frags(skb, frag_iter) {
		int end;

		WARN_ON(start > offset + len);

		end = start + frag_iter->len;
		if ((copy = end - offset) > 0) {
			if (copy > len)
				copy = len;
			if (skb_copy_datagram_from_iter(frag_iter,
							offset - start,
							from, copy))
				goto fault;
			if ((len -= copy) == 0)
				return 0;
			offset += copy;
		}
		start = end;
	}
	if (!len)
		return 0;

fault:
	return -EFAULT;
}
EXPORT_SYMBOL(skb_copy_datagram_from_iter);

int __zerocopy_sg_from_iter(struct sock *sk, struct sk_buff *skb,
			    struct iov_iter *from, size_t length)
{
	int frag = skb_shinfo(skb)->nr_frags;

	while (length && iov_iter_count(from)) {
		struct page *pages[MAX_SKB_FRAGS];
		size_t start;
		ssize_t copied;
		unsigned long truesize;
		int n = 0;

		if (frag == MAX_SKB_FRAGS)
			return -EMSGSIZE;

		copied = iov_iter_get_pages(from, pages, length,
					    MAX_SKB_FRAGS - frag, &start);
		if (copied < 0)
			return -EFAULT;

		iov_iter_advance(from, copied);
		length -= copied;

		truesize = PAGE_ALIGN(copied + start);
		skb->data_len += copied;
		skb->len += copied;
		skb->truesize += truesize;
		if (sk && sk->sk_type == SOCK_STREAM) {
			sk_wmem_queued_add(sk, truesize);
			sk_mem_charge(sk, truesize);
		} else {
			refcount_add(truesize, &skb->sk->sk_wmem_alloc);
		}
		while (copied) {
			int size = min_t(int, copied, PAGE_SIZE - start);
			skb_fill_page_desc(skb, frag++, pages[n], start, size);
			start = 0;
			copied -= size;
			n++;
		}
	}
	return 0;
}
EXPORT_SYMBOL(__zerocopy_sg_from_iter);

/**
 *	zerocopy_sg_from_iter - Build a zerocopy datagram from an iov_iter
 *	@skb: buffer to copy
 *	@from: the source to copy from
 *
 *	The function will first copy up to headlen, and then pin the userspace
 *	pages and build frags through them.
 *
 *	Returns 0, -EFAULT or -EMSGSIZE.
 */
int zerocopy_sg_from_iter(struct sk_buff *skb, struct iov_iter *from)
{
	int copy = min_t(int, skb_headlen(skb), iov_iter_count(from));

	/* copy up to skb headlen */
	if (skb_copy_datagram_from_iter(skb, 0, from, copy))
		return -EFAULT;

	return __zerocopy_sg_from_iter(NULL, skb, from, ~0U);
}
EXPORT_SYMBOL(zerocopy_sg_from_iter);

/**
 *	skb_copy_and_csum_datagram_iter - Copy datagram to an iovec iterator
 *          and update a checksum.
 *	@skb: buffer to copy
 *	@offset: offset in the buffer to start copying from
 *	@to: iovec iterator to copy to
 *	@len: amount of data to copy from buffer to iovec
 *      @csump: checksum pointer
 */
static int skb_copy_and_csum_datagram(const struct sk_buff *skb, int offset,
				      struct iov_iter *to, int len,
				      __wsum *csump)
{
	return __skb_datagram_iter(skb, offset, to, len, true,
			csum_and_copy_to_iter, csump);
}

/**
 *	skb_copy_and_csum_datagram_msg - Copy and checksum skb to user iovec.
 *	@skb: skbuff
 *	@hlen: hardware length
 *	@msg: destination
 *
 *	Caller _must_ check that skb will fit to this iovec.
 *
 *	Returns: 0       - success.
 *		 -EINVAL - checksum failure.
 *		 -EFAULT - fault during copy.
 */
int skb_copy_and_csum_datagram_msg(struct sk_buff *skb,
				   int hlen, struct msghdr *msg)
{
	__wsum csum;
	int chunk = skb->len - hlen;

	if (!chunk)
		return 0;

	if (msg_data_left(msg) < chunk) {
		if (__skb_checksum_complete(skb))
			return -EINVAL;
		if (skb_copy_datagram_msg(skb, hlen, msg, chunk))
			goto fault;
	} else {
		csum = csum_partial(skb->data, hlen, skb->csum);
		if (skb_copy_and_csum_datagram(skb, hlen, &msg->msg_iter,
					       chunk, &csum))
			goto fault;

		if (csum_fold(csum)) {
			iov_iter_revert(&msg->msg_iter, chunk);
			return -EINVAL;
		}

		if (unlikely(skb->ip_summed == CHECKSUM_COMPLETE) &&
		    !skb->csum_complete_sw)
			netdev_rx_csum_fault(NULL, skb);
	}
	return 0;
fault:
	return -EFAULT;
}
EXPORT_SYMBOL(skb_copy_and_csum_datagram_msg);

/**
 * 	datagram_poll - generic datagram poll
 *	@file: file struct
 *	@sock: socket
 *	@wait: poll table
 *
 *	Datagram poll: Again totally generic. This also handles
 *	sequenced packet sockets providing the socket receive queue
 *	is only ever holding data ready to receive.
 *
 *	Note: when you *don't* use this routine for this protocol,
 *	and you use a different write policy from sock_writeable()
 *	then please supply your own write_space callback.
 */
__poll_t datagram_poll(struct file *file, struct socket *sock,
			   poll_table *wait)
{
	struct sock *sk = sock->sk;
	__poll_t mask;

	sock_poll_wait(file, sock, wait);
	mask = 0;

	/* exceptional events? */
	if (sk->sk_err || !skb_queue_empty_lockless(&sk->sk_error_queue))
		mask |= EPOLLERR |
			(sock_flag(sk, SOCK_SELECT_ERR_QUEUE) ? EPOLLPRI : 0);

	if (sk->sk_shutdown & RCV_SHUTDOWN)
		mask |= EPOLLRDHUP | EPOLLIN | EPOLLRDNORM;
	if (sk->sk_shutdown == SHUTDOWN_MASK)
		mask |= EPOLLHUP;

	/* readable? */
	if (!skb_queue_empty_lockless(&sk->sk_receive_queue))
		mask |= EPOLLIN | EPOLLRDNORM;

	/* Connection-based need to check for termination and startup */
	if (connection_based(sk)) {
		if (sk->sk_state == TCP_CLOSE)
			mask |= EPOLLHUP;
		/* connection hasn't started yet? */
		if (sk->sk_state == TCP_SYN_SENT)
			return mask;
	}

	/* writable? */
	if (sock_writeable(sk))
		mask |= EPOLLOUT | EPOLLWRNORM | EPOLLWRBAND;
	else
		sk_set_bit(SOCKWQ_ASYNC_NOSPACE, sk);

	return mask;
}
EXPORT_SYMBOL(datagram_poll);<|MERGE_RESOLUTION|>--- conflicted
+++ resolved
@@ -241,14 +241,7 @@
  */
 struct sk_buff *__skb_try_recv_datagram(struct sock *sk,
 					struct sk_buff_head *queue,
-<<<<<<< HEAD
-					unsigned int flags,
-					void (*destructor)(struct sock *sk,
-							   struct sk_buff *skb),
-					int *off, int *err,
-=======
 					unsigned int flags, int *off, int *err,
->>>>>>> 04d5ce62
 					struct sk_buff **last)
 {
 	struct sk_buff *skb;
@@ -293,14 +286,7 @@
 
 struct sk_buff *__skb_recv_datagram(struct sock *sk,
 				    struct sk_buff_head *sk_queue,
-<<<<<<< HEAD
-				    unsigned int flags,
-				    void (*destructor)(struct sock *sk,
-						       struct sk_buff *skb),
-				    int *off, int *err)
-=======
 				    unsigned int flags, int *off, int *err)
->>>>>>> 04d5ce62
 {
 	struct sk_buff *skb, *last;
 	long timeo;
@@ -308,13 +294,8 @@
 	timeo = sock_rcvtimeo(sk, flags & MSG_DONTWAIT);
 
 	do {
-<<<<<<< HEAD
-		skb = __skb_try_recv_datagram(sk, sk_queue, flags, destructor,
-					      off, err, &last);
-=======
 		skb = __skb_try_recv_datagram(sk, sk_queue, flags, off, err,
 					      &last);
->>>>>>> 04d5ce62
 		if (skb)
 			return skb;
 
@@ -335,11 +316,7 @@
 
 	return __skb_recv_datagram(sk, &sk->sk_receive_queue,
 				   flags | (noblock ? MSG_DONTWAIT : 0),
-<<<<<<< HEAD
-				   NULL, &off, err);
-=======
 				   &off, err);
->>>>>>> 04d5ce62
 }
 EXPORT_SYMBOL(skb_recv_datagram);
 
