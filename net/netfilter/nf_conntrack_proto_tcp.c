/* (C) 1999-2001 Paul `Rusty' Russell
 * (C) 2002-2004 Netfilter Core Team <coreteam@netfilter.org>
 *
 * This program is free software; you can redistribute it and/or modify
 * it under the terms of the GNU General Public License version 2 as
 * published by the Free Software Foundation.
 */

#include <linux/types.h>
#include <linux/timer.h>
#include <linux/module.h>
#include <linux/in.h>
#include <linux/tcp.h>
#include <linux/spinlock.h>
#include <linux/skbuff.h>
#include <linux/ipv6.h>
#include <net/ip6_checksum.h>

#include <net/tcp.h>

#include <linux/netfilter.h>
#include <linux/netfilter_ipv4.h>
#include <linux/netfilter_ipv6.h>
#include <net/netfilter/nf_conntrack.h>
#include <net/netfilter/nf_conntrack_l4proto.h>
#include <net/netfilter/nf_conntrack_ecache.h>
#include <net/netfilter/nf_log.h>

/* Protects ct->proto.tcp */
static DEFINE_RWLOCK(tcp_lock);

/* "Be conservative in what you do,
    be liberal in what you accept from others."
    If it's non-zero, we mark only out of window RST segments as INVALID. */
static int nf_ct_tcp_be_liberal __read_mostly = 0;

/* If it is set to zero, we disable picking up already established
   connections. */
static int nf_ct_tcp_loose __read_mostly = 1;

/* Max number of the retransmitted packets without receiving an (acceptable)
   ACK from the destination. If this number is reached, a shorter timer
   will be started. */
static int nf_ct_tcp_max_retrans __read_mostly = 3;

  /* FIXME: Examine ipfilter's timeouts and conntrack transitions more
     closely.  They're more complex. --RR */

static const char *const tcp_conntrack_names[] = {
	"NONE",
	"SYN_SENT",
	"SYN_RECV",
	"ESTABLISHED",
	"FIN_WAIT",
	"CLOSE_WAIT",
	"LAST_ACK",
	"TIME_WAIT",
	"CLOSE",
	"LISTEN"
};

#define SECS * HZ
#define MINS * 60 SECS
#define HOURS * 60 MINS
#define DAYS * 24 HOURS

/* RFC1122 says the R2 limit should be at least 100 seconds.
   Linux uses 15 packets as limit, which corresponds
   to ~13-30min depending on RTO. */
static unsigned int nf_ct_tcp_timeout_max_retrans __read_mostly =   5 MINS;

static unsigned int tcp_timeouts[TCP_CONNTRACK_MAX] __read_mostly = {
	[TCP_CONNTRACK_SYN_SENT]	= 2 MINS,
	[TCP_CONNTRACK_SYN_RECV]	= 60 SECS,
	[TCP_CONNTRACK_ESTABLISHED]	= 5 DAYS,
	[TCP_CONNTRACK_FIN_WAIT]	= 2 MINS,
	[TCP_CONNTRACK_CLOSE_WAIT]	= 60 SECS,
	[TCP_CONNTRACK_LAST_ACK]	= 30 SECS,
	[TCP_CONNTRACK_TIME_WAIT]	= 2 MINS,
	[TCP_CONNTRACK_CLOSE]		= 10 SECS,
};

#define sNO TCP_CONNTRACK_NONE
#define sSS TCP_CONNTRACK_SYN_SENT
#define sSR TCP_CONNTRACK_SYN_RECV
#define sES TCP_CONNTRACK_ESTABLISHED
#define sFW TCP_CONNTRACK_FIN_WAIT
#define sCW TCP_CONNTRACK_CLOSE_WAIT
#define sLA TCP_CONNTRACK_LAST_ACK
#define sTW TCP_CONNTRACK_TIME_WAIT
#define sCL TCP_CONNTRACK_CLOSE
#define sLI TCP_CONNTRACK_LISTEN
#define sIV TCP_CONNTRACK_MAX
#define sIG TCP_CONNTRACK_IGNORE

/* What TCP flags are set from RST/SYN/FIN/ACK. */
enum tcp_bit_set {
	TCP_SYN_SET,
	TCP_SYNACK_SET,
	TCP_FIN_SET,
	TCP_ACK_SET,
	TCP_RST_SET,
	TCP_NONE_SET,
};

/*
 * The TCP state transition table needs a few words...
 *
 * We are the man in the middle. All the packets go through us
 * but might get lost in transit to the destination.
 * It is assumed that the destinations can't receive segments
 * we haven't seen.
 *
 * The checked segment is in window, but our windows are *not*
 * equivalent with the ones of the sender/receiver. We always
 * try to guess the state of the current sender.
 *
 * The meaning of the states are:
 *
 * NONE:	initial state
 * SYN_SENT:	SYN-only packet seen
 * SYN_RECV:	SYN-ACK packet seen
 * ESTABLISHED:	ACK packet seen
 * FIN_WAIT:	FIN packet seen
 * CLOSE_WAIT:	ACK seen (after FIN)
 * LAST_ACK:	FIN seen (after FIN)
 * TIME_WAIT:	last ACK seen
 * CLOSE:	closed connection (RST)
 *
 * LISTEN state is not used.
 *
 * Packets marked as IGNORED (sIG):
 *	if they may be either invalid or valid
 *	and the receiver may send back a connection
 *	closing RST or a SYN/ACK.
 *
 * Packets marked as INVALID (sIV):
 *	if they are invalid
 *	or we do not support the request (simultaneous open)
 */
static const u8 tcp_conntracks[2][6][TCP_CONNTRACK_MAX] = {
	{
/* ORIGINAL */
/* 	     sNO, sSS, sSR, sES, sFW, sCW, sLA, sTW, sCL, sLI	*/
/*syn*/	   { sSS, sSS, sIG, sIG, sIG, sIG, sIG, sSS, sSS, sIV },
/*
 *	sNO -> sSS	Initialize a new connection
 *	sSS -> sSS	Retransmitted SYN
 *	sSR -> sIG	Late retransmitted SYN?
 *	sES -> sIG	Error: SYNs in window outside the SYN_SENT state
 *			are errors. Receiver will reply with RST
 *			and close the connection.
 *			Or we are not in sync and hold a dead connection.
 *	sFW -> sIG
 *	sCW -> sIG
 *	sLA -> sIG
 *	sTW -> sSS	Reopened connection (RFC 1122).
 *	sCL -> sSS
 */
/* 	     sNO, sSS, sSR, sES, sFW, sCW, sLA, sTW, sCL, sLI	*/
/*synack*/ { sIV, sIV, sIV, sIV, sIV, sIV, sIV, sIV, sIV, sIV },
/*
 * A SYN/ACK from the client is always invalid:
 *	- either it tries to set up a simultaneous open, which is
 *	  not supported;
 *	- or the firewall has just been inserted between the two hosts
 *	  during the session set-up. The SYN will be retransmitted
 *	  by the true client (or it'll time out).
 */
/* 	     sNO, sSS, sSR, sES, sFW, sCW, sLA, sTW, sCL, sLI	*/
/*fin*/    { sIV, sIV, sFW, sFW, sLA, sLA, sLA, sTW, sCL, sIV },
/*
 *	sNO -> sIV	Too late and no reason to do anything...
 *	sSS -> sIV	Client migth not send FIN in this state:
 *			we enforce waiting for a SYN/ACK reply first.
 *	sSR -> sFW	Close started.
 *	sES -> sFW
 *	sFW -> sLA	FIN seen in both directions, waiting for
 *			the last ACK.
 *			Migth be a retransmitted FIN as well...
 *	sCW -> sLA
 *	sLA -> sLA	Retransmitted FIN. Remain in the same state.
 *	sTW -> sTW
 *	sCL -> sCL
 */
/* 	     sNO, sSS, sSR, sES, sFW, sCW, sLA, sTW, sCL, sLI	*/
/*ack*/	   { sES, sIV, sES, sES, sCW, sCW, sTW, sTW, sCL, sIV },
/*
 *	sNO -> sES	Assumed.
 *	sSS -> sIV	ACK is invalid: we haven't seen a SYN/ACK yet.
 *	sSR -> sES	Established state is reached.
 *	sES -> sES	:-)
 *	sFW -> sCW	Normal close request answered by ACK.
 *	sCW -> sCW
 *	sLA -> sTW	Last ACK detected.
 *	sTW -> sTW	Retransmitted last ACK. Remain in the same state.
 *	sCL -> sCL
 */
/* 	     sNO, sSS, sSR, sES, sFW, sCW, sLA, sTW, sCL, sLI	*/
/*rst*/    { sIV, sCL, sCL, sCL, sCL, sCL, sCL, sCL, sCL, sIV },
/*none*/   { sIV, sIV, sIV, sIV, sIV, sIV, sIV, sIV, sIV, sIV }
	},
	{
/* REPLY */
/* 	     sNO, sSS, sSR, sES, sFW, sCW, sLA, sTW, sCL, sLI	*/
/*syn*/	   { sIV, sIV, sIV, sIV, sIV, sIV, sIV, sIV, sIV, sIV },
/*
 *	sNO -> sIV	Never reached.
 *	sSS -> sIV	Simultaneous open, not supported
 *	sSR -> sIV	Simultaneous open, not supported.
 *	sES -> sIV	Server may not initiate a connection.
 *	sFW -> sIV
 *	sCW -> sIV
 *	sLA -> sIV
 *	sTW -> sIV	Reopened connection, but server may not do it.
 *	sCL -> sIV
 */
/* 	     sNO, sSS, sSR, sES, sFW, sCW, sLA, sTW, sCL, sLI	*/
/*synack*/ { sIV, sSR, sSR, sIG, sIG, sIG, sIG, sIG, sIG, sIV },
/*
 *	sSS -> sSR	Standard open.
 *	sSR -> sSR	Retransmitted SYN/ACK.
 *	sES -> sIG	Late retransmitted SYN/ACK?
 *	sFW -> sIG	Might be SYN/ACK answering ignored SYN
 *	sCW -> sIG
 *	sLA -> sIG
 *	sTW -> sIG
 *	sCL -> sIG
 */
/* 	     sNO, sSS, sSR, sES, sFW, sCW, sLA, sTW, sCL, sLI	*/
/*fin*/    { sIV, sIV, sFW, sFW, sLA, sLA, sLA, sTW, sCL, sIV },
/*
 *	sSS -> sIV	Server might not send FIN in this state.
 *	sSR -> sFW	Close started.
 *	sES -> sFW
 *	sFW -> sLA	FIN seen in both directions.
 *	sCW -> sLA
 *	sLA -> sLA	Retransmitted FIN.
 *	sTW -> sTW
 *	sCL -> sCL
 */
/* 	     sNO, sSS, sSR, sES, sFW, sCW, sLA, sTW, sCL, sLI	*/
/*ack*/	   { sIV, sIG, sSR, sES, sCW, sCW, sTW, sTW, sCL, sIV },
/*
 *	sSS -> sIG	Might be a half-open connection.
 *	sSR -> sSR	Might answer late resent SYN.
 *	sES -> sES	:-)
 *	sFW -> sCW	Normal close request answered by ACK.
 *	sCW -> sCW
 *	sLA -> sTW	Last ACK detected.
 *	sTW -> sTW	Retransmitted last ACK.
 *	sCL -> sCL
 */
/* 	     sNO, sSS, sSR, sES, sFW, sCW, sLA, sTW, sCL, sLI	*/
/*rst*/    { sIV, sCL, sCL, sCL, sCL, sCL, sCL, sCL, sCL, sIV },
/*none*/   { sIV, sIV, sIV, sIV, sIV, sIV, sIV, sIV, sIV, sIV }
	}
};

static bool tcp_pkt_to_tuple(const struct sk_buff *skb, unsigned int dataoff,
			     struct nf_conntrack_tuple *tuple)
{
	const struct tcphdr *hp;
	struct tcphdr _hdr;

	/* Actually only need first 8 bytes. */
	hp = skb_header_pointer(skb, dataoff, 8, &_hdr);
	if (hp == NULL)
		return false;

	tuple->src.u.tcp.port = hp->source;
	tuple->dst.u.tcp.port = hp->dest;

	return true;
}

static bool tcp_invert_tuple(struct nf_conntrack_tuple *tuple,
			     const struct nf_conntrack_tuple *orig)
{
	tuple->src.u.tcp.port = orig->dst.u.tcp.port;
	tuple->dst.u.tcp.port = orig->src.u.tcp.port;
	return true;
}

/* Print out the per-protocol part of the tuple. */
static int tcp_print_tuple(struct seq_file *s,
			   const struct nf_conntrack_tuple *tuple)
{
	return seq_printf(s, "sport=%hu dport=%hu ",
			  ntohs(tuple->src.u.tcp.port),
			  ntohs(tuple->dst.u.tcp.port));
}

/* Print out the private part of the conntrack. */
static int tcp_print_conntrack(struct seq_file *s, const struct nf_conn *ct)
{
	enum tcp_conntrack state;

	read_lock_bh(&tcp_lock);
	state = ct->proto.tcp.state;
	read_unlock_bh(&tcp_lock);

	return seq_printf(s, "%s ", tcp_conntrack_names[state]);
}

static unsigned int get_conntrack_index(const struct tcphdr *tcph)
{
	if (tcph->rst) return TCP_RST_SET;
	else if (tcph->syn) return (tcph->ack ? TCP_SYNACK_SET : TCP_SYN_SET);
	else if (tcph->fin) return TCP_FIN_SET;
	else if (tcph->ack) return TCP_ACK_SET;
	else return TCP_NONE_SET;
}

/* TCP connection tracking based on 'Real Stateful TCP Packet Filtering
   in IP Filter' by Guido van Rooij.

   http://www.nluug.nl/events/sane2000/papers.html
   http://www.iae.nl/users/guido/papers/tcp_filtering.ps.gz

   The boundaries and the conditions are changed according to RFC793:
   the packet must intersect the window (i.e. segments may be
   after the right or before the left edge) and thus receivers may ACK
   segments after the right edge of the window.

	td_maxend = max(sack + max(win,1)) seen in reply packets
	td_maxwin = max(max(win, 1)) + (sack - ack) seen in sent packets
	td_maxwin += seq + len - sender.td_maxend
			if seq + len > sender.td_maxend
	td_end    = max(seq + len) seen in sent packets

   I.   Upper bound for valid data:	seq <= sender.td_maxend
   II.  Lower bound for valid data:	seq + len >= sender.td_end - receiver.td_maxwin
   III.	Upper bound for valid (s)ack:   sack <= receiver.td_end
   IV.	Lower bound for valid (s)ack:	sack >= receiver.td_end - MAXACKWINDOW

   where sack is the highest right edge of sack block found in the packet
   or ack in the case of packet without SACK option.

   The upper bound limit for a valid (s)ack is not ignored -
   we doesn't have to deal with fragments.
*/

static inline __u32 segment_seq_plus_len(__u32 seq,
					 size_t len,
					 unsigned int dataoff,
					 const struct tcphdr *tcph)
{
	/* XXX Should I use payload length field in IP/IPv6 header ?
	 * - YK */
	return (seq + len - dataoff - tcph->doff*4
		+ (tcph->syn ? 1 : 0) + (tcph->fin ? 1 : 0));
}

/* Fixme: what about big packets? */
#define MAXACKWINCONST			66000
#define MAXACKWINDOW(sender)						\
	((sender)->td_maxwin > MAXACKWINCONST ? (sender)->td_maxwin	\
					      : MAXACKWINCONST)

/*
 * Simplified tcp_parse_options routine from tcp_input.c
 */
static void tcp_options(const struct sk_buff *skb,
			unsigned int dataoff,
			const struct tcphdr *tcph,
			struct ip_ct_tcp_state *state)
{
	unsigned char buff[(15 * 4) - sizeof(struct tcphdr)];
	const unsigned char *ptr;
	int length = (tcph->doff*4) - sizeof(struct tcphdr);

	if (!length)
		return;

	ptr = skb_header_pointer(skb, dataoff + sizeof(struct tcphdr),
				 length, buff);
	BUG_ON(ptr == NULL);

	state->td_scale =
	state->flags = 0;

	while (length > 0) {
		int opcode=*ptr++;
		int opsize;

		switch (opcode) {
		case TCPOPT_EOL:
			return;
		case TCPOPT_NOP:	/* Ref: RFC 793 section 3.1 */
			length--;
			continue;
		default:
			opsize=*ptr++;
			if (opsize < 2) /* "silly options" */
				return;
			if (opsize > length)
				break;	/* don't parse partial options */

			if (opcode == TCPOPT_SACK_PERM
			    && opsize == TCPOLEN_SACK_PERM)
				state->flags |= IP_CT_TCP_FLAG_SACK_PERM;
			else if (opcode == TCPOPT_WINDOW
				 && opsize == TCPOLEN_WINDOW) {
				state->td_scale = *(u_int8_t *)ptr;

				if (state->td_scale > 14) {
					/* See RFC1323 */
					state->td_scale = 14;
				}
				state->flags |=
					IP_CT_TCP_FLAG_WINDOW_SCALE;
			}
			ptr += opsize - 2;
			length -= opsize;
		}
	}
}

static void tcp_sack(const struct sk_buff *skb, unsigned int dataoff,
                     const struct tcphdr *tcph, __u32 *sack)
{
	unsigned char buff[(15 * 4) - sizeof(struct tcphdr)];
	const unsigned char *ptr;
	int length = (tcph->doff*4) - sizeof(struct tcphdr);
	__u32 tmp;

	if (!length)
		return;

	ptr = skb_header_pointer(skb, dataoff + sizeof(struct tcphdr),
				 length, buff);
	BUG_ON(ptr == NULL);

	/* Fast path for timestamp-only option */
	if (length == TCPOLEN_TSTAMP_ALIGNED*4
	    && *(__be32 *)ptr == htonl((TCPOPT_NOP << 24)
				       | (TCPOPT_NOP << 16)
				       | (TCPOPT_TIMESTAMP << 8)
				       | TCPOLEN_TIMESTAMP))
		return;

	while (length > 0) {
		int opcode = *ptr++;
		int opsize, i;

		switch (opcode) {
		case TCPOPT_EOL:
			return;
		case TCPOPT_NOP:	/* Ref: RFC 793 section 3.1 */
			length--;
			continue;
		default:
			opsize = *ptr++;
			if (opsize < 2) /* "silly options" */
				return;
			if (opsize > length)
				break;	/* don't parse partial options */

			if (opcode == TCPOPT_SACK
			    && opsize >= (TCPOLEN_SACK_BASE
					  + TCPOLEN_SACK_PERBLOCK)
			    && !((opsize - TCPOLEN_SACK_BASE)
				 % TCPOLEN_SACK_PERBLOCK)) {
				for (i = 0;
				     i < (opsize - TCPOLEN_SACK_BASE);
				     i += TCPOLEN_SACK_PERBLOCK) {
					tmp = ntohl(*((__be32 *)(ptr+i)+1));

					if (after(tmp, *sack))
						*sack = tmp;
				}
				return;
			}
			ptr += opsize - 2;
			length -= opsize;
		}
	}
}

static bool tcp_in_window(const struct nf_conn *ct,
			  struct ip_ct_tcp *state,
			  enum ip_conntrack_dir dir,
			  unsigned int index,
			  const struct sk_buff *skb,
			  unsigned int dataoff,
			  const struct tcphdr *tcph,
			  int pf)
{
	struct ip_ct_tcp_state *sender = &state->seen[dir];
	struct ip_ct_tcp_state *receiver = &state->seen[!dir];
	const struct nf_conntrack_tuple *tuple = &ct->tuplehash[dir].tuple;
	__u32 seq, ack, sack, end, win, swin;
	bool res;

	/*
	 * Get the required data from the packet.
	 */
	seq = ntohl(tcph->seq);
	ack = sack = ntohl(tcph->ack_seq);
	win = ntohs(tcph->window);
	end = segment_seq_plus_len(seq, skb->len, dataoff, tcph);

	if (receiver->flags & IP_CT_TCP_FLAG_SACK_PERM)
		tcp_sack(skb, dataoff, tcph, &sack);

	pr_debug("tcp_in_window: START\n");
	pr_debug("tcp_in_window: ");
	nf_ct_dump_tuple(tuple);
	pr_debug("seq=%u ack=%u sack=%u win=%u end=%u\n",
		 seq, ack, sack, win, end);
	pr_debug("tcp_in_window: sender end=%u maxend=%u maxwin=%u scale=%i "
		 "receiver end=%u maxend=%u maxwin=%u scale=%i\n",
		 sender->td_end, sender->td_maxend, sender->td_maxwin,
		 sender->td_scale,
		 receiver->td_end, receiver->td_maxend, receiver->td_maxwin,
		 receiver->td_scale);

	if (sender->td_end == 0) {
		/*
		 * Initialize sender data.
		 */
		if (tcph->syn && tcph->ack) {
			/*
			 * Outgoing SYN-ACK in reply to a SYN.
			 */
			sender->td_end =
			sender->td_maxend = end;
			sender->td_maxwin = (win == 0 ? 1 : win);

			tcp_options(skb, dataoff, tcph, sender);
			/*
			 * RFC 1323:
			 * Both sides must send the Window Scale option
			 * to enable window scaling in either direction.
			 */
			if (!(sender->flags & IP_CT_TCP_FLAG_WINDOW_SCALE
			      && receiver->flags & IP_CT_TCP_FLAG_WINDOW_SCALE))
				sender->td_scale =
				receiver->td_scale = 0;
		} else {
			/*
			 * We are in the middle of a connection,
			 * its history is lost for us.
			 * Let's try to use the data from the packet.
			 */
			sender->td_end = end;
			sender->td_maxwin = (win == 0 ? 1 : win);
			sender->td_maxend = end + sender->td_maxwin;
		}
	} else if (((state->state == TCP_CONNTRACK_SYN_SENT
		     && dir == IP_CT_DIR_ORIGINAL)
		   || (state->state == TCP_CONNTRACK_SYN_RECV
		     && dir == IP_CT_DIR_REPLY))
		   && after(end, sender->td_end)) {
		/*
		 * RFC 793: "if a TCP is reinitialized ... then it need
		 * not wait at all; it must only be sure to use sequence
		 * numbers larger than those recently used."
		 */
		sender->td_end =
		sender->td_maxend = end;
		sender->td_maxwin = (win == 0 ? 1 : win);

		tcp_options(skb, dataoff, tcph, sender);
	}

	if (!(tcph->ack)) {
		/*
		 * If there is no ACK, just pretend it was set and OK.
		 */
		ack = sack = receiver->td_end;
	} else if (((tcp_flag_word(tcph) & (TCP_FLAG_ACK|TCP_FLAG_RST)) ==
		    (TCP_FLAG_ACK|TCP_FLAG_RST))
		   && (ack == 0)) {
		/*
		 * Broken TCP stacks, that set ACK in RST packets as well
		 * with zero ack value.
		 */
		ack = sack = receiver->td_end;
	}

	if (seq == end
	    && (!tcph->rst
		|| (seq == 0 && state->state == TCP_CONNTRACK_SYN_SENT)))
		/*
		 * Packets contains no data: we assume it is valid
		 * and check the ack value only.
		 * However RST segments are always validated by their
		 * SEQ number, except when seq == 0 (reset sent answering
		 * SYN.
		 */
		seq = end = sender->td_end;

	pr_debug("tcp_in_window: ");
	nf_ct_dump_tuple(tuple);
	pr_debug("seq=%u ack=%u sack =%u win=%u end=%u\n",
		 seq, ack, sack, win, end);
	pr_debug("tcp_in_window: sender end=%u maxend=%u maxwin=%u scale=%i "
		 "receiver end=%u maxend=%u maxwin=%u scale=%i\n",
		 sender->td_end, sender->td_maxend, sender->td_maxwin,
		 sender->td_scale,
		 receiver->td_end, receiver->td_maxend, receiver->td_maxwin,
		 receiver->td_scale);

	pr_debug("tcp_in_window: I=%i II=%i III=%i IV=%i\n",
		 before(seq, sender->td_maxend + 1),
		 after(end, sender->td_end - receiver->td_maxwin - 1),
		 before(sack, receiver->td_end + 1),
		 after(sack, receiver->td_end - MAXACKWINDOW(sender) - 1));

	if (before(seq, sender->td_maxend + 1) &&
	    after(end, sender->td_end - receiver->td_maxwin - 1) &&
	    before(sack, receiver->td_end + 1) &&
	    after(sack, receiver->td_end - MAXACKWINDOW(sender) - 1)) {
		/*
		 * Take into account window scaling (RFC 1323).
		 */
		if (!tcph->syn)
			win <<= sender->td_scale;

		/*
		 * Update sender data.
		 */
		swin = win + (sack - ack);
		if (sender->td_maxwin < swin)
			sender->td_maxwin = swin;
		if (after(end, sender->td_end))
			sender->td_end = end;
		/*
		 * Update receiver data.
		 */
		if (after(end, sender->td_maxend))
			receiver->td_maxwin += end - sender->td_maxend;
		if (after(sack + win, receiver->td_maxend - 1)) {
			receiver->td_maxend = sack + win;
			if (win == 0)
				receiver->td_maxend++;
		}

		/*
		 * Check retransmissions.
		 */
		if (index == TCP_ACK_SET) {
			if (state->last_dir == dir
			    && state->last_seq == seq
			    && state->last_ack == ack
			    && state->last_end == end
			    && state->last_win == win)
				state->retrans++;
			else {
				state->last_dir = dir;
				state->last_seq = seq;
				state->last_ack = ack;
				state->last_end = end;
				state->last_win = win;
				state->retrans = 0;
			}
		}
		res = true;
	} else {
		res = false;
		if (sender->flags & IP_CT_TCP_FLAG_BE_LIBERAL ||
		    nf_ct_tcp_be_liberal)
			res = true;
		if (!res && LOG_INVALID(IPPROTO_TCP))
			nf_log_packet(pf, 0, skb, NULL, NULL, NULL,
			"nf_ct_tcp: %s ",
			before(seq, sender->td_maxend + 1) ?
			after(end, sender->td_end - receiver->td_maxwin - 1) ?
			before(sack, receiver->td_end + 1) ?
			after(ack, receiver->td_end - MAXACKWINDOW(sender)) ? "BUG"
			: "ACK is under the lower bound (possible overly delayed ACK)"
			: "ACK is over the upper bound (ACKed data not seen yet)"
			: "SEQ is under the lower bound (already ACKed data retransmitted)"
			: "SEQ is over the upper bound (over the window of the receiver)");
	}

	pr_debug("tcp_in_window: res=%u sender end=%u maxend=%u maxwin=%u "
		 "receiver end=%u maxend=%u maxwin=%u\n",
		 res, sender->td_end, sender->td_maxend, sender->td_maxwin,
		 receiver->td_end, receiver->td_maxend, receiver->td_maxwin);

	return res;
}

#ifdef CONFIG_NF_NAT_NEEDED
/* Update sender->td_end after NAT successfully mangled the packet */
/* Caller must linearize skb at tcp header. */
void nf_conntrack_tcp_update(const struct sk_buff *skb,
			     unsigned int dataoff,
			     struct nf_conn *ct,
			     int dir)
{
	const struct tcphdr *tcph = (const void *)skb->data + dataoff;
	const struct ip_ct_tcp_state *sender = &ct->proto.tcp.seen[dir];
	const struct ip_ct_tcp_state *receiver = &ct->proto.tcp.seen[!dir];
	__u32 end;

	end = segment_seq_plus_len(ntohl(tcph->seq), skb->len, dataoff, tcph);

	write_lock_bh(&tcp_lock);
	/*
	 * We have to worry for the ack in the reply packet only...
	 */
	if (after(end, ct->proto.tcp.seen[dir].td_end))
		ct->proto.tcp.seen[dir].td_end = end;
	ct->proto.tcp.last_end = end;
	write_unlock_bh(&tcp_lock);
	pr_debug("tcp_update: sender end=%u maxend=%u maxwin=%u scale=%i "
		 "receiver end=%u maxend=%u maxwin=%u scale=%i\n",
		 sender->td_end, sender->td_maxend, sender->td_maxwin,
		 sender->td_scale,
		 receiver->td_end, receiver->td_maxend, receiver->td_maxwin,
		 receiver->td_scale);
}
EXPORT_SYMBOL_GPL(nf_conntrack_tcp_update);
#endif

#define	TH_FIN	0x01
#define	TH_SYN	0x02
#define	TH_RST	0x04
#define	TH_PUSH	0x08
#define	TH_ACK	0x10
#define	TH_URG	0x20
#define	TH_ECE	0x40
#define	TH_CWR	0x80

/* table of valid flag combinations - PUSH, ECE and CWR are always valid */
static const u8 tcp_valid_flags[(TH_FIN|TH_SYN|TH_RST|TH_ACK|TH_URG) + 1] =
{
	[TH_SYN]			= 1,
	[TH_SYN|TH_URG]			= 1,
	[TH_SYN|TH_ACK]			= 1,
	[TH_RST]			= 1,
	[TH_RST|TH_ACK]			= 1,
	[TH_FIN|TH_ACK]			= 1,
	[TH_FIN|TH_ACK|TH_URG]		= 1,
	[TH_ACK]			= 1,
	[TH_ACK|TH_URG]			= 1,
};

/* Protect conntrack agaist broken packets. Code taken from ipt_unclean.c.  */
static int tcp_error(struct sk_buff *skb,
		     unsigned int dataoff,
		     enum ip_conntrack_info *ctinfo,
		     int pf,
		     unsigned int hooknum)
{
	const struct tcphdr *th;
	struct tcphdr _tcph;
	unsigned int tcplen = skb->len - dataoff;
	u_int8_t tcpflags;

	/* Smaller that minimal TCP header? */
	th = skb_header_pointer(skb, dataoff, sizeof(_tcph), &_tcph);
	if (th == NULL) {
		if (LOG_INVALID(IPPROTO_TCP))
			nf_log_packet(pf, 0, skb, NULL, NULL, NULL,
				"nf_ct_tcp: short packet ");
		return -NF_ACCEPT;
	}

	/* Not whole TCP header or malformed packet */
	if (th->doff*4 < sizeof(struct tcphdr) || tcplen < th->doff*4) {
		if (LOG_INVALID(IPPROTO_TCP))
			nf_log_packet(pf, 0, skb, NULL, NULL, NULL,
				"nf_ct_tcp: truncated/malformed packet ");
		return -NF_ACCEPT;
	}

	/* Checksum invalid? Ignore.
	 * We skip checking packets on the outgoing path
	 * because the checksum is assumed to be correct.
	 */
	/* FIXME: Source route IP option packets --RR */
	if (nf_conntrack_checksum && hooknum == NF_INET_PRE_ROUTING &&
	    nf_checksum(skb, hooknum, dataoff, IPPROTO_TCP, pf)) {
		if (LOG_INVALID(IPPROTO_TCP))
			nf_log_packet(pf, 0, skb, NULL, NULL, NULL,
				  "nf_ct_tcp: bad TCP checksum ");
		return -NF_ACCEPT;
	}

	/* Check TCP flags. */
	tcpflags = (((u_int8_t *)th)[13] & ~(TH_ECE|TH_CWR|TH_PUSH));
	if (!tcp_valid_flags[tcpflags]) {
		if (LOG_INVALID(IPPROTO_TCP))
			nf_log_packet(pf, 0, skb, NULL, NULL, NULL,
				  "nf_ct_tcp: invalid TCP flag combination ");
		return -NF_ACCEPT;
	}

	return NF_ACCEPT;
}

/* Returns verdict for packet, or -1 for invalid. */
static int tcp_packet(struct nf_conn *ct,
		      const struct sk_buff *skb,
		      unsigned int dataoff,
		      enum ip_conntrack_info ctinfo,
		      int pf,
		      unsigned int hooknum)
{
	struct nf_conntrack_tuple *tuple;
	enum tcp_conntrack new_state, old_state;
	enum ip_conntrack_dir dir;
	const struct tcphdr *th;
	struct tcphdr _tcph;
	unsigned long timeout;
	unsigned int index;

	th = skb_header_pointer(skb, dataoff, sizeof(_tcph), &_tcph);
	BUG_ON(th == NULL);

	write_lock_bh(&tcp_lock);
	old_state = ct->proto.tcp.state;
	dir = CTINFO2DIR(ctinfo);
	index = get_conntrack_index(th);
	new_state = tcp_conntracks[dir][index][old_state];
	tuple = &ct->tuplehash[dir].tuple;

	switch (new_state) {
	case TCP_CONNTRACK_SYN_SENT:
		if (old_state < TCP_CONNTRACK_TIME_WAIT)
			break;
		/* RFC 1122: "When a connection is closed actively,
		 * it MUST linger in TIME-WAIT state for a time 2xMSL
		 * (Maximum Segment Lifetime). However, it MAY accept
		 * a new SYN from the remote TCP to reopen the connection
		 * directly from TIME-WAIT state, if..."
		 * We ignore the conditions because we are in the
		 * TIME-WAIT state anyway.
		 *
		 * Handle aborted connections: we and the server
		 * think there is an existing connection but the client
		 * aborts it and starts a new one.
		 */
		if (((ct->proto.tcp.seen[dir].flags
		      | ct->proto.tcp.seen[!dir].flags)
		     & IP_CT_TCP_FLAG_CLOSE_INIT)
		    || (ct->proto.tcp.last_dir == dir
		        && ct->proto.tcp.last_index == TCP_RST_SET)) {
			/* Attempt to reopen a closed/aborted connection.
			 * Delete this connection and look up again. */
			write_unlock_bh(&tcp_lock);
<<<<<<< HEAD
			nf_ct_kill(ct);
			return -NF_REPEAT;
=======
			/* Only repeat if we can actually remove the timer.
			 * Destruction may already be in progress in process
			 * context and we must give it a chance to terminate.
			 */
			if (del_timer(&ct->timeout)) {
				ct->timeout.function((unsigned long)ct);
				return -NF_REPEAT;
			}
			return -NF_DROP;
>>>>>>> 9076689a
		}
		/* Fall through */
	case TCP_CONNTRACK_IGNORE:
		/* Ignored packets:
		 *
		 * Our connection entry may be out of sync, so ignore
		 * packets which may signal the real connection between
		 * the client and the server.
		 *
		 * a) SYN in ORIGINAL
		 * b) SYN/ACK in REPLY
		 * c) ACK in reply direction after initial SYN in original.
		 *
		 * If the ignored packet is invalid, the receiver will send
		 * a RST we'll catch below.
		 */
		if (index == TCP_SYNACK_SET
		    && ct->proto.tcp.last_index == TCP_SYN_SET
		    && ct->proto.tcp.last_dir != dir
		    && ntohl(th->ack_seq) == ct->proto.tcp.last_end) {
			/* b) This SYN/ACK acknowledges a SYN that we earlier
			 * ignored as invalid. This means that the client and
			 * the server are both in sync, while the firewall is
			 * not. We kill this session and block the SYN/ACK so
			 * that the client cannot but retransmit its SYN and
			 * thus initiate a clean new session.
			 */
			write_unlock_bh(&tcp_lock);
			if (LOG_INVALID(IPPROTO_TCP))
				nf_log_packet(pf, 0, skb, NULL, NULL, NULL,
					  "nf_ct_tcp: killing out of sync session ");
			nf_ct_kill(ct);
			return -NF_DROP;
		}
		ct->proto.tcp.last_index = index;
		ct->proto.tcp.last_dir = dir;
		ct->proto.tcp.last_seq = ntohl(th->seq);
		ct->proto.tcp.last_end =
		    segment_seq_plus_len(ntohl(th->seq), skb->len, dataoff, th);

		write_unlock_bh(&tcp_lock);
		if (LOG_INVALID(IPPROTO_TCP))
			nf_log_packet(pf, 0, skb, NULL, NULL, NULL,
				  "nf_ct_tcp: invalid packet ignored ");
		return NF_ACCEPT;
	case TCP_CONNTRACK_MAX:
		/* Invalid packet */
		pr_debug("nf_ct_tcp: Invalid dir=%i index=%u ostate=%u\n",
			 dir, get_conntrack_index(th), old_state);
		write_unlock_bh(&tcp_lock);
		if (LOG_INVALID(IPPROTO_TCP))
			nf_log_packet(pf, 0, skb, NULL, NULL, NULL,
				  "nf_ct_tcp: invalid state ");
		return -NF_ACCEPT;
	case TCP_CONNTRACK_CLOSE:
		if (index == TCP_RST_SET
		    && ((test_bit(IPS_SEEN_REPLY_BIT, &ct->status)
			 && ct->proto.tcp.last_index == TCP_SYN_SET)
			|| (!test_bit(IPS_ASSURED_BIT, &ct->status)
			    && ct->proto.tcp.last_index == TCP_ACK_SET))
		    && ntohl(th->ack_seq) == ct->proto.tcp.last_end) {
			/* RST sent to invalid SYN or ACK we had let through
			 * at a) and c) above:
			 *
			 * a) SYN was in window then
			 * c) we hold a half-open connection.
			 *
			 * Delete our connection entry.
			 * We skip window checking, because packet might ACK
			 * segments we ignored. */
			goto in_window;
		}
		/* Just fall through */
	default:
		/* Keep compilers happy. */
		break;
	}

	if (!tcp_in_window(ct, &ct->proto.tcp, dir, index,
			   skb, dataoff, th, pf)) {
		write_unlock_bh(&tcp_lock);
		return -NF_ACCEPT;
	}
     in_window:
	/* From now on we have got in-window packets */
	ct->proto.tcp.last_index = index;
	ct->proto.tcp.last_dir = dir;

	pr_debug("tcp_conntracks: ");
	nf_ct_dump_tuple(tuple);
	pr_debug("syn=%i ack=%i fin=%i rst=%i old=%i new=%i\n",
		 (th->syn ? 1 : 0), (th->ack ? 1 : 0),
		 (th->fin ? 1 : 0), (th->rst ? 1 : 0),
		 old_state, new_state);

	ct->proto.tcp.state = new_state;
	if (old_state != new_state
	    && new_state == TCP_CONNTRACK_FIN_WAIT)
		ct->proto.tcp.seen[dir].flags |= IP_CT_TCP_FLAG_CLOSE_INIT;
	timeout = ct->proto.tcp.retrans >= nf_ct_tcp_max_retrans
		  && tcp_timeouts[new_state] > nf_ct_tcp_timeout_max_retrans
		  ? nf_ct_tcp_timeout_max_retrans : tcp_timeouts[new_state];
	write_unlock_bh(&tcp_lock);

	nf_conntrack_event_cache(IPCT_PROTOINFO_VOLATILE, skb);
	if (new_state != old_state)
		nf_conntrack_event_cache(IPCT_PROTOINFO, skb);

	if (!test_bit(IPS_SEEN_REPLY_BIT, &ct->status)) {
		/* If only reply is a RST, we can consider ourselves not to
		   have an established connection: this is a fairly common
		   problem case, so we can delete the conntrack
		   immediately.  --RR */
		if (th->rst) {
			nf_ct_kill_acct(ct, ctinfo, skb);
			return NF_ACCEPT;
		}
	} else if (!test_bit(IPS_ASSURED_BIT, &ct->status)
		   && (old_state == TCP_CONNTRACK_SYN_RECV
		       || old_state == TCP_CONNTRACK_ESTABLISHED)
		   && new_state == TCP_CONNTRACK_ESTABLISHED) {
		/* Set ASSURED if we see see valid ack in ESTABLISHED
		   after SYN_RECV or a valid answer for a picked up
		   connection. */
		set_bit(IPS_ASSURED_BIT, &ct->status);
		nf_conntrack_event_cache(IPCT_STATUS, skb);
	}
	nf_ct_refresh_acct(ct, ctinfo, skb, timeout);

	return NF_ACCEPT;
}

/* Called when a new connection for this protocol found. */
static bool tcp_new(struct nf_conn *ct, const struct sk_buff *skb,
		    unsigned int dataoff)
{
	enum tcp_conntrack new_state;
	const struct tcphdr *th;
	struct tcphdr _tcph;
	const struct ip_ct_tcp_state *sender = &ct->proto.tcp.seen[0];
	const struct ip_ct_tcp_state *receiver = &ct->proto.tcp.seen[1];

	th = skb_header_pointer(skb, dataoff, sizeof(_tcph), &_tcph);
	BUG_ON(th == NULL);

	/* Don't need lock here: this conntrack not in circulation yet */
	new_state
		= tcp_conntracks[0][get_conntrack_index(th)]
		[TCP_CONNTRACK_NONE];

	/* Invalid: delete conntrack */
	if (new_state >= TCP_CONNTRACK_MAX) {
		pr_debug("nf_ct_tcp: invalid new deleting.\n");
		return false;
	}

	if (new_state == TCP_CONNTRACK_SYN_SENT) {
		/* SYN packet */
		ct->proto.tcp.seen[0].td_end =
			segment_seq_plus_len(ntohl(th->seq), skb->len,
					     dataoff, th);
		ct->proto.tcp.seen[0].td_maxwin = ntohs(th->window);
		if (ct->proto.tcp.seen[0].td_maxwin == 0)
			ct->proto.tcp.seen[0].td_maxwin = 1;
		ct->proto.tcp.seen[0].td_maxend =
			ct->proto.tcp.seen[0].td_end;

		tcp_options(skb, dataoff, th, &ct->proto.tcp.seen[0]);
		ct->proto.tcp.seen[1].flags = 0;
	} else if (nf_ct_tcp_loose == 0) {
		/* Don't try to pick up connections. */
		return false;
	} else {
		/*
		 * We are in the middle of a connection,
		 * its history is lost for us.
		 * Let's try to use the data from the packet.
		 */
		ct->proto.tcp.seen[0].td_end =
			segment_seq_plus_len(ntohl(th->seq), skb->len,
					     dataoff, th);
		ct->proto.tcp.seen[0].td_maxwin = ntohs(th->window);
		if (ct->proto.tcp.seen[0].td_maxwin == 0)
			ct->proto.tcp.seen[0].td_maxwin = 1;
		ct->proto.tcp.seen[0].td_maxend =
			ct->proto.tcp.seen[0].td_end +
			ct->proto.tcp.seen[0].td_maxwin;
		ct->proto.tcp.seen[0].td_scale = 0;

		/* We assume SACK and liberal window checking to handle
		 * window scaling */
		ct->proto.tcp.seen[0].flags =
		ct->proto.tcp.seen[1].flags = IP_CT_TCP_FLAG_SACK_PERM |
					      IP_CT_TCP_FLAG_BE_LIBERAL;
	}

	ct->proto.tcp.seen[1].td_end = 0;
	ct->proto.tcp.seen[1].td_maxend = 0;
	ct->proto.tcp.seen[1].td_maxwin = 1;
	ct->proto.tcp.seen[1].td_scale = 0;

	/* tcp_packet will set them */
	ct->proto.tcp.state = TCP_CONNTRACK_NONE;
	ct->proto.tcp.last_index = TCP_NONE_SET;

	pr_debug("tcp_new: sender end=%u maxend=%u maxwin=%u scale=%i "
		 "receiver end=%u maxend=%u maxwin=%u scale=%i\n",
		 sender->td_end, sender->td_maxend, sender->td_maxwin,
		 sender->td_scale,
		 receiver->td_end, receiver->td_maxend, receiver->td_maxwin,
		 receiver->td_scale);
	return true;
}

#if defined(CONFIG_NF_CT_NETLINK) || defined(CONFIG_NF_CT_NETLINK_MODULE)

#include <linux/netfilter/nfnetlink.h>
#include <linux/netfilter/nfnetlink_conntrack.h>

static int tcp_to_nlattr(struct sk_buff *skb, struct nlattr *nla,
			 const struct nf_conn *ct)
{
	struct nlattr *nest_parms;
	struct nf_ct_tcp_flags tmp = {};

	read_lock_bh(&tcp_lock);
	nest_parms = nla_nest_start(skb, CTA_PROTOINFO_TCP | NLA_F_NESTED);
	if (!nest_parms)
		goto nla_put_failure;

	NLA_PUT_U8(skb, CTA_PROTOINFO_TCP_STATE, ct->proto.tcp.state);

	NLA_PUT_U8(skb, CTA_PROTOINFO_TCP_WSCALE_ORIGINAL,
		   ct->proto.tcp.seen[0].td_scale);

	NLA_PUT_U8(skb, CTA_PROTOINFO_TCP_WSCALE_REPLY,
		   ct->proto.tcp.seen[1].td_scale);

	tmp.flags = ct->proto.tcp.seen[0].flags;
	NLA_PUT(skb, CTA_PROTOINFO_TCP_FLAGS_ORIGINAL,
		sizeof(struct nf_ct_tcp_flags), &tmp);

	tmp.flags = ct->proto.tcp.seen[1].flags;
	NLA_PUT(skb, CTA_PROTOINFO_TCP_FLAGS_REPLY,
		sizeof(struct nf_ct_tcp_flags), &tmp);
	read_unlock_bh(&tcp_lock);

	nla_nest_end(skb, nest_parms);

	return 0;

nla_put_failure:
	read_unlock_bh(&tcp_lock);
	return -1;
}

static const struct nla_policy tcp_nla_policy[CTA_PROTOINFO_TCP_MAX+1] = {
	[CTA_PROTOINFO_TCP_STATE]	    = { .type = NLA_U8 },
	[CTA_PROTOINFO_TCP_WSCALE_ORIGINAL] = { .type = NLA_U8 },
	[CTA_PROTOINFO_TCP_WSCALE_REPLY]    = { .type = NLA_U8 },
	[CTA_PROTOINFO_TCP_FLAGS_ORIGINAL]  = { .len = sizeof(struct nf_ct_tcp_flags) },
	[CTA_PROTOINFO_TCP_FLAGS_REPLY]	    = { .len =  sizeof(struct nf_ct_tcp_flags) },
};

static int nlattr_to_tcp(struct nlattr *cda[], struct nf_conn *ct)
{
	struct nlattr *pattr = cda[CTA_PROTOINFO_TCP];
	struct nlattr *tb[CTA_PROTOINFO_TCP_MAX+1];
	int err;

	/* updates could not contain anything about the private
	 * protocol info, in that case skip the parsing */
	if (!pattr)
		return 0;

	err = nla_parse_nested(tb, CTA_PROTOINFO_TCP_MAX, pattr, tcp_nla_policy);
	if (err < 0)
		return err;

	if (tb[CTA_PROTOINFO_TCP_STATE] &&
	    nla_get_u8(tb[CTA_PROTOINFO_TCP_STATE]) >= TCP_CONNTRACK_MAX)
		return -EINVAL;

	write_lock_bh(&tcp_lock);
	if (tb[CTA_PROTOINFO_TCP_STATE])
		ct->proto.tcp.state = nla_get_u8(tb[CTA_PROTOINFO_TCP_STATE]);

	if (tb[CTA_PROTOINFO_TCP_FLAGS_ORIGINAL]) {
		struct nf_ct_tcp_flags *attr =
			nla_data(tb[CTA_PROTOINFO_TCP_FLAGS_ORIGINAL]);
		ct->proto.tcp.seen[0].flags &= ~attr->mask;
		ct->proto.tcp.seen[0].flags |= attr->flags & attr->mask;
	}

	if (tb[CTA_PROTOINFO_TCP_FLAGS_REPLY]) {
		struct nf_ct_tcp_flags *attr =
			nla_data(tb[CTA_PROTOINFO_TCP_FLAGS_REPLY]);
		ct->proto.tcp.seen[1].flags &= ~attr->mask;
		ct->proto.tcp.seen[1].flags |= attr->flags & attr->mask;
	}

	if (tb[CTA_PROTOINFO_TCP_WSCALE_ORIGINAL] &&
	    tb[CTA_PROTOINFO_TCP_WSCALE_REPLY] &&
	    ct->proto.tcp.seen[0].flags & IP_CT_TCP_FLAG_WINDOW_SCALE &&
	    ct->proto.tcp.seen[1].flags & IP_CT_TCP_FLAG_WINDOW_SCALE) {
		ct->proto.tcp.seen[0].td_scale =
			nla_get_u8(tb[CTA_PROTOINFO_TCP_WSCALE_ORIGINAL]);
		ct->proto.tcp.seen[1].td_scale =
			nla_get_u8(tb[CTA_PROTOINFO_TCP_WSCALE_REPLY]);
	}
	write_unlock_bh(&tcp_lock);

	return 0;
}
#endif

#ifdef CONFIG_SYSCTL
static unsigned int tcp_sysctl_table_users;
static struct ctl_table_header *tcp_sysctl_header;
static struct ctl_table tcp_sysctl_table[] = {
	{
		.procname	= "nf_conntrack_tcp_timeout_syn_sent",
		.data		= &tcp_timeouts[TCP_CONNTRACK_SYN_SENT],
		.maxlen		= sizeof(unsigned int),
		.mode		= 0644,
		.proc_handler	= &proc_dointvec_jiffies,
	},
	{
		.procname	= "nf_conntrack_tcp_timeout_syn_recv",
		.data		= &tcp_timeouts[TCP_CONNTRACK_SYN_RECV],
		.maxlen		= sizeof(unsigned int),
		.mode		= 0644,
		.proc_handler	= &proc_dointvec_jiffies,
	},
	{
		.procname	= "nf_conntrack_tcp_timeout_established",
		.data		= &tcp_timeouts[TCP_CONNTRACK_ESTABLISHED],
		.maxlen		= sizeof(unsigned int),
		.mode		= 0644,
		.proc_handler	= &proc_dointvec_jiffies,
	},
	{
		.procname	= "nf_conntrack_tcp_timeout_fin_wait",
		.data		= &tcp_timeouts[TCP_CONNTRACK_FIN_WAIT],
		.maxlen		= sizeof(unsigned int),
		.mode		= 0644,
		.proc_handler	= &proc_dointvec_jiffies,
	},
	{
		.procname	= "nf_conntrack_tcp_timeout_close_wait",
		.data		= &tcp_timeouts[TCP_CONNTRACK_CLOSE_WAIT],
		.maxlen		= sizeof(unsigned int),
		.mode		= 0644,
		.proc_handler	= &proc_dointvec_jiffies,
	},
	{
		.procname	= "nf_conntrack_tcp_timeout_last_ack",
		.data		= &tcp_timeouts[TCP_CONNTRACK_LAST_ACK],
		.maxlen		= sizeof(unsigned int),
		.mode		= 0644,
		.proc_handler	= &proc_dointvec_jiffies,
	},
	{
		.procname	= "nf_conntrack_tcp_timeout_time_wait",
		.data		= &tcp_timeouts[TCP_CONNTRACK_TIME_WAIT],
		.maxlen		= sizeof(unsigned int),
		.mode		= 0644,
		.proc_handler	= &proc_dointvec_jiffies,
	},
	{
		.procname	= "nf_conntrack_tcp_timeout_close",
		.data		= &tcp_timeouts[TCP_CONNTRACK_CLOSE],
		.maxlen		= sizeof(unsigned int),
		.mode		= 0644,
		.proc_handler	= &proc_dointvec_jiffies,
	},
	{
		.procname	= "nf_conntrack_tcp_timeout_max_retrans",
		.data		= &nf_ct_tcp_timeout_max_retrans,
		.maxlen		= sizeof(unsigned int),
		.mode		= 0644,
		.proc_handler	= &proc_dointvec_jiffies,
	},
	{
		.ctl_name	= NET_NF_CONNTRACK_TCP_LOOSE,
		.procname	= "nf_conntrack_tcp_loose",
		.data		= &nf_ct_tcp_loose,
		.maxlen		= sizeof(unsigned int),
		.mode		= 0644,
		.proc_handler	= &proc_dointvec,
	},
	{
		.ctl_name	= NET_NF_CONNTRACK_TCP_BE_LIBERAL,
		.procname       = "nf_conntrack_tcp_be_liberal",
		.data           = &nf_ct_tcp_be_liberal,
		.maxlen         = sizeof(unsigned int),
		.mode           = 0644,
		.proc_handler   = &proc_dointvec,
	},
	{
		.ctl_name	= NET_NF_CONNTRACK_TCP_MAX_RETRANS,
		.procname	= "nf_conntrack_tcp_max_retrans",
		.data		= &nf_ct_tcp_max_retrans,
		.maxlen		= sizeof(unsigned int),
		.mode		= 0644,
		.proc_handler	= &proc_dointvec,
	},
	{
		.ctl_name	= 0
	}
};

#ifdef CONFIG_NF_CONNTRACK_PROC_COMPAT
static struct ctl_table tcp_compat_sysctl_table[] = {
	{
		.procname	= "ip_conntrack_tcp_timeout_syn_sent",
		.data		= &tcp_timeouts[TCP_CONNTRACK_SYN_SENT],
		.maxlen		= sizeof(unsigned int),
		.mode		= 0644,
		.proc_handler	= &proc_dointvec_jiffies,
	},
	{
		.procname	= "ip_conntrack_tcp_timeout_syn_recv",
		.data		= &tcp_timeouts[TCP_CONNTRACK_SYN_RECV],
		.maxlen		= sizeof(unsigned int),
		.mode		= 0644,
		.proc_handler	= &proc_dointvec_jiffies,
	},
	{
		.procname	= "ip_conntrack_tcp_timeout_established",
		.data		= &tcp_timeouts[TCP_CONNTRACK_ESTABLISHED],
		.maxlen		= sizeof(unsigned int),
		.mode		= 0644,
		.proc_handler	= &proc_dointvec_jiffies,
	},
	{
		.procname	= "ip_conntrack_tcp_timeout_fin_wait",
		.data		= &tcp_timeouts[TCP_CONNTRACK_FIN_WAIT],
		.maxlen		= sizeof(unsigned int),
		.mode		= 0644,
		.proc_handler	= &proc_dointvec_jiffies,
	},
	{
		.procname	= "ip_conntrack_tcp_timeout_close_wait",
		.data		= &tcp_timeouts[TCP_CONNTRACK_CLOSE_WAIT],
		.maxlen		= sizeof(unsigned int),
		.mode		= 0644,
		.proc_handler	= &proc_dointvec_jiffies,
	},
	{
		.procname	= "ip_conntrack_tcp_timeout_last_ack",
		.data		= &tcp_timeouts[TCP_CONNTRACK_LAST_ACK],
		.maxlen		= sizeof(unsigned int),
		.mode		= 0644,
		.proc_handler	= &proc_dointvec_jiffies,
	},
	{
		.procname	= "ip_conntrack_tcp_timeout_time_wait",
		.data		= &tcp_timeouts[TCP_CONNTRACK_TIME_WAIT],
		.maxlen		= sizeof(unsigned int),
		.mode		= 0644,
		.proc_handler	= &proc_dointvec_jiffies,
	},
	{
		.procname	= "ip_conntrack_tcp_timeout_close",
		.data		= &tcp_timeouts[TCP_CONNTRACK_CLOSE],
		.maxlen		= sizeof(unsigned int),
		.mode		= 0644,
		.proc_handler	= &proc_dointvec_jiffies,
	},
	{
		.procname	= "ip_conntrack_tcp_timeout_max_retrans",
		.data		= &nf_ct_tcp_timeout_max_retrans,
		.maxlen		= sizeof(unsigned int),
		.mode		= 0644,
		.proc_handler	= &proc_dointvec_jiffies,
	},
	{
		.ctl_name	= NET_IPV4_NF_CONNTRACK_TCP_LOOSE,
		.procname	= "ip_conntrack_tcp_loose",
		.data		= &nf_ct_tcp_loose,
		.maxlen		= sizeof(unsigned int),
		.mode		= 0644,
		.proc_handler	= &proc_dointvec,
	},
	{
		.ctl_name	= NET_IPV4_NF_CONNTRACK_TCP_BE_LIBERAL,
		.procname	= "ip_conntrack_tcp_be_liberal",
		.data		= &nf_ct_tcp_be_liberal,
		.maxlen		= sizeof(unsigned int),
		.mode		= 0644,
		.proc_handler	= &proc_dointvec,
	},
	{
		.ctl_name	= NET_IPV4_NF_CONNTRACK_TCP_MAX_RETRANS,
		.procname	= "ip_conntrack_tcp_max_retrans",
		.data		= &nf_ct_tcp_max_retrans,
		.maxlen		= sizeof(unsigned int),
		.mode		= 0644,
		.proc_handler	= &proc_dointvec,
	},
	{
		.ctl_name	= 0
	}
};
#endif /* CONFIG_NF_CONNTRACK_PROC_COMPAT */
#endif /* CONFIG_SYSCTL */

struct nf_conntrack_l4proto nf_conntrack_l4proto_tcp4 __read_mostly =
{
	.l3proto		= PF_INET,
	.l4proto 		= IPPROTO_TCP,
	.name 			= "tcp",
	.pkt_to_tuple 		= tcp_pkt_to_tuple,
	.invert_tuple 		= tcp_invert_tuple,
	.print_tuple 		= tcp_print_tuple,
	.print_conntrack 	= tcp_print_conntrack,
	.packet 		= tcp_packet,
	.new 			= tcp_new,
	.error			= tcp_error,
#if defined(CONFIG_NF_CT_NETLINK) || defined(CONFIG_NF_CT_NETLINK_MODULE)
	.to_nlattr		= tcp_to_nlattr,
	.from_nlattr		= nlattr_to_tcp,
	.tuple_to_nlattr	= nf_ct_port_tuple_to_nlattr,
	.nlattr_to_tuple	= nf_ct_port_nlattr_to_tuple,
	.nla_policy		= nf_ct_port_nla_policy,
#endif
#ifdef CONFIG_SYSCTL
	.ctl_table_users	= &tcp_sysctl_table_users,
	.ctl_table_header	= &tcp_sysctl_header,
	.ctl_table		= tcp_sysctl_table,
#ifdef CONFIG_NF_CONNTRACK_PROC_COMPAT
	.ctl_compat_table	= tcp_compat_sysctl_table,
#endif
#endif
};
EXPORT_SYMBOL_GPL(nf_conntrack_l4proto_tcp4);

struct nf_conntrack_l4proto nf_conntrack_l4proto_tcp6 __read_mostly =
{
	.l3proto		= PF_INET6,
	.l4proto 		= IPPROTO_TCP,
	.name 			= "tcp",
	.pkt_to_tuple 		= tcp_pkt_to_tuple,
	.invert_tuple 		= tcp_invert_tuple,
	.print_tuple 		= tcp_print_tuple,
	.print_conntrack 	= tcp_print_conntrack,
	.packet 		= tcp_packet,
	.new 			= tcp_new,
	.error			= tcp_error,
#if defined(CONFIG_NF_CT_NETLINK) || defined(CONFIG_NF_CT_NETLINK_MODULE)
	.to_nlattr		= tcp_to_nlattr,
	.from_nlattr		= nlattr_to_tcp,
	.tuple_to_nlattr	= nf_ct_port_tuple_to_nlattr,
	.nlattr_to_tuple	= nf_ct_port_nlattr_to_tuple,
	.nla_policy		= nf_ct_port_nla_policy,
#endif
#ifdef CONFIG_SYSCTL
	.ctl_table_users	= &tcp_sysctl_table_users,
	.ctl_table_header	= &tcp_sysctl_header,
	.ctl_table		= tcp_sysctl_table,
#endif
};
EXPORT_SYMBOL_GPL(nf_conntrack_l4proto_tcp6);<|MERGE_RESOLUTION|>--- conflicted
+++ resolved
@@ -844,20 +844,14 @@
 			/* Attempt to reopen a closed/aborted connection.
 			 * Delete this connection and look up again. */
 			write_unlock_bh(&tcp_lock);
-<<<<<<< HEAD
-			nf_ct_kill(ct);
-			return -NF_REPEAT;
-=======
+
 			/* Only repeat if we can actually remove the timer.
 			 * Destruction may already be in progress in process
 			 * context and we must give it a chance to terminate.
 			 */
-			if (del_timer(&ct->timeout)) {
-				ct->timeout.function((unsigned long)ct);
+			if (nf_ct_kill(ct))
 				return -NF_REPEAT;
-			}
 			return -NF_DROP;
->>>>>>> 9076689a
 		}
 		/* Fall through */
 	case TCP_CONNTRACK_IGNORE:
