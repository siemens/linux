// SPDX-License-Identifier: GPL-2.0-or-later
/**************************************************************************/
/*                                                                        */
/*  IBM System i and System p Virtual NIC Device Driver                   */
/*  Copyright (C) 2014 IBM Corp.                                          */
/*  Santiago Leon (santi_leon@yahoo.com)                                  */
/*  Thomas Falcon (tlfalcon@linux.vnet.ibm.com)                           */
/*  John Allen (jallen@linux.vnet.ibm.com)                                */
/*                                                                        */
/*                                                                        */
/* This module contains the implementation of a virtual ethernet device   */
/* for use with IBM i/p Series LPAR Linux. It utilizes the logical LAN    */
/* option of the RS/6000 Platform Architecture to interface with virtual  */
/* ethernet NICs that are presented to the partition by the hypervisor.   */
/*									   */
/* Messages are passed between the VNIC driver and the VNIC server using  */
/* Command/Response Queues (CRQs) and sub CRQs (sCRQs). CRQs are used to  */
/* issue and receive commands that initiate communication with the server */
/* on driver initialization. Sub CRQs (sCRQs) are similar to CRQs, but    */
/* are used by the driver to notify the server that a packet is           */
/* ready for transmission or that a buffer has been added to receive a    */
/* packet. Subsequently, sCRQs are used by the server to notify the       */
/* driver that a packet transmission has been completed or that a packet  */
/* has been received and placed in a waiting buffer.                      */
/*                                                                        */
/* In lieu of a more conventional "on-the-fly" DMA mapping strategy in    */
/* which skbs are DMA mapped and immediately unmapped when the transmit   */
/* or receive has been completed, the VNIC driver is required to use      */
/* "long term mapping". This entails that large, continuous DMA mapped    */
/* buffers are allocated on driver initialization and these buffers are   */
/* then continuously reused to pass skbs to and from the VNIC server.     */
/*                                                                        */
/**************************************************************************/

#include <linux/module.h>
#include <linux/moduleparam.h>
#include <linux/types.h>
#include <linux/errno.h>
#include <linux/completion.h>
#include <linux/ioport.h>
#include <linux/dma-mapping.h>
#include <linux/kernel.h>
#include <linux/netdevice.h>
#include <linux/etherdevice.h>
#include <linux/skbuff.h>
#include <linux/init.h>
#include <linux/delay.h>
#include <linux/mm.h>
#include <linux/ethtool.h>
#include <linux/proc_fs.h>
#include <linux/if_arp.h>
#include <linux/in.h>
#include <linux/ip.h>
#include <linux/ipv6.h>
#include <linux/irq.h>
#include <linux/kthread.h>
#include <linux/seq_file.h>
#include <linux/interrupt.h>
#include <net/net_namespace.h>
#include <asm/hvcall.h>
#include <linux/atomic.h>
#include <asm/vio.h>
#include <asm/iommu.h>
#include <linux/uaccess.h>
#include <asm/firmware.h>
#include <linux/workqueue.h>
#include <linux/if_vlan.h>
#include <linux/utsname.h>

#include "ibmvnic.h"

static const char ibmvnic_driver_name[] = "ibmvnic";
static const char ibmvnic_driver_string[] = "IBM System i/p Virtual NIC Driver";

MODULE_AUTHOR("Santiago Leon");
MODULE_DESCRIPTION("IBM System i/p Virtual NIC Driver");
MODULE_LICENSE("GPL");
MODULE_VERSION(IBMVNIC_DRIVER_VERSION);

static int ibmvnic_version = IBMVNIC_INITIAL_VERSION;
static int ibmvnic_remove(struct vio_dev *);
static void release_sub_crqs(struct ibmvnic_adapter *, bool);
static int ibmvnic_reset_crq(struct ibmvnic_adapter *);
static int ibmvnic_send_crq_init(struct ibmvnic_adapter *);
static int ibmvnic_reenable_crq_queue(struct ibmvnic_adapter *);
static int ibmvnic_send_crq(struct ibmvnic_adapter *, union ibmvnic_crq *);
static int send_subcrq(struct ibmvnic_adapter *adapter, u64 remote_handle,
		       union sub_crq *sub_crq);
static int send_subcrq_indirect(struct ibmvnic_adapter *, u64, u64, u64);
static irqreturn_t ibmvnic_interrupt_rx(int irq, void *instance);
static int enable_scrq_irq(struct ibmvnic_adapter *,
			   struct ibmvnic_sub_crq_queue *);
static int disable_scrq_irq(struct ibmvnic_adapter *,
			    struct ibmvnic_sub_crq_queue *);
static int pending_scrq(struct ibmvnic_adapter *,
			struct ibmvnic_sub_crq_queue *);
static union sub_crq *ibmvnic_next_scrq(struct ibmvnic_adapter *,
					struct ibmvnic_sub_crq_queue *);
static int ibmvnic_poll(struct napi_struct *napi, int data);
static void send_map_query(struct ibmvnic_adapter *adapter);
static int send_request_map(struct ibmvnic_adapter *, dma_addr_t, __be32, u8);
static int send_request_unmap(struct ibmvnic_adapter *, u8);
static int send_login(struct ibmvnic_adapter *adapter);
static void send_cap_queries(struct ibmvnic_adapter *adapter);
static int init_sub_crqs(struct ibmvnic_adapter *);
static int init_sub_crq_irqs(struct ibmvnic_adapter *adapter);
static int ibmvnic_reset_init(struct ibmvnic_adapter *, bool reset);
static void release_crq_queue(struct ibmvnic_adapter *);
static int __ibmvnic_set_mac(struct net_device *, u8 *);
static int init_crq_queue(struct ibmvnic_adapter *adapter);
static int send_query_phys_parms(struct ibmvnic_adapter *adapter);

struct ibmvnic_stat {
	char name[ETH_GSTRING_LEN];
	int offset;
};

#define IBMVNIC_STAT_OFF(stat) (offsetof(struct ibmvnic_adapter, stats) + \
			     offsetof(struct ibmvnic_statistics, stat))
#define IBMVNIC_GET_STAT(a, off) (*((u64 *)(((unsigned long)(a)) + off)))

static const struct ibmvnic_stat ibmvnic_stats[] = {
	{"rx_packets", IBMVNIC_STAT_OFF(rx_packets)},
	{"rx_bytes", IBMVNIC_STAT_OFF(rx_bytes)},
	{"tx_packets", IBMVNIC_STAT_OFF(tx_packets)},
	{"tx_bytes", IBMVNIC_STAT_OFF(tx_bytes)},
	{"ucast_tx_packets", IBMVNIC_STAT_OFF(ucast_tx_packets)},
	{"ucast_rx_packets", IBMVNIC_STAT_OFF(ucast_rx_packets)},
	{"mcast_tx_packets", IBMVNIC_STAT_OFF(mcast_tx_packets)},
	{"mcast_rx_packets", IBMVNIC_STAT_OFF(mcast_rx_packets)},
	{"bcast_tx_packets", IBMVNIC_STAT_OFF(bcast_tx_packets)},
	{"bcast_rx_packets", IBMVNIC_STAT_OFF(bcast_rx_packets)},
	{"align_errors", IBMVNIC_STAT_OFF(align_errors)},
	{"fcs_errors", IBMVNIC_STAT_OFF(fcs_errors)},
	{"single_collision_frames", IBMVNIC_STAT_OFF(single_collision_frames)},
	{"multi_collision_frames", IBMVNIC_STAT_OFF(multi_collision_frames)},
	{"sqe_test_errors", IBMVNIC_STAT_OFF(sqe_test_errors)},
	{"deferred_tx", IBMVNIC_STAT_OFF(deferred_tx)},
	{"late_collisions", IBMVNIC_STAT_OFF(late_collisions)},
	{"excess_collisions", IBMVNIC_STAT_OFF(excess_collisions)},
	{"internal_mac_tx_errors", IBMVNIC_STAT_OFF(internal_mac_tx_errors)},
	{"carrier_sense", IBMVNIC_STAT_OFF(carrier_sense)},
	{"too_long_frames", IBMVNIC_STAT_OFF(too_long_frames)},
	{"internal_mac_rx_errors", IBMVNIC_STAT_OFF(internal_mac_rx_errors)},
};

static long h_reg_sub_crq(unsigned long unit_address, unsigned long token,
			  unsigned long length, unsigned long *number,
			  unsigned long *irq)
{
	unsigned long retbuf[PLPAR_HCALL_BUFSIZE];
	long rc;

	rc = plpar_hcall(H_REG_SUB_CRQ, retbuf, unit_address, token, length);
	*number = retbuf[0];
	*irq = retbuf[1];

	return rc;
}

/**
 * ibmvnic_wait_for_completion - Check device state and wait for completion
 * @adapter: private device data
 * @comp_done: completion structure to wait for
 * @timeout: time to wait in milliseconds
 *
 * Wait for a completion signal or until the timeout limit is reached
 * while checking that the device is still active.
 */
static int ibmvnic_wait_for_completion(struct ibmvnic_adapter *adapter,
				       struct completion *comp_done,
				       unsigned long timeout)
{
	struct net_device *netdev;
	unsigned long div_timeout;
	u8 retry;

	netdev = adapter->netdev;
	retry = 5;
	div_timeout = msecs_to_jiffies(timeout / retry);
	while (true) {
		if (!adapter->crq.active) {
			netdev_err(netdev, "Device down!\n");
			return -ENODEV;
		}
		if (!retry--)
			break;
		if (wait_for_completion_timeout(comp_done, div_timeout))
			return 0;
	}
	netdev_err(netdev, "Operation timed out.\n");
	return -ETIMEDOUT;
}

static int alloc_long_term_buff(struct ibmvnic_adapter *adapter,
				struct ibmvnic_long_term_buff *ltb, int size)
{
	struct device *dev = &adapter->vdev->dev;
	int rc;

	ltb->size = size;
	ltb->buff = dma_alloc_coherent(dev, ltb->size, &ltb->addr,
				       GFP_KERNEL);

	if (!ltb->buff) {
		dev_err(dev, "Couldn't alloc long term buffer\n");
		return -ENOMEM;
	}
	ltb->map_id = adapter->map_id;
	adapter->map_id++;

	mutex_lock(&adapter->fw_lock);
	adapter->fw_done_rc = 0;
	reinit_completion(&adapter->fw_done);
	rc = send_request_map(adapter, ltb->addr,
			      ltb->size, ltb->map_id);
	if (rc) {
		dma_free_coherent(dev, ltb->size, ltb->buff, ltb->addr);
		mutex_unlock(&adapter->fw_lock);
		return rc;
	}

	rc = ibmvnic_wait_for_completion(adapter, &adapter->fw_done, 10000);
	if (rc) {
		dev_err(dev,
			"Long term map request aborted or timed out,rc = %d\n",
			rc);
		dma_free_coherent(dev, ltb->size, ltb->buff, ltb->addr);
		mutex_unlock(&adapter->fw_lock);
		return rc;
	}

	if (adapter->fw_done_rc) {
		dev_err(dev, "Couldn't map long term buffer,rc = %d\n",
			adapter->fw_done_rc);
		dma_free_coherent(dev, ltb->size, ltb->buff, ltb->addr);
		mutex_unlock(&adapter->fw_lock);
		return -1;
	}
	mutex_unlock(&adapter->fw_lock);
	return 0;
}

static void free_long_term_buff(struct ibmvnic_adapter *adapter,
				struct ibmvnic_long_term_buff *ltb)
{
	struct device *dev = &adapter->vdev->dev;

	if (!ltb->buff)
		return;

	if (adapter->reset_reason != VNIC_RESET_FAILOVER &&
	    adapter->reset_reason != VNIC_RESET_MOBILITY)
		send_request_unmap(adapter, ltb->map_id);
	dma_free_coherent(dev, ltb->size, ltb->buff, ltb->addr);
}

static int reset_long_term_buff(struct ibmvnic_adapter *adapter,
				struct ibmvnic_long_term_buff *ltb)
{
	struct device *dev = &adapter->vdev->dev;
	int rc;

	memset(ltb->buff, 0, ltb->size);

	mutex_lock(&adapter->fw_lock);
	adapter->fw_done_rc = 0;

	reinit_completion(&adapter->fw_done);
	rc = send_request_map(adapter, ltb->addr, ltb->size, ltb->map_id);
	if (rc) {
		mutex_unlock(&adapter->fw_lock);
		return rc;
	}

	rc = ibmvnic_wait_for_completion(adapter, &adapter->fw_done, 10000);
	if (rc) {
		dev_info(dev,
			 "Reset failed, long term map request timed out or aborted\n");
		mutex_unlock(&adapter->fw_lock);
		return rc;
	}

	if (adapter->fw_done_rc) {
		dev_info(dev,
			 "Reset failed, attempting to free and reallocate buffer\n");
		free_long_term_buff(adapter, ltb);
		mutex_unlock(&adapter->fw_lock);
		return alloc_long_term_buff(adapter, ltb, ltb->size);
	}
	mutex_unlock(&adapter->fw_lock);
	return 0;
}

static void deactivate_rx_pools(struct ibmvnic_adapter *adapter)
{
	int i;

	for (i = 0; i < adapter->num_active_rx_pools; i++)
		adapter->rx_pool[i].active = 0;
}

static void replenish_rx_pool(struct ibmvnic_adapter *adapter,
			      struct ibmvnic_rx_pool *pool)
{
	int count = pool->size - atomic_read(&pool->available);
	u64 handle = adapter->rx_scrq[pool->index]->handle;
	struct device *dev = &adapter->vdev->dev;
	int buffers_added = 0;
	unsigned long lpar_rc;
	union sub_crq sub_crq;
	struct sk_buff *skb;
	unsigned int offset;
	dma_addr_t dma_addr;
	unsigned char *dst;
	int shift = 0;
	int index;
	int i;

	if (!pool->active)
		return;

	for (i = 0; i < count; ++i) {
		skb = alloc_skb(pool->buff_size, GFP_ATOMIC);
		if (!skb) {
			dev_err(dev, "Couldn't replenish rx buff\n");
			adapter->replenish_no_mem++;
			break;
		}

		index = pool->free_map[pool->next_free];

		if (pool->rx_buff[index].skb)
			dev_err(dev, "Inconsistent free_map!\n");

		/* Copy the skb to the long term mapped DMA buffer */
		offset = index * pool->buff_size;
		dst = pool->long_term_buff.buff + offset;
		memset(dst, 0, pool->buff_size);
		dma_addr = pool->long_term_buff.addr + offset;
		pool->rx_buff[index].data = dst;

		pool->free_map[pool->next_free] = IBMVNIC_INVALID_MAP;
		pool->rx_buff[index].dma = dma_addr;
		pool->rx_buff[index].skb = skb;
		pool->rx_buff[index].pool_index = pool->index;
		pool->rx_buff[index].size = pool->buff_size;

		memset(&sub_crq, 0, sizeof(sub_crq));
		sub_crq.rx_add.first = IBMVNIC_CRQ_CMD;
		sub_crq.rx_add.correlator =
		    cpu_to_be64((u64)&pool->rx_buff[index]);
		sub_crq.rx_add.ioba = cpu_to_be32(dma_addr);
		sub_crq.rx_add.map_id = pool->long_term_buff.map_id;

		/* The length field of the sCRQ is defined to be 24 bits so the
		 * buffer size needs to be left shifted by a byte before it is
		 * converted to big endian to prevent the last byte from being
		 * truncated.
		 */
#ifdef __LITTLE_ENDIAN__
		shift = 8;
#endif
		sub_crq.rx_add.len = cpu_to_be32(pool->buff_size << shift);

		lpar_rc = send_subcrq(adapter, handle, &sub_crq);
		if (lpar_rc != H_SUCCESS)
			goto failure;

		buffers_added++;
		adapter->replenish_add_buff_success++;
		pool->next_free = (pool->next_free + 1) % pool->size;
	}
	atomic_add(buffers_added, &pool->available);
	return;

failure:
	if (lpar_rc != H_PARAMETER && lpar_rc != H_CLOSED)
		dev_err_ratelimited(dev, "rx: replenish packet buffer failed\n");
	pool->free_map[pool->next_free] = index;
	pool->rx_buff[index].skb = NULL;

	dev_kfree_skb_any(skb);
	adapter->replenish_add_buff_failure++;
	atomic_add(buffers_added, &pool->available);

	if (lpar_rc == H_CLOSED || adapter->failover_pending) {
		/* Disable buffer pool replenishment and report carrier off if
		 * queue is closed or pending failover.
		 * Firmware guarantees that a signal will be sent to the
		 * driver, triggering a reset.
		 */
		deactivate_rx_pools(adapter);
		netif_carrier_off(adapter->netdev);
	}
}

static void replenish_pools(struct ibmvnic_adapter *adapter)
{
	int i;

	adapter->replenish_task_cycles++;
	for (i = 0; i < adapter->num_active_rx_pools; i++) {
		if (adapter->rx_pool[i].active)
			replenish_rx_pool(adapter, &adapter->rx_pool[i]);
	}
}

static void release_stats_buffers(struct ibmvnic_adapter *adapter)
{
	kfree(adapter->tx_stats_buffers);
	kfree(adapter->rx_stats_buffers);
	adapter->tx_stats_buffers = NULL;
	adapter->rx_stats_buffers = NULL;
}

static int init_stats_buffers(struct ibmvnic_adapter *adapter)
{
	adapter->tx_stats_buffers =
				kcalloc(IBMVNIC_MAX_QUEUES,
					sizeof(struct ibmvnic_tx_queue_stats),
					GFP_KERNEL);
	if (!adapter->tx_stats_buffers)
		return -ENOMEM;

	adapter->rx_stats_buffers =
				kcalloc(IBMVNIC_MAX_QUEUES,
					sizeof(struct ibmvnic_rx_queue_stats),
					GFP_KERNEL);
	if (!adapter->rx_stats_buffers)
		return -ENOMEM;

	return 0;
}

static void release_stats_token(struct ibmvnic_adapter *adapter)
{
	struct device *dev = &adapter->vdev->dev;

	if (!adapter->stats_token)
		return;

	dma_unmap_single(dev, adapter->stats_token,
			 sizeof(struct ibmvnic_statistics),
			 DMA_FROM_DEVICE);
	adapter->stats_token = 0;
}

static int init_stats_token(struct ibmvnic_adapter *adapter)
{
	struct device *dev = &adapter->vdev->dev;
	dma_addr_t stok;

	stok = dma_map_single(dev, &adapter->stats,
			      sizeof(struct ibmvnic_statistics),
			      DMA_FROM_DEVICE);
	if (dma_mapping_error(dev, stok)) {
		dev_err(dev, "Couldn't map stats buffer\n");
		return -1;
	}

	adapter->stats_token = stok;
	netdev_dbg(adapter->netdev, "Stats token initialized (%llx)\n", stok);
	return 0;
}

static int reset_rx_pools(struct ibmvnic_adapter *adapter)
{
	struct ibmvnic_rx_pool *rx_pool;
	u64 buff_size;
	int rx_scrqs;
	int i, j, rc;
<<<<<<< HEAD
=======
	u64 *size_array;

	if (!adapter->rx_pool)
		return -1;

	size_array = (u64 *)((u8 *)(adapter->login_rsp_buf) +
		be32_to_cpu(adapter->login_rsp_buf->off_rxadd_buff_size));
>>>>>>> c70672d8

	buff_size = adapter->cur_rx_buf_sz;
	rx_scrqs = adapter->num_active_rx_pools;
	for (i = 0; i < rx_scrqs; i++) {
		rx_pool = &adapter->rx_pool[i];

		netdev_dbg(adapter->netdev, "Re-setting rx_pool[%d]\n", i);

		if (rx_pool->buff_size != buff_size) {
			free_long_term_buff(adapter, &rx_pool->long_term_buff);
			rx_pool->buff_size = buff_size;
			rc = alloc_long_term_buff(adapter,
						  &rx_pool->long_term_buff,
						  rx_pool->size *
						  rx_pool->buff_size);
		} else {
			rc = reset_long_term_buff(adapter,
						  &rx_pool->long_term_buff);
		}

		if (rc)
			return rc;

		for (j = 0; j < rx_pool->size; j++)
			rx_pool->free_map[j] = j;

		memset(rx_pool->rx_buff, 0,
		       rx_pool->size * sizeof(struct ibmvnic_rx_buff));

		atomic_set(&rx_pool->available, 0);
		rx_pool->next_alloc = 0;
		rx_pool->next_free = 0;
		rx_pool->active = 1;
	}

	return 0;
}

static void release_rx_pools(struct ibmvnic_adapter *adapter)
{
	struct ibmvnic_rx_pool *rx_pool;
	int i, j;

	if (!adapter->rx_pool)
		return;

	for (i = 0; i < adapter->num_active_rx_pools; i++) {
		rx_pool = &adapter->rx_pool[i];

		netdev_dbg(adapter->netdev, "Releasing rx_pool[%d]\n", i);

		kfree(rx_pool->free_map);
		free_long_term_buff(adapter, &rx_pool->long_term_buff);

		if (!rx_pool->rx_buff)
			continue;

		for (j = 0; j < rx_pool->size; j++) {
			if (rx_pool->rx_buff[j].skb) {
				dev_kfree_skb_any(rx_pool->rx_buff[j].skb);
				rx_pool->rx_buff[j].skb = NULL;
			}
		}

		kfree(rx_pool->rx_buff);
	}

	kfree(adapter->rx_pool);
	adapter->rx_pool = NULL;
	adapter->num_active_rx_pools = 0;
}

static int init_rx_pools(struct net_device *netdev)
{
	struct ibmvnic_adapter *adapter = netdev_priv(netdev);
	struct device *dev = &adapter->vdev->dev;
	struct ibmvnic_rx_pool *rx_pool;
	int rxadd_subcrqs;
	u64 buff_size;
	int i, j;

	rxadd_subcrqs = adapter->num_active_rx_scrqs;
	buff_size = adapter->cur_rx_buf_sz;

	adapter->rx_pool = kcalloc(rxadd_subcrqs,
				   sizeof(struct ibmvnic_rx_pool),
				   GFP_KERNEL);
	if (!adapter->rx_pool) {
		dev_err(dev, "Failed to allocate rx pools\n");
		return -1;
	}

	adapter->num_active_rx_pools = rxadd_subcrqs;

	for (i = 0; i < rxadd_subcrqs; i++) {
		rx_pool = &adapter->rx_pool[i];

		netdev_dbg(adapter->netdev,
			   "Initializing rx_pool[%d], %lld buffs, %lld bytes each\n",
			   i, adapter->req_rx_add_entries_per_subcrq,
			   buff_size);

		rx_pool->size = adapter->req_rx_add_entries_per_subcrq;
		rx_pool->index = i;
		rx_pool->buff_size = buff_size;
		rx_pool->active = 1;

		rx_pool->free_map = kcalloc(rx_pool->size, sizeof(int),
					    GFP_KERNEL);
		if (!rx_pool->free_map) {
			release_rx_pools(adapter);
			return -1;
		}

		rx_pool->rx_buff = kcalloc(rx_pool->size,
					   sizeof(struct ibmvnic_rx_buff),
					   GFP_KERNEL);
		if (!rx_pool->rx_buff) {
			dev_err(dev, "Couldn't alloc rx buffers\n");
			release_rx_pools(adapter);
			return -1;
		}

		if (alloc_long_term_buff(adapter, &rx_pool->long_term_buff,
					 rx_pool->size * rx_pool->buff_size)) {
			release_rx_pools(adapter);
			return -1;
		}

		for (j = 0; j < rx_pool->size; ++j)
			rx_pool->free_map[j] = j;

		atomic_set(&rx_pool->available, 0);
		rx_pool->next_alloc = 0;
		rx_pool->next_free = 0;
	}

	return 0;
}

static int reset_one_tx_pool(struct ibmvnic_adapter *adapter,
			     struct ibmvnic_tx_pool *tx_pool)
{
	int rc, i;

	rc = reset_long_term_buff(adapter, &tx_pool->long_term_buff);
	if (rc)
		return rc;

	memset(tx_pool->tx_buff, 0,
	       tx_pool->num_buffers *
	       sizeof(struct ibmvnic_tx_buff));

	for (i = 0; i < tx_pool->num_buffers; i++)
		tx_pool->free_map[i] = i;

	tx_pool->consumer_index = 0;
	tx_pool->producer_index = 0;

	return 0;
}

static int reset_tx_pools(struct ibmvnic_adapter *adapter)
{
	int tx_scrqs;
	int i, rc;

<<<<<<< HEAD
	tx_scrqs = adapter->num_active_tx_pools;
=======
	if (!adapter->tx_pool)
		return -1;

	tx_scrqs = be32_to_cpu(adapter->login_rsp_buf->num_txsubm_subcrqs);
>>>>>>> c70672d8
	for (i = 0; i < tx_scrqs; i++) {
		rc = reset_one_tx_pool(adapter, &adapter->tso_pool[i]);
		if (rc)
			return rc;
		rc = reset_one_tx_pool(adapter, &adapter->tx_pool[i]);
		if (rc)
			return rc;
	}

	return 0;
}

static void release_vpd_data(struct ibmvnic_adapter *adapter)
{
	if (!adapter->vpd)
		return;

	kfree(adapter->vpd->buff);
	kfree(adapter->vpd);

	adapter->vpd = NULL;
}

static void release_one_tx_pool(struct ibmvnic_adapter *adapter,
				struct ibmvnic_tx_pool *tx_pool)
{
	kfree(tx_pool->tx_buff);
	kfree(tx_pool->free_map);
	free_long_term_buff(adapter, &tx_pool->long_term_buff);
}

static void release_tx_pools(struct ibmvnic_adapter *adapter)
{
	int i;

	if (!adapter->tx_pool)
		return;

	for (i = 0; i < adapter->num_active_tx_pools; i++) {
		release_one_tx_pool(adapter, &adapter->tx_pool[i]);
		release_one_tx_pool(adapter, &adapter->tso_pool[i]);
	}

	kfree(adapter->tx_pool);
	adapter->tx_pool = NULL;
	kfree(adapter->tso_pool);
	adapter->tso_pool = NULL;
	adapter->num_active_tx_pools = 0;
}

static int init_one_tx_pool(struct net_device *netdev,
			    struct ibmvnic_tx_pool *tx_pool,
			    int num_entries, int buf_size)
{
	struct ibmvnic_adapter *adapter = netdev_priv(netdev);
	int i;

	tx_pool->tx_buff = kcalloc(num_entries,
				   sizeof(struct ibmvnic_tx_buff),
				   GFP_KERNEL);
	if (!tx_pool->tx_buff)
		return -1;

	if (alloc_long_term_buff(adapter, &tx_pool->long_term_buff,
				 num_entries * buf_size))
		return -1;

	tx_pool->free_map = kcalloc(num_entries, sizeof(int), GFP_KERNEL);
	if (!tx_pool->free_map)
		return -1;

	for (i = 0; i < num_entries; i++)
		tx_pool->free_map[i] = i;

	tx_pool->consumer_index = 0;
	tx_pool->producer_index = 0;
	tx_pool->num_buffers = num_entries;
	tx_pool->buf_size = buf_size;

	return 0;
}

static int init_tx_pools(struct net_device *netdev)
{
	struct ibmvnic_adapter *adapter = netdev_priv(netdev);
	int tx_subcrqs;
	int i, rc;

	tx_subcrqs = adapter->num_active_tx_scrqs;
	adapter->tx_pool = kcalloc(tx_subcrqs,
				   sizeof(struct ibmvnic_tx_pool), GFP_KERNEL);
	if (!adapter->tx_pool)
		return -1;

	adapter->tso_pool = kcalloc(tx_subcrqs,
				    sizeof(struct ibmvnic_tx_pool), GFP_KERNEL);
	if (!adapter->tso_pool)
		return -1;

	adapter->num_active_tx_pools = tx_subcrqs;

	for (i = 0; i < tx_subcrqs; i++) {
		rc = init_one_tx_pool(netdev, &adapter->tx_pool[i],
				      adapter->req_tx_entries_per_subcrq,
				      adapter->req_mtu + VLAN_HLEN);
		if (rc) {
			release_tx_pools(adapter);
			return rc;
		}

		rc = init_one_tx_pool(netdev, &adapter->tso_pool[i],
				      IBMVNIC_TSO_BUFS,
				      IBMVNIC_TSO_BUF_SZ);
		if (rc) {
			release_tx_pools(adapter);
			return rc;
		}
	}

	return 0;
}

static void ibmvnic_napi_enable(struct ibmvnic_adapter *adapter)
{
	int i;

	if (adapter->napi_enabled)
		return;

	for (i = 0; i < adapter->req_rx_queues; i++)
		napi_enable(&adapter->napi[i]);

	adapter->napi_enabled = true;
}

static void ibmvnic_napi_disable(struct ibmvnic_adapter *adapter)
{
	int i;

	if (!adapter->napi_enabled)
		return;

	for (i = 0; i < adapter->req_rx_queues; i++) {
		netdev_dbg(adapter->netdev, "Disabling napi[%d]\n", i);
		napi_disable(&adapter->napi[i]);
	}

	adapter->napi_enabled = false;
}

static int init_napi(struct ibmvnic_adapter *adapter)
{
	int i;

	adapter->napi = kcalloc(adapter->req_rx_queues,
				sizeof(struct napi_struct), GFP_KERNEL);
	if (!adapter->napi)
		return -ENOMEM;

	for (i = 0; i < adapter->req_rx_queues; i++) {
		netdev_dbg(adapter->netdev, "Adding napi[%d]\n", i);
		netif_napi_add(adapter->netdev, &adapter->napi[i],
			       ibmvnic_poll, NAPI_POLL_WEIGHT);
	}

	adapter->num_active_rx_napi = adapter->req_rx_queues;
	return 0;
}

static void release_napi(struct ibmvnic_adapter *adapter)
{
	int i;

	if (!adapter->napi)
		return;

	for (i = 0; i < adapter->num_active_rx_napi; i++) {
		netdev_dbg(adapter->netdev, "Releasing napi[%d]\n", i);
		netif_napi_del(&adapter->napi[i]);
	}

	kfree(adapter->napi);
	adapter->napi = NULL;
	adapter->num_active_rx_napi = 0;
	adapter->napi_enabled = false;
}

static int ibmvnic_login(struct net_device *netdev)
{
	struct ibmvnic_adapter *adapter = netdev_priv(netdev);
	unsigned long timeout = msecs_to_jiffies(30000);
	int retry_count = 0;
	int retries = 10;
	bool retry;
	int rc;

	do {
		retry = false;
		if (retry_count > retries) {
			netdev_warn(netdev, "Login attempts exceeded\n");
			return -1;
		}

		adapter->init_done_rc = 0;
		reinit_completion(&adapter->init_done);
		rc = send_login(adapter);
		if (rc) {
			netdev_warn(netdev, "Unable to login\n");
			return rc;
		}

		if (!wait_for_completion_timeout(&adapter->init_done,
						 timeout)) {
			netdev_warn(netdev, "Login timed out, retrying...\n");
			retry = true;
			adapter->init_done_rc = 0;
			retry_count++;
			continue;
		}

		if (adapter->init_done_rc == ABORTED) {
			netdev_warn(netdev, "Login aborted, retrying...\n");
			retry = true;
			adapter->init_done_rc = 0;
			retry_count++;
			/* FW or device may be busy, so
			 * wait a bit before retrying login
			 */
			msleep(500);
		} else if (adapter->init_done_rc == PARTIALSUCCESS) {
			retry_count++;
			release_sub_crqs(adapter, 1);

			retry = true;
			netdev_dbg(netdev,
				   "Received partial success, retrying...\n");
			adapter->init_done_rc = 0;
			reinit_completion(&adapter->init_done);
			send_cap_queries(adapter);
			if (!wait_for_completion_timeout(&adapter->init_done,
							 timeout)) {
				netdev_warn(netdev,
					    "Capabilities query timed out\n");
				return -1;
			}

			rc = init_sub_crqs(adapter);
			if (rc) {
				netdev_warn(netdev,
					    "SCRQ initialization failed\n");
				return -1;
			}

			rc = init_sub_crq_irqs(adapter);
			if (rc) {
				netdev_warn(netdev,
					    "SCRQ irq initialization failed\n");
				return -1;
			}
		} else if (adapter->init_done_rc) {
			netdev_warn(netdev, "Adapter login failed\n");
			return -1;
		}
	} while (retry);

	__ibmvnic_set_mac(netdev, adapter->mac_addr);

	return 0;
}

static void release_login_buffer(struct ibmvnic_adapter *adapter)
{
	kfree(adapter->login_buf);
	adapter->login_buf = NULL;
}

static void release_login_rsp_buffer(struct ibmvnic_adapter *adapter)
{
	kfree(adapter->login_rsp_buf);
	adapter->login_rsp_buf = NULL;
}

static void release_resources(struct ibmvnic_adapter *adapter)
{
	release_vpd_data(adapter);

	release_tx_pools(adapter);
	release_rx_pools(adapter);

	release_napi(adapter);
	release_login_rsp_buffer(adapter);
}

static int set_link_state(struct ibmvnic_adapter *adapter, u8 link_state)
{
	struct net_device *netdev = adapter->netdev;
	unsigned long timeout = msecs_to_jiffies(30000);
	union ibmvnic_crq crq;
	bool resend;
	int rc;

	netdev_dbg(netdev, "setting link state %d\n", link_state);

	memset(&crq, 0, sizeof(crq));
	crq.logical_link_state.first = IBMVNIC_CRQ_CMD;
	crq.logical_link_state.cmd = LOGICAL_LINK_STATE;
	crq.logical_link_state.link_state = link_state;

	do {
		resend = false;

		reinit_completion(&adapter->init_done);
		rc = ibmvnic_send_crq(adapter, &crq);
		if (rc) {
			netdev_err(netdev, "Failed to set link state\n");
			return rc;
		}

		if (!wait_for_completion_timeout(&adapter->init_done,
						 timeout)) {
			netdev_err(netdev, "timeout setting link state\n");
			return -1;
		}

		if (adapter->init_done_rc == PARTIALSUCCESS) {
			/* Partuial success, delay and re-send */
			mdelay(1000);
			resend = true;
		} else if (adapter->init_done_rc) {
			netdev_warn(netdev, "Unable to set link state, rc=%d\n",
				    adapter->init_done_rc);
			return adapter->init_done_rc;
		}
	} while (resend);

	return 0;
}

static int set_real_num_queues(struct net_device *netdev)
{
	struct ibmvnic_adapter *adapter = netdev_priv(netdev);
	int rc;

	netdev_dbg(netdev, "Setting real tx/rx queues (%llx/%llx)\n",
		   adapter->req_tx_queues, adapter->req_rx_queues);

	rc = netif_set_real_num_tx_queues(netdev, adapter->req_tx_queues);
	if (rc) {
		netdev_err(netdev, "failed to set the number of tx queues\n");
		return rc;
	}

	rc = netif_set_real_num_rx_queues(netdev, adapter->req_rx_queues);
	if (rc)
		netdev_err(netdev, "failed to set the number of rx queues\n");

	return rc;
}

static int ibmvnic_get_vpd(struct ibmvnic_adapter *adapter)
{
	struct device *dev = &adapter->vdev->dev;
	union ibmvnic_crq crq;
	int len = 0;
	int rc;

	if (adapter->vpd->buff)
		len = adapter->vpd->len;

	mutex_lock(&adapter->fw_lock);
	adapter->fw_done_rc = 0;
	reinit_completion(&adapter->fw_done);

	crq.get_vpd_size.first = IBMVNIC_CRQ_CMD;
	crq.get_vpd_size.cmd = GET_VPD_SIZE;
	rc = ibmvnic_send_crq(adapter, &crq);
	if (rc) {
		mutex_unlock(&adapter->fw_lock);
		return rc;
	}

	rc = ibmvnic_wait_for_completion(adapter, &adapter->fw_done, 10000);
	if (rc) {
		dev_err(dev, "Could not retrieve VPD size, rc = %d\n", rc);
		mutex_unlock(&adapter->fw_lock);
		return rc;
	}
	mutex_unlock(&adapter->fw_lock);

	if (!adapter->vpd->len)
		return -ENODATA;

	if (!adapter->vpd->buff)
		adapter->vpd->buff = kzalloc(adapter->vpd->len, GFP_KERNEL);
	else if (adapter->vpd->len != len)
		adapter->vpd->buff =
			krealloc(adapter->vpd->buff,
				 adapter->vpd->len, GFP_KERNEL);

	if (!adapter->vpd->buff) {
		dev_err(dev, "Could allocate VPD buffer\n");
		return -ENOMEM;
	}

	adapter->vpd->dma_addr =
		dma_map_single(dev, adapter->vpd->buff, adapter->vpd->len,
			       DMA_FROM_DEVICE);
	if (dma_mapping_error(dev, adapter->vpd->dma_addr)) {
		dev_err(dev, "Could not map VPD buffer\n");
		kfree(adapter->vpd->buff);
		adapter->vpd->buff = NULL;
		return -ENOMEM;
	}

	mutex_lock(&adapter->fw_lock);
	adapter->fw_done_rc = 0;
	reinit_completion(&adapter->fw_done);

	crq.get_vpd.first = IBMVNIC_CRQ_CMD;
	crq.get_vpd.cmd = GET_VPD;
	crq.get_vpd.ioba = cpu_to_be32(adapter->vpd->dma_addr);
	crq.get_vpd.len = cpu_to_be32((u32)adapter->vpd->len);
	rc = ibmvnic_send_crq(adapter, &crq);
	if (rc) {
		kfree(adapter->vpd->buff);
		adapter->vpd->buff = NULL;
		mutex_unlock(&adapter->fw_lock);
		return rc;
	}

	rc = ibmvnic_wait_for_completion(adapter, &adapter->fw_done, 10000);
	if (rc) {
		dev_err(dev, "Unable to retrieve VPD, rc = %d\n", rc);
		kfree(adapter->vpd->buff);
		adapter->vpd->buff = NULL;
		mutex_unlock(&adapter->fw_lock);
		return rc;
	}

	mutex_unlock(&adapter->fw_lock);
	return 0;
}

static int init_resources(struct ibmvnic_adapter *adapter)
{
	struct net_device *netdev = adapter->netdev;
	int rc;

	rc = set_real_num_queues(netdev);
	if (rc)
		return rc;

	adapter->vpd = kzalloc(sizeof(*adapter->vpd), GFP_KERNEL);
	if (!adapter->vpd)
		return -ENOMEM;

	/* Vital Product Data (VPD) */
	rc = ibmvnic_get_vpd(adapter);
	if (rc) {
		netdev_err(netdev, "failed to initialize Vital Product Data (VPD)\n");
		return rc;
	}

	adapter->map_id = 1;

	rc = init_napi(adapter);
	if (rc)
		return rc;

	send_map_query(adapter);

	rc = init_rx_pools(netdev);
	if (rc)
		return rc;

	rc = init_tx_pools(netdev);
	return rc;
}

static int __ibmvnic_open(struct net_device *netdev)
{
	struct ibmvnic_adapter *adapter = netdev_priv(netdev);
	enum vnic_state prev_state = adapter->state;
	int i, rc;

	adapter->state = VNIC_OPENING;
	replenish_pools(adapter);
	ibmvnic_napi_enable(adapter);

	/* We're ready to receive frames, enable the sub-crq interrupts and
	 * set the logical link state to up
	 */
	for (i = 0; i < adapter->req_rx_queues; i++) {
		netdev_dbg(netdev, "Enabling rx_scrq[%d] irq\n", i);
		if (prev_state == VNIC_CLOSED)
			enable_irq(adapter->rx_scrq[i]->irq);
		enable_scrq_irq(adapter, adapter->rx_scrq[i]);
	}

	for (i = 0; i < adapter->req_tx_queues; i++) {
		netdev_dbg(netdev, "Enabling tx_scrq[%d] irq\n", i);
		if (prev_state == VNIC_CLOSED)
			enable_irq(adapter->tx_scrq[i]->irq);
		enable_scrq_irq(adapter, adapter->tx_scrq[i]);
	}

	rc = set_link_state(adapter, IBMVNIC_LOGICAL_LNK_UP);
	if (rc) {
		for (i = 0; i < adapter->req_rx_queues; i++)
			napi_disable(&adapter->napi[i]);
		release_resources(adapter);
		return rc;
	}

	netif_tx_start_all_queues(netdev);

	if (prev_state == VNIC_CLOSED) {
		for (i = 0; i < adapter->req_rx_queues; i++)
			napi_schedule(&adapter->napi[i]);
	}

	adapter->state = VNIC_OPEN;
	return rc;
}

static int ibmvnic_open(struct net_device *netdev)
{
	struct ibmvnic_adapter *adapter = netdev_priv(netdev);
	int rc;

	/* If device failover is pending, just set device state and return.
	 * Device operation will be handled by reset routine.
	 */
	if (adapter->failover_pending) {
		adapter->state = VNIC_OPEN;
		return 0;
	}

	if (adapter->state != VNIC_CLOSED) {
		rc = ibmvnic_login(netdev);
		if (rc)
			return rc;

		rc = init_resources(adapter);
		if (rc) {
			netdev_err(netdev, "failed to initialize resources\n");
			release_resources(adapter);
			return rc;
		}
	}

	rc = __ibmvnic_open(netdev);

	return rc;
}

static void clean_rx_pools(struct ibmvnic_adapter *adapter)
{
	struct ibmvnic_rx_pool *rx_pool;
	struct ibmvnic_rx_buff *rx_buff;
	u64 rx_entries;
	int rx_scrqs;
	int i, j;

	if (!adapter->rx_pool)
		return;

	rx_scrqs = adapter->num_active_rx_pools;
	rx_entries = adapter->req_rx_add_entries_per_subcrq;

	/* Free any remaining skbs in the rx buffer pools */
	for (i = 0; i < rx_scrqs; i++) {
		rx_pool = &adapter->rx_pool[i];
		if (!rx_pool || !rx_pool->rx_buff)
			continue;

		netdev_dbg(adapter->netdev, "Cleaning rx_pool[%d]\n", i);
		for (j = 0; j < rx_entries; j++) {
			rx_buff = &rx_pool->rx_buff[j];
			if (rx_buff && rx_buff->skb) {
				dev_kfree_skb_any(rx_buff->skb);
				rx_buff->skb = NULL;
			}
		}
	}
}

static void clean_one_tx_pool(struct ibmvnic_adapter *adapter,
			      struct ibmvnic_tx_pool *tx_pool)
{
	struct ibmvnic_tx_buff *tx_buff;
	u64 tx_entries;
	int i;

	if (!tx_pool || !tx_pool->tx_buff)
		return;

	tx_entries = tx_pool->num_buffers;

	for (i = 0; i < tx_entries; i++) {
		tx_buff = &tx_pool->tx_buff[i];
		if (tx_buff && tx_buff->skb) {
			dev_kfree_skb_any(tx_buff->skb);
			tx_buff->skb = NULL;
		}
	}
}

static void clean_tx_pools(struct ibmvnic_adapter *adapter)
{
	int tx_scrqs;
	int i;

	if (!adapter->tx_pool || !adapter->tso_pool)
		return;

	tx_scrqs = adapter->num_active_tx_pools;

	/* Free any remaining skbs in the tx buffer pools */
	for (i = 0; i < tx_scrqs; i++) {
		netdev_dbg(adapter->netdev, "Cleaning tx_pool[%d]\n", i);
		clean_one_tx_pool(adapter, &adapter->tx_pool[i]);
		clean_one_tx_pool(adapter, &adapter->tso_pool[i]);
	}
}

static void ibmvnic_disable_irqs(struct ibmvnic_adapter *adapter)
{
	struct net_device *netdev = adapter->netdev;
	int i;

	if (adapter->tx_scrq) {
		for (i = 0; i < adapter->req_tx_queues; i++)
			if (adapter->tx_scrq[i]->irq) {
				netdev_dbg(netdev,
					   "Disabling tx_scrq[%d] irq\n", i);
				disable_scrq_irq(adapter, adapter->tx_scrq[i]);
				disable_irq(adapter->tx_scrq[i]->irq);
			}
	}

	if (adapter->rx_scrq) {
		for (i = 0; i < adapter->req_rx_queues; i++) {
			if (adapter->rx_scrq[i]->irq) {
				netdev_dbg(netdev,
					   "Disabling rx_scrq[%d] irq\n", i);
				disable_scrq_irq(adapter, adapter->rx_scrq[i]);
				disable_irq(adapter->rx_scrq[i]->irq);
			}
		}
	}
}

static void ibmvnic_cleanup(struct net_device *netdev)
{
	struct ibmvnic_adapter *adapter = netdev_priv(netdev);

	/* ensure that transmissions are stopped if called by do_reset */
	if (test_bit(0, &adapter->resetting))
		netif_tx_disable(netdev);
	else
		netif_tx_stop_all_queues(netdev);

	ibmvnic_napi_disable(adapter);
	ibmvnic_disable_irqs(adapter);

	clean_rx_pools(adapter);
	clean_tx_pools(adapter);
}

static int __ibmvnic_close(struct net_device *netdev)
{
	struct ibmvnic_adapter *adapter = netdev_priv(netdev);
	int rc = 0;

	adapter->state = VNIC_CLOSING;
	rc = set_link_state(adapter, IBMVNIC_LOGICAL_LNK_DN);
	if (rc)
		return rc;
	adapter->state = VNIC_CLOSED;
	return 0;
}

static int ibmvnic_close(struct net_device *netdev)
{
	struct ibmvnic_adapter *adapter = netdev_priv(netdev);
	int rc;

	/* If device failover is pending, just set device state and return.
	 * Device operation will be handled by reset routine.
	 */
	if (adapter->failover_pending) {
		adapter->state = VNIC_CLOSED;
		return 0;
	}

	rc = __ibmvnic_close(netdev);
	ibmvnic_cleanup(netdev);

	return rc;
}

/**
 * build_hdr_data - creates L2/L3/L4 header data buffer
 * @hdr_field - bitfield determining needed headers
 * @skb - socket buffer
 * @hdr_len - array of header lengths
 * @tot_len - total length of data
 *
 * Reads hdr_field to determine which headers are needed by firmware.
 * Builds a buffer containing these headers.  Saves individual header
 * lengths and total buffer length to be used to build descriptors.
 */
static int build_hdr_data(u8 hdr_field, struct sk_buff *skb,
			  int *hdr_len, u8 *hdr_data)
{
	int len = 0;
	u8 *hdr;

	if (skb_vlan_tagged(skb) && !skb_vlan_tag_present(skb))
		hdr_len[0] = sizeof(struct vlan_ethhdr);
	else
		hdr_len[0] = sizeof(struct ethhdr);

	if (skb->protocol == htons(ETH_P_IP)) {
		hdr_len[1] = ip_hdr(skb)->ihl * 4;
		if (ip_hdr(skb)->protocol == IPPROTO_TCP)
			hdr_len[2] = tcp_hdrlen(skb);
		else if (ip_hdr(skb)->protocol == IPPROTO_UDP)
			hdr_len[2] = sizeof(struct udphdr);
	} else if (skb->protocol == htons(ETH_P_IPV6)) {
		hdr_len[1] = sizeof(struct ipv6hdr);
		if (ipv6_hdr(skb)->nexthdr == IPPROTO_TCP)
			hdr_len[2] = tcp_hdrlen(skb);
		else if (ipv6_hdr(skb)->nexthdr == IPPROTO_UDP)
			hdr_len[2] = sizeof(struct udphdr);
	} else if (skb->protocol == htons(ETH_P_ARP)) {
		hdr_len[1] = arp_hdr_len(skb->dev);
		hdr_len[2] = 0;
	}

	memset(hdr_data, 0, 120);
	if ((hdr_field >> 6) & 1) {
		hdr = skb_mac_header(skb);
		memcpy(hdr_data, hdr, hdr_len[0]);
		len += hdr_len[0];
	}

	if ((hdr_field >> 5) & 1) {
		hdr = skb_network_header(skb);
		memcpy(hdr_data + len, hdr, hdr_len[1]);
		len += hdr_len[1];
	}

	if ((hdr_field >> 4) & 1) {
		hdr = skb_transport_header(skb);
		memcpy(hdr_data + len, hdr, hdr_len[2]);
		len += hdr_len[2];
	}
	return len;
}

/**
 * create_hdr_descs - create header and header extension descriptors
 * @hdr_field - bitfield determining needed headers
 * @data - buffer containing header data
 * @len - length of data buffer
 * @hdr_len - array of individual header lengths
 * @scrq_arr - descriptor array
 *
 * Creates header and, if needed, header extension descriptors and
 * places them in a descriptor array, scrq_arr
 */

static int create_hdr_descs(u8 hdr_field, u8 *hdr_data, int len, int *hdr_len,
			    union sub_crq *scrq_arr)
{
	union sub_crq hdr_desc;
	int tmp_len = len;
	int num_descs = 0;
	u8 *data, *cur;
	int tmp;

	while (tmp_len > 0) {
		cur = hdr_data + len - tmp_len;

		memset(&hdr_desc, 0, sizeof(hdr_desc));
		if (cur != hdr_data) {
			data = hdr_desc.hdr_ext.data;
			tmp = tmp_len > 29 ? 29 : tmp_len;
			hdr_desc.hdr_ext.first = IBMVNIC_CRQ_CMD;
			hdr_desc.hdr_ext.type = IBMVNIC_HDR_EXT_DESC;
			hdr_desc.hdr_ext.len = tmp;
		} else {
			data = hdr_desc.hdr.data;
			tmp = tmp_len > 24 ? 24 : tmp_len;
			hdr_desc.hdr.first = IBMVNIC_CRQ_CMD;
			hdr_desc.hdr.type = IBMVNIC_HDR_DESC;
			hdr_desc.hdr.len = tmp;
			hdr_desc.hdr.l2_len = (u8)hdr_len[0];
			hdr_desc.hdr.l3_len = cpu_to_be16((u16)hdr_len[1]);
			hdr_desc.hdr.l4_len = (u8)hdr_len[2];
			hdr_desc.hdr.flag = hdr_field << 1;
		}
		memcpy(data, cur, tmp);
		tmp_len -= tmp;
		*scrq_arr = hdr_desc;
		scrq_arr++;
		num_descs++;
	}

	return num_descs;
}

/**
 * build_hdr_descs_arr - build a header descriptor array
 * @skb - socket buffer
 * @num_entries - number of descriptors to be sent
 * @subcrq - first TX descriptor
 * @hdr_field - bit field determining which headers will be sent
 *
 * This function will build a TX descriptor array with applicable
 * L2/L3/L4 packet header descriptors to be sent by send_subcrq_indirect.
 */

static void build_hdr_descs_arr(struct ibmvnic_tx_buff *txbuff,
				int *num_entries, u8 hdr_field)
{
	int hdr_len[3] = {0, 0, 0};
	int tot_len;
	u8 *hdr_data = txbuff->hdr_data;

	tot_len = build_hdr_data(hdr_field, txbuff->skb, hdr_len,
				 txbuff->hdr_data);
	*num_entries += create_hdr_descs(hdr_field, hdr_data, tot_len, hdr_len,
			 txbuff->indir_arr + 1);
}

static int ibmvnic_xmit_workarounds(struct sk_buff *skb,
				    struct net_device *netdev)
{
	/* For some backing devices, mishandling of small packets
	 * can result in a loss of connection or TX stall. Device
	 * architects recommend that no packet should be smaller
	 * than the minimum MTU value provided to the driver, so
	 * pad any packets to that length
	 */
	if (skb->len < netdev->min_mtu)
		return skb_put_padto(skb, netdev->min_mtu);

	return 0;
}

static netdev_tx_t ibmvnic_xmit(struct sk_buff *skb, struct net_device *netdev)
{
	struct ibmvnic_adapter *adapter = netdev_priv(netdev);
	int queue_num = skb_get_queue_mapping(skb);
	u8 *hdrs = (u8 *)&adapter->tx_rx_desc_req;
	struct device *dev = &adapter->vdev->dev;
	struct ibmvnic_tx_buff *tx_buff = NULL;
	struct ibmvnic_sub_crq_queue *tx_scrq;
	struct ibmvnic_tx_pool *tx_pool;
	unsigned int tx_send_failed = 0;
	unsigned int tx_map_failed = 0;
	unsigned int tx_dropped = 0;
	unsigned int tx_packets = 0;
	unsigned int tx_bytes = 0;
	dma_addr_t data_dma_addr;
	struct netdev_queue *txq;
	unsigned long lpar_rc;
	union sub_crq tx_crq;
	unsigned int offset;
	int num_entries = 1;
	unsigned char *dst;
	int index = 0;
	u8 proto = 0;
	u64 handle;
	netdev_tx_t ret = NETDEV_TX_OK;

	if (test_bit(0, &adapter->resetting)) {
		if (!netif_subqueue_stopped(netdev, skb))
			netif_stop_subqueue(netdev, queue_num);
		dev_kfree_skb_any(skb);

		tx_send_failed++;
		tx_dropped++;
		ret = NETDEV_TX_OK;
		goto out;
	}

	if (ibmvnic_xmit_workarounds(skb, netdev)) {
		tx_dropped++;
		tx_send_failed++;
		ret = NETDEV_TX_OK;
		goto out;
	}
	if (skb_is_gso(skb))
		tx_pool = &adapter->tso_pool[queue_num];
	else
		tx_pool = &adapter->tx_pool[queue_num];

	tx_scrq = adapter->tx_scrq[queue_num];
	txq = netdev_get_tx_queue(netdev, skb_get_queue_mapping(skb));
	handle = tx_scrq->handle;

	index = tx_pool->free_map[tx_pool->consumer_index];

	if (index == IBMVNIC_INVALID_MAP) {
		dev_kfree_skb_any(skb);
		tx_send_failed++;
		tx_dropped++;
		ret = NETDEV_TX_OK;
		goto out;
	}

	tx_pool->free_map[tx_pool->consumer_index] = IBMVNIC_INVALID_MAP;

	offset = index * tx_pool->buf_size;
	dst = tx_pool->long_term_buff.buff + offset;
	memset(dst, 0, tx_pool->buf_size);
	data_dma_addr = tx_pool->long_term_buff.addr + offset;

	if (skb_shinfo(skb)->nr_frags) {
		int cur, i;

		/* Copy the head */
		skb_copy_from_linear_data(skb, dst, skb_headlen(skb));
		cur = skb_headlen(skb);

		/* Copy the frags */
		for (i = 0; i < skb_shinfo(skb)->nr_frags; i++) {
			const skb_frag_t *frag = &skb_shinfo(skb)->frags[i];

			memcpy(dst + cur,
			       page_address(skb_frag_page(frag)) +
			       skb_frag_off(frag), skb_frag_size(frag));
			cur += skb_frag_size(frag);
		}
	} else {
		skb_copy_from_linear_data(skb, dst, skb->len);
	}

	tx_pool->consumer_index =
	    (tx_pool->consumer_index + 1) % tx_pool->num_buffers;

	tx_buff = &tx_pool->tx_buff[index];
	tx_buff->skb = skb;
	tx_buff->data_dma[0] = data_dma_addr;
	tx_buff->data_len[0] = skb->len;
	tx_buff->index = index;
	tx_buff->pool_index = queue_num;
	tx_buff->last_frag = true;

	memset(&tx_crq, 0, sizeof(tx_crq));
	tx_crq.v1.first = IBMVNIC_CRQ_CMD;
	tx_crq.v1.type = IBMVNIC_TX_DESC;
	tx_crq.v1.n_crq_elem = 1;
	tx_crq.v1.n_sge = 1;
	tx_crq.v1.flags1 = IBMVNIC_TX_COMP_NEEDED;

	if (skb_is_gso(skb))
		tx_crq.v1.correlator =
			cpu_to_be32(index | IBMVNIC_TSO_POOL_MASK);
	else
		tx_crq.v1.correlator = cpu_to_be32(index);
	tx_crq.v1.dma_reg = cpu_to_be16(tx_pool->long_term_buff.map_id);
	tx_crq.v1.sge_len = cpu_to_be32(skb->len);
	tx_crq.v1.ioba = cpu_to_be64(data_dma_addr);

	if (adapter->vlan_header_insertion && skb_vlan_tag_present(skb)) {
		tx_crq.v1.flags2 |= IBMVNIC_TX_VLAN_INSERT;
		tx_crq.v1.vlan_id = cpu_to_be16(skb->vlan_tci);
	}

	if (skb->protocol == htons(ETH_P_IP)) {
		tx_crq.v1.flags1 |= IBMVNIC_TX_PROT_IPV4;
		proto = ip_hdr(skb)->protocol;
	} else if (skb->protocol == htons(ETH_P_IPV6)) {
		tx_crq.v1.flags1 |= IBMVNIC_TX_PROT_IPV6;
		proto = ipv6_hdr(skb)->nexthdr;
	}

	if (proto == IPPROTO_TCP)
		tx_crq.v1.flags1 |= IBMVNIC_TX_PROT_TCP;
	else if (proto == IPPROTO_UDP)
		tx_crq.v1.flags1 |= IBMVNIC_TX_PROT_UDP;

	if (skb->ip_summed == CHECKSUM_PARTIAL) {
		tx_crq.v1.flags1 |= IBMVNIC_TX_CHKSUM_OFFLOAD;
		hdrs += 2;
	}
	if (skb_is_gso(skb)) {
		tx_crq.v1.flags1 |= IBMVNIC_TX_LSO;
		tx_crq.v1.mss = cpu_to_be16(skb_shinfo(skb)->gso_size);
		hdrs += 2;
	}
	/* determine if l2/3/4 headers are sent to firmware */
	if ((*hdrs >> 7) & 1) {
		build_hdr_descs_arr(tx_buff, &num_entries, *hdrs);
		tx_crq.v1.n_crq_elem = num_entries;
		tx_buff->num_entries = num_entries;
		tx_buff->indir_arr[0] = tx_crq;
		tx_buff->indir_dma = dma_map_single(dev, tx_buff->indir_arr,
						    sizeof(tx_buff->indir_arr),
						    DMA_TO_DEVICE);
		if (dma_mapping_error(dev, tx_buff->indir_dma)) {
			dev_kfree_skb_any(skb);
			tx_buff->skb = NULL;
			if (!firmware_has_feature(FW_FEATURE_CMO))
				dev_err(dev, "tx: unable to map descriptor array\n");
			tx_map_failed++;
			tx_dropped++;
			ret = NETDEV_TX_OK;
			goto tx_err_out;
		}
		lpar_rc = send_subcrq_indirect(adapter, handle,
					       (u64)tx_buff->indir_dma,
					       (u64)num_entries);
		dma_unmap_single(dev, tx_buff->indir_dma,
				 sizeof(tx_buff->indir_arr), DMA_TO_DEVICE);
	} else {
		tx_buff->num_entries = num_entries;
		lpar_rc = send_subcrq(adapter, handle,
				      &tx_crq);
	}
	if (lpar_rc != H_SUCCESS) {
		if (lpar_rc != H_CLOSED && lpar_rc != H_PARAMETER)
			dev_err_ratelimited(dev, "tx: send failed\n");
		dev_kfree_skb_any(skb);
		tx_buff->skb = NULL;

		if (lpar_rc == H_CLOSED || adapter->failover_pending) {
			/* Disable TX and report carrier off if queue is closed
			 * or pending failover.
			 * Firmware guarantees that a signal will be sent to the
			 * driver, triggering a reset or some other action.
			 */
			netif_tx_stop_all_queues(netdev);
			netif_carrier_off(netdev);
		}

		tx_send_failed++;
		tx_dropped++;
		ret = NETDEV_TX_OK;
		goto tx_err_out;
	}

	if (atomic_add_return(num_entries, &tx_scrq->used)
					>= adapter->req_tx_entries_per_subcrq) {
		netdev_dbg(netdev, "Stopping queue %d\n", queue_num);
		netif_stop_subqueue(netdev, queue_num);
	}

	tx_packets++;
	tx_bytes += skb->len;
	txq->trans_start = jiffies;
	ret = NETDEV_TX_OK;
	goto out;

tx_err_out:
	/* roll back consumer index and map array*/
	if (tx_pool->consumer_index == 0)
		tx_pool->consumer_index =
			tx_pool->num_buffers - 1;
	else
		tx_pool->consumer_index--;
	tx_pool->free_map[tx_pool->consumer_index] = index;
out:
	netdev->stats.tx_dropped += tx_dropped;
	netdev->stats.tx_bytes += tx_bytes;
	netdev->stats.tx_packets += tx_packets;
	adapter->tx_send_failed += tx_send_failed;
	adapter->tx_map_failed += tx_map_failed;
	adapter->tx_stats_buffers[queue_num].packets += tx_packets;
	adapter->tx_stats_buffers[queue_num].bytes += tx_bytes;
	adapter->tx_stats_buffers[queue_num].dropped_packets += tx_dropped;

	return ret;
}

static void ibmvnic_set_multi(struct net_device *netdev)
{
	struct ibmvnic_adapter *adapter = netdev_priv(netdev);
	struct netdev_hw_addr *ha;
	union ibmvnic_crq crq;

	memset(&crq, 0, sizeof(crq));
	crq.request_capability.first = IBMVNIC_CRQ_CMD;
	crq.request_capability.cmd = REQUEST_CAPABILITY;

	if (netdev->flags & IFF_PROMISC) {
		if (!adapter->promisc_supported)
			return;
	} else {
		if (netdev->flags & IFF_ALLMULTI) {
			/* Accept all multicast */
			memset(&crq, 0, sizeof(crq));
			crq.multicast_ctrl.first = IBMVNIC_CRQ_CMD;
			crq.multicast_ctrl.cmd = MULTICAST_CTRL;
			crq.multicast_ctrl.flags = IBMVNIC_ENABLE_ALL;
			ibmvnic_send_crq(adapter, &crq);
		} else if (netdev_mc_empty(netdev)) {
			/* Reject all multicast */
			memset(&crq, 0, sizeof(crq));
			crq.multicast_ctrl.first = IBMVNIC_CRQ_CMD;
			crq.multicast_ctrl.cmd = MULTICAST_CTRL;
			crq.multicast_ctrl.flags = IBMVNIC_DISABLE_ALL;
			ibmvnic_send_crq(adapter, &crq);
		} else {
			/* Accept one or more multicast(s) */
			netdev_for_each_mc_addr(ha, netdev) {
				memset(&crq, 0, sizeof(crq));
				crq.multicast_ctrl.first = IBMVNIC_CRQ_CMD;
				crq.multicast_ctrl.cmd = MULTICAST_CTRL;
				crq.multicast_ctrl.flags = IBMVNIC_ENABLE_MC;
				ether_addr_copy(&crq.multicast_ctrl.mac_addr[0],
						ha->addr);
				ibmvnic_send_crq(adapter, &crq);
			}
		}
	}
}

static int __ibmvnic_set_mac(struct net_device *netdev, u8 *dev_addr)
{
	struct ibmvnic_adapter *adapter = netdev_priv(netdev);
	union ibmvnic_crq crq;
	int rc;

	if (!is_valid_ether_addr(dev_addr)) {
		rc = -EADDRNOTAVAIL;
		goto err;
	}

	memset(&crq, 0, sizeof(crq));
	crq.change_mac_addr.first = IBMVNIC_CRQ_CMD;
	crq.change_mac_addr.cmd = CHANGE_MAC_ADDR;
	ether_addr_copy(&crq.change_mac_addr.mac_addr[0], dev_addr);

	mutex_lock(&adapter->fw_lock);
	adapter->fw_done_rc = 0;
	reinit_completion(&adapter->fw_done);

	rc = ibmvnic_send_crq(adapter, &crq);
	if (rc) {
		rc = -EIO;
		mutex_unlock(&adapter->fw_lock);
		goto err;
	}

	rc = ibmvnic_wait_for_completion(adapter, &adapter->fw_done, 10000);
	/* netdev->dev_addr is changed in handle_change_mac_rsp function */
	if (rc || adapter->fw_done_rc) {
		rc = -EIO;
		mutex_unlock(&adapter->fw_lock);
		goto err;
	}
	mutex_unlock(&adapter->fw_lock);
	return 0;
err:
	ether_addr_copy(adapter->mac_addr, netdev->dev_addr);
	return rc;
}

static int ibmvnic_set_mac(struct net_device *netdev, void *p)
{
	struct ibmvnic_adapter *adapter = netdev_priv(netdev);
	struct sockaddr *addr = p;
	int rc;

	rc = 0;
	ether_addr_copy(adapter->mac_addr, addr->sa_data);
	if (adapter->state != VNIC_PROBED)
		rc = __ibmvnic_set_mac(netdev, addr->sa_data);

	return rc;
}

/**
 * do_change_param_reset returns zero if we are able to keep processing reset
 * events, or non-zero if we hit a fatal error and must halt.
 */
static int do_change_param_reset(struct ibmvnic_adapter *adapter,
				 struct ibmvnic_rwi *rwi,
				 u32 reset_state)
{
	struct net_device *netdev = adapter->netdev;
	int i, rc;

	netdev_dbg(adapter->netdev, "Change param resetting driver (%d)\n",
		   rwi->reset_reason);

	netif_carrier_off(netdev);
	adapter->reset_reason = rwi->reset_reason;

	ibmvnic_cleanup(netdev);

	if (reset_state == VNIC_OPEN) {
		rc = __ibmvnic_close(netdev);
		if (rc)
			return rc;
	}

	release_resources(adapter);
	release_sub_crqs(adapter, 1);
	release_crq_queue(adapter);

	adapter->state = VNIC_PROBED;

	rc = init_crq_queue(adapter);

	if (rc) {
		netdev_err(adapter->netdev,
			   "Couldn't initialize crq. rc=%d\n", rc);
		return rc;
	}

	rc = ibmvnic_reset_init(adapter, true);
	if (rc)
		return IBMVNIC_INIT_FAILED;

	/* If the adapter was in PROBE state prior to the reset,
	 * exit here.
	 */
	if (reset_state == VNIC_PROBED)
		return 0;

	rc = ibmvnic_login(netdev);
	if (rc) {
		adapter->state = reset_state;
		return rc;
	}

	rc = init_resources(adapter);
	if (rc)
		return rc;

	ibmvnic_disable_irqs(adapter);

	adapter->state = VNIC_CLOSED;

	if (reset_state == VNIC_CLOSED)
		return 0;

	rc = __ibmvnic_open(netdev);
	if (rc)
		return IBMVNIC_OPEN_FAILED;

	/* refresh device's multicast list */
	ibmvnic_set_multi(netdev);

	/* kick napi */
	for (i = 0; i < adapter->req_rx_queues; i++)
		napi_schedule(&adapter->napi[i]);

	return 0;
}

/**
 * do_reset returns zero if we are able to keep processing reset events, or
 * non-zero if we hit a fatal error and must halt.
 */
static int do_reset(struct ibmvnic_adapter *adapter,
		    struct ibmvnic_rwi *rwi, u32 reset_state)
{
	u64 old_num_rx_queues, old_num_tx_queues;
	u64 old_num_rx_slots, old_num_tx_slots;
	struct net_device *netdev = adapter->netdev;
	int i, rc;

	netdev_dbg(adapter->netdev, "Re-setting driver (%d)\n",
		   rwi->reset_reason);

	rtnl_lock();

	netif_carrier_off(netdev);
	adapter->reset_reason = rwi->reset_reason;

	old_num_rx_queues = adapter->req_rx_queues;
	old_num_tx_queues = adapter->req_tx_queues;
	old_num_rx_slots = adapter->req_rx_add_entries_per_subcrq;
	old_num_tx_slots = adapter->req_tx_entries_per_subcrq;

	ibmvnic_cleanup(netdev);

	if (reset_state == VNIC_OPEN &&
	    adapter->reset_reason != VNIC_RESET_MOBILITY &&
	    adapter->reset_reason != VNIC_RESET_FAILOVER) {
		adapter->state = VNIC_CLOSING;

		/* Release the RTNL lock before link state change and
		 * re-acquire after the link state change to allow
		 * linkwatch_event to grab the RTNL lock and run during
		 * a reset.
		 */
		rtnl_unlock();
		rc = set_link_state(adapter, IBMVNIC_LOGICAL_LNK_DN);
		rtnl_lock();
		if (rc)
			goto out;

		if (adapter->state != VNIC_CLOSING) {
			rc = -1;
			goto out;
		}

		adapter->state = VNIC_CLOSED;
	}

	if (adapter->reset_reason != VNIC_RESET_NON_FATAL) {
		/* remove the closed state so when we call open it appears
		 * we are coming from the probed state.
		 */
		adapter->state = VNIC_PROBED;

		if (adapter->reset_reason == VNIC_RESET_MOBILITY) {
			rc = ibmvnic_reenable_crq_queue(adapter);
			release_sub_crqs(adapter, 1);
		} else {
			rc = ibmvnic_reset_crq(adapter);
			if (rc == H_CLOSED || rc == H_SUCCESS) {
				rc = vio_enable_interrupts(adapter->vdev);
				if (rc)
					netdev_err(adapter->netdev,
						   "Reset failed to enable interrupts. rc=%d\n",
						   rc);
			}
		}

		if (rc) {
			netdev_err(adapter->netdev,
				   "Reset couldn't initialize crq. rc=%d\n", rc);
			goto out;
		}

		rc = ibmvnic_reset_init(adapter, true);
		if (rc) {
			rc = IBMVNIC_INIT_FAILED;
			goto out;
		}

		/* If the adapter was in PROBE state prior to the reset,
		 * exit here.
		 */
		if (reset_state == VNIC_PROBED) {
			rc = 0;
			goto out;
		}

		rc = ibmvnic_login(netdev);
		if (rc) {
			adapter->state = reset_state;
			goto out;
		}

		if (adapter->req_rx_queues != old_num_rx_queues ||
		    adapter->req_tx_queues != old_num_tx_queues ||
		    adapter->req_rx_add_entries_per_subcrq !=
		    old_num_rx_slots ||
		    adapter->req_tx_entries_per_subcrq !=
		    old_num_tx_slots ||
		    !adapter->rx_pool ||
		    !adapter->tso_pool ||
		    !adapter->tx_pool) {
			release_rx_pools(adapter);
			release_tx_pools(adapter);
			release_napi(adapter);
			release_vpd_data(adapter);

			rc = init_resources(adapter);
			if (rc)
				goto out;

		} else {
			rc = reset_tx_pools(adapter);
			if (rc)
				netdev_dbg(adapter->netdev, "reset tx pools failed (%d)\n",
						rc);
				goto out;

			rc = reset_rx_pools(adapter);
			if (rc)
				netdev_dbg(adapter->netdev, "reset rx pools failed (%d)\n",
						rc);
				goto out;
		}
		ibmvnic_disable_irqs(adapter);
	}
	adapter->state = VNIC_CLOSED;

	if (reset_state == VNIC_CLOSED) {
		rc = 0;
		goto out;
	}

	rc = __ibmvnic_open(netdev);
	if (rc) {
		rc = IBMVNIC_OPEN_FAILED;
		goto out;
	}

	/* refresh device's multicast list */
	ibmvnic_set_multi(netdev);

	/* kick napi */
	for (i = 0; i < adapter->req_rx_queues; i++)
		napi_schedule(&adapter->napi[i]);

	if (adapter->reset_reason != VNIC_RESET_FAILOVER)
		call_netdevice_notifiers(NETDEV_NOTIFY_PEERS, netdev);

	rc = 0;

out:
	rtnl_unlock();

	return rc;
}

static int do_hard_reset(struct ibmvnic_adapter *adapter,
			 struct ibmvnic_rwi *rwi, u32 reset_state)
{
	struct net_device *netdev = adapter->netdev;
	int rc;

	netdev_dbg(adapter->netdev, "Hard resetting driver (%d)\n",
		   rwi->reset_reason);

	netif_carrier_off(netdev);
	adapter->reset_reason = rwi->reset_reason;

	ibmvnic_cleanup(netdev);
	release_resources(adapter);
	release_sub_crqs(adapter, 0);
	release_crq_queue(adapter);

	/* remove the closed state so when we call open it appears
	 * we are coming from the probed state.
	 */
	adapter->state = VNIC_PROBED;

	reinit_completion(&adapter->init_done);
	rc = init_crq_queue(adapter);
	if (rc) {
		netdev_err(adapter->netdev,
			   "Couldn't initialize crq. rc=%d\n", rc);
		return rc;
	}

	rc = ibmvnic_reset_init(adapter, false);
	if (rc)
		return rc;

	/* If the adapter was in PROBE state prior to the reset,
	 * exit here.
	 */
	if (reset_state == VNIC_PROBED)
		return 0;

	rc = ibmvnic_login(netdev);
	if (rc) {
		adapter->state = VNIC_PROBED;
		return 0;
	}

	rc = init_resources(adapter);
	if (rc)
		return rc;

	ibmvnic_disable_irqs(adapter);
	adapter->state = VNIC_CLOSED;

	if (reset_state == VNIC_CLOSED)
		return 0;

	rc = __ibmvnic_open(netdev);
	if (rc)
		return IBMVNIC_OPEN_FAILED;

	return 0;
}

static struct ibmvnic_rwi *get_next_rwi(struct ibmvnic_adapter *adapter)
{
	struct ibmvnic_rwi *rwi;
	unsigned long flags;

	spin_lock_irqsave(&adapter->rwi_lock, flags);

	if (!list_empty(&adapter->rwi_list)) {
		rwi = list_first_entry(&adapter->rwi_list, struct ibmvnic_rwi,
				       list);
		list_del(&rwi->list);
	} else {
		rwi = NULL;
	}

	spin_unlock_irqrestore(&adapter->rwi_lock, flags);
	return rwi;
}

static void free_all_rwi(struct ibmvnic_adapter *adapter)
{
	struct ibmvnic_rwi *rwi;

	rwi = get_next_rwi(adapter);
	while (rwi) {
		kfree(rwi);
		rwi = get_next_rwi(adapter);
	}
}

static void __ibmvnic_reset(struct work_struct *work)
{
	struct ibmvnic_rwi *rwi;
	struct ibmvnic_adapter *adapter;
	bool saved_state = false;
	unsigned long flags;
	u32 reset_state;
	int rc = 0;

	adapter = container_of(work, struct ibmvnic_adapter, ibmvnic_reset);

	if (test_and_set_bit_lock(0, &adapter->resetting)) {
		schedule_delayed_work(&adapter->ibmvnic_delayed_reset,
				      IBMVNIC_RESET_DELAY);
		return;
	}

	rwi = get_next_rwi(adapter);
	while (rwi) {
		spin_lock_irqsave(&adapter->state_lock, flags);

		if (adapter->state == VNIC_REMOVING ||
		    adapter->state == VNIC_REMOVED) {
			spin_unlock_irqrestore(&adapter->state_lock, flags);
			kfree(rwi);
			rc = EBUSY;
			break;
		}

		if (!saved_state) {
			reset_state = adapter->state;
			adapter->state = VNIC_RESETTING;
			saved_state = true;
		}
		spin_unlock_irqrestore(&adapter->state_lock, flags);

		if (rwi->reset_reason == VNIC_RESET_CHANGE_PARAM) {
			/* CHANGE_PARAM requestor holds rtnl_lock */
			rc = do_change_param_reset(adapter, rwi, reset_state);
		} else if (adapter->force_reset_recovery) {
			/* Transport event occurred during previous reset */
			if (adapter->wait_for_reset) {
				/* Previous was CHANGE_PARAM; caller locked */
				adapter->force_reset_recovery = false;
				rc = do_hard_reset(adapter, rwi, reset_state);
			} else {
				rtnl_lock();
				adapter->force_reset_recovery = false;
				rc = do_hard_reset(adapter, rwi, reset_state);
				rtnl_unlock();
			}
		} else if (!(rwi->reset_reason == VNIC_RESET_FATAL &&
				adapter->from_passive_init)) {
			rc = do_reset(adapter, rwi, reset_state);
		}
		kfree(rwi);
		if (rc == IBMVNIC_OPEN_FAILED) {
			if (list_empty(&adapter->rwi_list))
				adapter->state = VNIC_CLOSED;
			else
				adapter->state = reset_state;
			rc = 0;
		} else if (rc && rc != IBMVNIC_INIT_FAILED &&
		    !adapter->force_reset_recovery)
			break;

		rwi = get_next_rwi(adapter);

		if (rwi && (rwi->reset_reason == VNIC_RESET_FAILOVER ||
			    rwi->reset_reason == VNIC_RESET_MOBILITY))
			adapter->force_reset_recovery = true;
	}

	if (adapter->wait_for_reset) {
		adapter->reset_done_rc = rc;
		complete(&adapter->reset_done);
	}

	if (rc) {
		netdev_dbg(adapter->netdev, "Reset failed\n");
		free_all_rwi(adapter);
	}

	clear_bit_unlock(0, &adapter->resetting);
}

static void __ibmvnic_delayed_reset(struct work_struct *work)
{
	struct ibmvnic_adapter *adapter;

	adapter = container_of(work, struct ibmvnic_adapter,
			       ibmvnic_delayed_reset.work);
	__ibmvnic_reset(&adapter->ibmvnic_reset);
}

static int ibmvnic_reset(struct ibmvnic_adapter *adapter,
			 enum ibmvnic_reset_reason reason)
{
	struct list_head *entry, *tmp_entry;
	struct ibmvnic_rwi *rwi, *tmp;
	struct net_device *netdev = adapter->netdev;
	unsigned long flags;
	int ret;

	if (adapter->state == VNIC_REMOVING ||
	    adapter->state == VNIC_REMOVED ||
	    adapter->failover_pending) {
		ret = EBUSY;
		netdev_dbg(netdev, "Adapter removing or pending failover, skipping reset\n");
		goto err;
	}

	if (adapter->state == VNIC_PROBING) {
		netdev_warn(netdev, "Adapter reset during probe\n");
		ret = adapter->init_done_rc = EAGAIN;
		goto err;
	}

	spin_lock_irqsave(&adapter->rwi_lock, flags);

	list_for_each(entry, &adapter->rwi_list) {
		tmp = list_entry(entry, struct ibmvnic_rwi, list);
		if (tmp->reset_reason == reason) {
			netdev_dbg(netdev, "Skipping matching reset\n");
			spin_unlock_irqrestore(&adapter->rwi_lock, flags);
			ret = EBUSY;
			goto err;
		}
	}

	rwi = kzalloc(sizeof(*rwi), GFP_ATOMIC);
	if (!rwi) {
		spin_unlock_irqrestore(&adapter->rwi_lock, flags);
		ibmvnic_close(netdev);
		ret = ENOMEM;
		goto err;
	}
	/* if we just received a transport event,
	 * flush reset queue and process this reset
	 */
	if (adapter->force_reset_recovery && !list_empty(&adapter->rwi_list)) {
		list_for_each_safe(entry, tmp_entry, &adapter->rwi_list)
			list_del(entry);
	}
	rwi->reset_reason = reason;
	list_add_tail(&rwi->list, &adapter->rwi_list);
	spin_unlock_irqrestore(&adapter->rwi_lock, flags);
	netdev_dbg(adapter->netdev, "Scheduling reset (reason %d)\n", reason);
	schedule_work(&adapter->ibmvnic_reset);

	return 0;
err:
	return -ret;
}

static void ibmvnic_tx_timeout(struct net_device *dev, unsigned int txqueue)
{
	struct ibmvnic_adapter *adapter = netdev_priv(dev);

	ibmvnic_reset(adapter, VNIC_RESET_TIMEOUT);
}

static void remove_buff_from_pool(struct ibmvnic_adapter *adapter,
				  struct ibmvnic_rx_buff *rx_buff)
{
	struct ibmvnic_rx_pool *pool = &adapter->rx_pool[rx_buff->pool_index];

	rx_buff->skb = NULL;

	pool->free_map[pool->next_alloc] = (int)(rx_buff - pool->rx_buff);
	pool->next_alloc = (pool->next_alloc + 1) % pool->size;

	atomic_dec(&pool->available);
}

static int ibmvnic_poll(struct napi_struct *napi, int budget)
{
	struct net_device *netdev = napi->dev;
	struct ibmvnic_adapter *adapter = netdev_priv(netdev);
	int scrq_num = (int)(napi - adapter->napi);
	int frames_processed = 0;

restart_poll:
	while (frames_processed < budget) {
		struct sk_buff *skb;
		struct ibmvnic_rx_buff *rx_buff;
		union sub_crq *next;
		u32 length;
		u16 offset;
		u8 flags = 0;

		if (unlikely(test_bit(0, &adapter->resetting) &&
			     adapter->reset_reason != VNIC_RESET_NON_FATAL)) {
			enable_scrq_irq(adapter, adapter->rx_scrq[scrq_num]);
			napi_complete_done(napi, frames_processed);
			return frames_processed;
		}

		if (!pending_scrq(adapter, adapter->rx_scrq[scrq_num]))
			break;
		next = ibmvnic_next_scrq(adapter, adapter->rx_scrq[scrq_num]);
		rx_buff =
		    (struct ibmvnic_rx_buff *)be64_to_cpu(next->
							  rx_comp.correlator);
		/* do error checking */
		if (next->rx_comp.rc) {
			netdev_dbg(netdev, "rx buffer returned with rc %x\n",
				   be16_to_cpu(next->rx_comp.rc));
			/* free the entry */
			next->rx_comp.first = 0;
			dev_kfree_skb_any(rx_buff->skb);
			remove_buff_from_pool(adapter, rx_buff);
			continue;
		} else if (!rx_buff->skb) {
			/* free the entry */
			next->rx_comp.first = 0;
			remove_buff_from_pool(adapter, rx_buff);
			continue;
		}

		length = be32_to_cpu(next->rx_comp.len);
		offset = be16_to_cpu(next->rx_comp.off_frame_data);
		flags = next->rx_comp.flags;
		skb = rx_buff->skb;
		skb_copy_to_linear_data(skb, rx_buff->data + offset,
					length);

		/* VLAN Header has been stripped by the system firmware and
		 * needs to be inserted by the driver
		 */
		if (adapter->rx_vlan_header_insertion &&
		    (flags & IBMVNIC_VLAN_STRIPPED))
			__vlan_hwaccel_put_tag(skb, htons(ETH_P_8021Q),
					       ntohs(next->rx_comp.vlan_tci));

		/* free the entry */
		next->rx_comp.first = 0;
		remove_buff_from_pool(adapter, rx_buff);

		skb_put(skb, length);
		skb->protocol = eth_type_trans(skb, netdev);
		skb_record_rx_queue(skb, scrq_num);

		if (flags & IBMVNIC_IP_CHKSUM_GOOD &&
		    flags & IBMVNIC_TCP_UDP_CHKSUM_GOOD) {
			skb->ip_summed = CHECKSUM_UNNECESSARY;
		}

		length = skb->len;
		napi_gro_receive(napi, skb); /* send it up */
		netdev->stats.rx_packets++;
		netdev->stats.rx_bytes += length;
		adapter->rx_stats_buffers[scrq_num].packets++;
		adapter->rx_stats_buffers[scrq_num].bytes += length;
		frames_processed++;
	}

	if (adapter->state != VNIC_CLOSING)
		replenish_rx_pool(adapter, &adapter->rx_pool[scrq_num]);

	if (frames_processed < budget) {
		enable_scrq_irq(adapter, adapter->rx_scrq[scrq_num]);
		napi_complete_done(napi, frames_processed);
		if (pending_scrq(adapter, adapter->rx_scrq[scrq_num]) &&
		    napi_reschedule(napi)) {
			disable_scrq_irq(adapter, adapter->rx_scrq[scrq_num]);
			goto restart_poll;
		}
	}
	return frames_processed;
}

static int wait_for_reset(struct ibmvnic_adapter *adapter)
{
	int rc, ret;

	adapter->fallback.mtu = adapter->req_mtu;
	adapter->fallback.rx_queues = adapter->req_rx_queues;
	adapter->fallback.tx_queues = adapter->req_tx_queues;
	adapter->fallback.rx_entries = adapter->req_rx_add_entries_per_subcrq;
	adapter->fallback.tx_entries = adapter->req_tx_entries_per_subcrq;

	reinit_completion(&adapter->reset_done);
	adapter->wait_for_reset = true;
	rc = ibmvnic_reset(adapter, VNIC_RESET_CHANGE_PARAM);

	if (rc) {
		ret = rc;
		goto out;
	}
	rc = ibmvnic_wait_for_completion(adapter, &adapter->reset_done, 60000);
	if (rc) {
		ret = -ENODEV;
		goto out;
	}

	ret = 0;
	if (adapter->reset_done_rc) {
		ret = -EIO;
		adapter->desired.mtu = adapter->fallback.mtu;
		adapter->desired.rx_queues = adapter->fallback.rx_queues;
		adapter->desired.tx_queues = adapter->fallback.tx_queues;
		adapter->desired.rx_entries = adapter->fallback.rx_entries;
		adapter->desired.tx_entries = adapter->fallback.tx_entries;

		reinit_completion(&adapter->reset_done);
		adapter->wait_for_reset = true;
		rc = ibmvnic_reset(adapter, VNIC_RESET_CHANGE_PARAM);
		if (rc) {
			ret = rc;
			goto out;
		}
		rc = ibmvnic_wait_for_completion(adapter, &adapter->reset_done,
						 60000);
		if (rc) {
			ret = -ENODEV;
			goto out;
		}
	}
out:
	adapter->wait_for_reset = false;

	return ret;
}

static int ibmvnic_change_mtu(struct net_device *netdev, int new_mtu)
{
	struct ibmvnic_adapter *adapter = netdev_priv(netdev);

	adapter->desired.mtu = new_mtu + ETH_HLEN;

	return wait_for_reset(adapter);
}

static netdev_features_t ibmvnic_features_check(struct sk_buff *skb,
						struct net_device *dev,
						netdev_features_t features)
{
	/* Some backing hardware adapters can not
	 * handle packets with a MSS less than 224
	 * or with only one segment.
	 */
	if (skb_is_gso(skb)) {
		if (skb_shinfo(skb)->gso_size < 224 ||
		    skb_shinfo(skb)->gso_segs == 1)
			features &= ~NETIF_F_GSO_MASK;
	}

	return features;
}

static const struct net_device_ops ibmvnic_netdev_ops = {
	.ndo_open		= ibmvnic_open,
	.ndo_stop		= ibmvnic_close,
	.ndo_start_xmit		= ibmvnic_xmit,
	.ndo_set_rx_mode	= ibmvnic_set_multi,
	.ndo_set_mac_address	= ibmvnic_set_mac,
	.ndo_validate_addr	= eth_validate_addr,
	.ndo_tx_timeout		= ibmvnic_tx_timeout,
	.ndo_change_mtu		= ibmvnic_change_mtu,
	.ndo_features_check     = ibmvnic_features_check,
};

/* ethtool functions */

static int ibmvnic_get_link_ksettings(struct net_device *netdev,
				      struct ethtool_link_ksettings *cmd)
{
	struct ibmvnic_adapter *adapter = netdev_priv(netdev);
	int rc;

	rc = send_query_phys_parms(adapter);
	if (rc) {
		adapter->speed = SPEED_UNKNOWN;
		adapter->duplex = DUPLEX_UNKNOWN;
	}
	cmd->base.speed = adapter->speed;
	cmd->base.duplex = adapter->duplex;
	cmd->base.port = PORT_FIBRE;
	cmd->base.phy_address = 0;
	cmd->base.autoneg = AUTONEG_ENABLE;

	return 0;
}

static void ibmvnic_get_drvinfo(struct net_device *netdev,
				struct ethtool_drvinfo *info)
{
	struct ibmvnic_adapter *adapter = netdev_priv(netdev);

	strlcpy(info->driver, ibmvnic_driver_name, sizeof(info->driver));
	strlcpy(info->version, IBMVNIC_DRIVER_VERSION, sizeof(info->version));
	strlcpy(info->fw_version, adapter->fw_version,
		sizeof(info->fw_version));
}

static u32 ibmvnic_get_msglevel(struct net_device *netdev)
{
	struct ibmvnic_adapter *adapter = netdev_priv(netdev);

	return adapter->msg_enable;
}

static void ibmvnic_set_msglevel(struct net_device *netdev, u32 data)
{
	struct ibmvnic_adapter *adapter = netdev_priv(netdev);

	adapter->msg_enable = data;
}

static u32 ibmvnic_get_link(struct net_device *netdev)
{
	struct ibmvnic_adapter *adapter = netdev_priv(netdev);

	/* Don't need to send a query because we request a logical link up at
	 * init and then we wait for link state indications
	 */
	return adapter->logical_link_state;
}

static void ibmvnic_get_ringparam(struct net_device *netdev,
				  struct ethtool_ringparam *ring)
{
	struct ibmvnic_adapter *adapter = netdev_priv(netdev);

	if (adapter->priv_flags & IBMVNIC_USE_SERVER_MAXES) {
		ring->rx_max_pending = adapter->max_rx_add_entries_per_subcrq;
		ring->tx_max_pending = adapter->max_tx_entries_per_subcrq;
	} else {
		ring->rx_max_pending = IBMVNIC_MAX_QUEUE_SZ;
		ring->tx_max_pending = IBMVNIC_MAX_QUEUE_SZ;
	}
	ring->rx_mini_max_pending = 0;
	ring->rx_jumbo_max_pending = 0;
	ring->rx_pending = adapter->req_rx_add_entries_per_subcrq;
	ring->tx_pending = adapter->req_tx_entries_per_subcrq;
	ring->rx_mini_pending = 0;
	ring->rx_jumbo_pending = 0;
}

static int ibmvnic_set_ringparam(struct net_device *netdev,
				 struct ethtool_ringparam *ring)
{
	struct ibmvnic_adapter *adapter = netdev_priv(netdev);
	int ret;

	ret = 0;
	adapter->desired.rx_entries = ring->rx_pending;
	adapter->desired.tx_entries = ring->tx_pending;

	ret = wait_for_reset(adapter);

	if (!ret &&
	    (adapter->req_rx_add_entries_per_subcrq != ring->rx_pending ||
	     adapter->req_tx_entries_per_subcrq != ring->tx_pending))
		netdev_info(netdev,
			    "Could not match full ringsize request. Requested: RX %d, TX %d; Allowed: RX %llu, TX %llu\n",
			    ring->rx_pending, ring->tx_pending,
			    adapter->req_rx_add_entries_per_subcrq,
			    adapter->req_tx_entries_per_subcrq);
	return ret;
}

static void ibmvnic_get_channels(struct net_device *netdev,
				 struct ethtool_channels *channels)
{
	struct ibmvnic_adapter *adapter = netdev_priv(netdev);

	if (adapter->priv_flags & IBMVNIC_USE_SERVER_MAXES) {
		channels->max_rx = adapter->max_rx_queues;
		channels->max_tx = adapter->max_tx_queues;
	} else {
		channels->max_rx = IBMVNIC_MAX_QUEUES;
		channels->max_tx = IBMVNIC_MAX_QUEUES;
	}

	channels->max_other = 0;
	channels->max_combined = 0;
	channels->rx_count = adapter->req_rx_queues;
	channels->tx_count = adapter->req_tx_queues;
	channels->other_count = 0;
	channels->combined_count = 0;
}

static int ibmvnic_set_channels(struct net_device *netdev,
				struct ethtool_channels *channels)
{
	struct ibmvnic_adapter *adapter = netdev_priv(netdev);
	int ret;

	ret = 0;
	adapter->desired.rx_queues = channels->rx_count;
	adapter->desired.tx_queues = channels->tx_count;

	ret = wait_for_reset(adapter);

	if (!ret &&
	    (adapter->req_rx_queues != channels->rx_count ||
	     adapter->req_tx_queues != channels->tx_count))
		netdev_info(netdev,
			    "Could not match full channels request. Requested: RX %d, TX %d; Allowed: RX %llu, TX %llu\n",
			    channels->rx_count, channels->tx_count,
			    adapter->req_rx_queues, adapter->req_tx_queues);
	return ret;

}

static void ibmvnic_get_strings(struct net_device *dev, u32 stringset, u8 *data)
{
	struct ibmvnic_adapter *adapter = netdev_priv(dev);
	int i;

	switch (stringset) {
	case ETH_SS_STATS:
		for (i = 0; i < ARRAY_SIZE(ibmvnic_stats);
				i++, data += ETH_GSTRING_LEN)
			memcpy(data, ibmvnic_stats[i].name, ETH_GSTRING_LEN);

		for (i = 0; i < adapter->req_tx_queues; i++) {
			snprintf(data, ETH_GSTRING_LEN, "tx%d_packets", i);
			data += ETH_GSTRING_LEN;

			snprintf(data, ETH_GSTRING_LEN, "tx%d_bytes", i);
			data += ETH_GSTRING_LEN;

			snprintf(data, ETH_GSTRING_LEN,
				 "tx%d_dropped_packets", i);
			data += ETH_GSTRING_LEN;
		}

		for (i = 0; i < adapter->req_rx_queues; i++) {
			snprintf(data, ETH_GSTRING_LEN, "rx%d_packets", i);
			data += ETH_GSTRING_LEN;

			snprintf(data, ETH_GSTRING_LEN, "rx%d_bytes", i);
			data += ETH_GSTRING_LEN;

			snprintf(data, ETH_GSTRING_LEN, "rx%d_interrupts", i);
			data += ETH_GSTRING_LEN;
		}
		break;

	case ETH_SS_PRIV_FLAGS:
		for (i = 0; i < ARRAY_SIZE(ibmvnic_priv_flags); i++)
			strcpy(data + i * ETH_GSTRING_LEN,
			       ibmvnic_priv_flags[i]);
		break;
	default:
		return;
	}
}

static int ibmvnic_get_sset_count(struct net_device *dev, int sset)
{
	struct ibmvnic_adapter *adapter = netdev_priv(dev);

	switch (sset) {
	case ETH_SS_STATS:
		return ARRAY_SIZE(ibmvnic_stats) +
		       adapter->req_tx_queues * NUM_TX_STATS +
		       adapter->req_rx_queues * NUM_RX_STATS;
	case ETH_SS_PRIV_FLAGS:
		return ARRAY_SIZE(ibmvnic_priv_flags);
	default:
		return -EOPNOTSUPP;
	}
}

static void ibmvnic_get_ethtool_stats(struct net_device *dev,
				      struct ethtool_stats *stats, u64 *data)
{
	struct ibmvnic_adapter *adapter = netdev_priv(dev);
	union ibmvnic_crq crq;
	int i, j;
	int rc;

	memset(&crq, 0, sizeof(crq));
	crq.request_statistics.first = IBMVNIC_CRQ_CMD;
	crq.request_statistics.cmd = REQUEST_STATISTICS;
	crq.request_statistics.ioba = cpu_to_be32(adapter->stats_token);
	crq.request_statistics.len =
	    cpu_to_be32(sizeof(struct ibmvnic_statistics));

	/* Wait for data to be written */
	reinit_completion(&adapter->stats_done);
	rc = ibmvnic_send_crq(adapter, &crq);
	if (rc)
		return;
	rc = ibmvnic_wait_for_completion(adapter, &adapter->stats_done, 10000);
	if (rc)
		return;

	for (i = 0; i < ARRAY_SIZE(ibmvnic_stats); i++)
		data[i] = be64_to_cpu(IBMVNIC_GET_STAT(adapter,
						ibmvnic_stats[i].offset));

	for (j = 0; j < adapter->req_tx_queues; j++) {
		data[i] = adapter->tx_stats_buffers[j].packets;
		i++;
		data[i] = adapter->tx_stats_buffers[j].bytes;
		i++;
		data[i] = adapter->tx_stats_buffers[j].dropped_packets;
		i++;
	}

	for (j = 0; j < adapter->req_rx_queues; j++) {
		data[i] = adapter->rx_stats_buffers[j].packets;
		i++;
		data[i] = adapter->rx_stats_buffers[j].bytes;
		i++;
		data[i] = adapter->rx_stats_buffers[j].interrupts;
		i++;
	}
}

static u32 ibmvnic_get_priv_flags(struct net_device *netdev)
{
	struct ibmvnic_adapter *adapter = netdev_priv(netdev);

	return adapter->priv_flags;
}

static int ibmvnic_set_priv_flags(struct net_device *netdev, u32 flags)
{
	struct ibmvnic_adapter *adapter = netdev_priv(netdev);
	bool which_maxes = !!(flags & IBMVNIC_USE_SERVER_MAXES);

	if (which_maxes)
		adapter->priv_flags |= IBMVNIC_USE_SERVER_MAXES;
	else
		adapter->priv_flags &= ~IBMVNIC_USE_SERVER_MAXES;

	return 0;
}
static const struct ethtool_ops ibmvnic_ethtool_ops = {
	.get_drvinfo		= ibmvnic_get_drvinfo,
	.get_msglevel		= ibmvnic_get_msglevel,
	.set_msglevel		= ibmvnic_set_msglevel,
	.get_link		= ibmvnic_get_link,
	.get_ringparam		= ibmvnic_get_ringparam,
	.set_ringparam		= ibmvnic_set_ringparam,
	.get_channels		= ibmvnic_get_channels,
	.set_channels		= ibmvnic_set_channels,
	.get_strings            = ibmvnic_get_strings,
	.get_sset_count         = ibmvnic_get_sset_count,
	.get_ethtool_stats	= ibmvnic_get_ethtool_stats,
	.get_link_ksettings	= ibmvnic_get_link_ksettings,
	.get_priv_flags		= ibmvnic_get_priv_flags,
	.set_priv_flags		= ibmvnic_set_priv_flags,
};

/* Routines for managing CRQs/sCRQs  */

static int reset_one_sub_crq_queue(struct ibmvnic_adapter *adapter,
				   struct ibmvnic_sub_crq_queue *scrq)
{
	int rc;

	if (scrq->irq) {
		free_irq(scrq->irq, scrq);
		irq_dispose_mapping(scrq->irq);
		scrq->irq = 0;
	}

	memset(scrq->msgs, 0, 4 * PAGE_SIZE);
	atomic_set(&scrq->used, 0);
	scrq->cur = 0;

	rc = h_reg_sub_crq(adapter->vdev->unit_address, scrq->msg_token,
			   4 * PAGE_SIZE, &scrq->crq_num, &scrq->hw_irq);
	return rc;
}

static int reset_sub_crq_queues(struct ibmvnic_adapter *adapter)
{
	int i, rc;

	for (i = 0; i < adapter->req_tx_queues; i++) {
		netdev_dbg(adapter->netdev, "Re-setting tx_scrq[%d]\n", i);
		rc = reset_one_sub_crq_queue(adapter, adapter->tx_scrq[i]);
		if (rc)
			return rc;
	}

	for (i = 0; i < adapter->req_rx_queues; i++) {
		netdev_dbg(adapter->netdev, "Re-setting rx_scrq[%d]\n", i);
		rc = reset_one_sub_crq_queue(adapter, adapter->rx_scrq[i]);
		if (rc)
			return rc;
	}

	return rc;
}

static void release_sub_crq_queue(struct ibmvnic_adapter *adapter,
				  struct ibmvnic_sub_crq_queue *scrq,
				  bool do_h_free)
{
	struct device *dev = &adapter->vdev->dev;
	long rc;

	netdev_dbg(adapter->netdev, "Releasing sub-CRQ\n");

	if (do_h_free) {
		/* Close the sub-crqs */
		do {
			rc = plpar_hcall_norets(H_FREE_SUB_CRQ,
						adapter->vdev->unit_address,
						scrq->crq_num);
		} while (rc == H_BUSY || H_IS_LONG_BUSY(rc));

		if (rc) {
			netdev_err(adapter->netdev,
				   "Failed to release sub-CRQ %16lx, rc = %ld\n",
				   scrq->crq_num, rc);
		}
	}

	dma_unmap_single(dev, scrq->msg_token, 4 * PAGE_SIZE,
			 DMA_BIDIRECTIONAL);
	free_pages((unsigned long)scrq->msgs, 2);
	kfree(scrq);
}

static struct ibmvnic_sub_crq_queue *init_sub_crq_queue(struct ibmvnic_adapter
							*adapter)
{
	struct device *dev = &adapter->vdev->dev;
	struct ibmvnic_sub_crq_queue *scrq;
	int rc;

	scrq = kzalloc(sizeof(*scrq), GFP_KERNEL);
	if (!scrq)
		return NULL;

	scrq->msgs =
		(union sub_crq *)__get_free_pages(GFP_KERNEL | __GFP_ZERO, 2);
	if (!scrq->msgs) {
		dev_warn(dev, "Couldn't allocate crq queue messages page\n");
		goto zero_page_failed;
	}

	scrq->msg_token = dma_map_single(dev, scrq->msgs, 4 * PAGE_SIZE,
					 DMA_BIDIRECTIONAL);
	if (dma_mapping_error(dev, scrq->msg_token)) {
		dev_warn(dev, "Couldn't map crq queue messages page\n");
		goto map_failed;
	}

	rc = h_reg_sub_crq(adapter->vdev->unit_address, scrq->msg_token,
			   4 * PAGE_SIZE, &scrq->crq_num, &scrq->hw_irq);

	if (rc == H_RESOURCE)
		rc = ibmvnic_reset_crq(adapter);

	if (rc == H_CLOSED) {
		dev_warn(dev, "Partner adapter not ready, waiting.\n");
	} else if (rc) {
		dev_warn(dev, "Error %d registering sub-crq\n", rc);
		goto reg_failed;
	}

	scrq->adapter = adapter;
	scrq->size = 4 * PAGE_SIZE / sizeof(*scrq->msgs);
	spin_lock_init(&scrq->lock);

	netdev_dbg(adapter->netdev,
		   "sub-crq initialized, num %lx, hw_irq=%lx, irq=%x\n",
		   scrq->crq_num, scrq->hw_irq, scrq->irq);

	return scrq;

reg_failed:
	dma_unmap_single(dev, scrq->msg_token, 4 * PAGE_SIZE,
			 DMA_BIDIRECTIONAL);
map_failed:
	free_pages((unsigned long)scrq->msgs, 2);
zero_page_failed:
	kfree(scrq);

	return NULL;
}

static void release_sub_crqs(struct ibmvnic_adapter *adapter, bool do_h_free)
{
	int i;

	if (adapter->tx_scrq) {
		for (i = 0; i < adapter->num_active_tx_scrqs; i++) {
			if (!adapter->tx_scrq[i])
				continue;

			netdev_dbg(adapter->netdev, "Releasing tx_scrq[%d]\n",
				   i);
			if (adapter->tx_scrq[i]->irq) {
				free_irq(adapter->tx_scrq[i]->irq,
					 adapter->tx_scrq[i]);
				irq_dispose_mapping(adapter->tx_scrq[i]->irq);
				adapter->tx_scrq[i]->irq = 0;
			}

			release_sub_crq_queue(adapter, adapter->tx_scrq[i],
					      do_h_free);
		}

		kfree(adapter->tx_scrq);
		adapter->tx_scrq = NULL;
		adapter->num_active_tx_scrqs = 0;
	}

	if (adapter->rx_scrq) {
		for (i = 0; i < adapter->num_active_rx_scrqs; i++) {
			if (!adapter->rx_scrq[i])
				continue;

			netdev_dbg(adapter->netdev, "Releasing rx_scrq[%d]\n",
				   i);
			if (adapter->rx_scrq[i]->irq) {
				free_irq(adapter->rx_scrq[i]->irq,
					 adapter->rx_scrq[i]);
				irq_dispose_mapping(adapter->rx_scrq[i]->irq);
				adapter->rx_scrq[i]->irq = 0;
			}

			release_sub_crq_queue(adapter, adapter->rx_scrq[i],
					      do_h_free);
		}

		kfree(adapter->rx_scrq);
		adapter->rx_scrq = NULL;
		adapter->num_active_rx_scrqs = 0;
	}
}

static int disable_scrq_irq(struct ibmvnic_adapter *adapter,
			    struct ibmvnic_sub_crq_queue *scrq)
{
	struct device *dev = &adapter->vdev->dev;
	unsigned long rc;

	rc = plpar_hcall_norets(H_VIOCTL, adapter->vdev->unit_address,
				H_DISABLE_VIO_INTERRUPT, scrq->hw_irq, 0, 0);
	if (rc)
		dev_err(dev, "Couldn't disable scrq irq 0x%lx. rc=%ld\n",
			scrq->hw_irq, rc);
	return rc;
}

static int enable_scrq_irq(struct ibmvnic_adapter *adapter,
			   struct ibmvnic_sub_crq_queue *scrq)
{
	struct device *dev = &adapter->vdev->dev;
	unsigned long rc;

	if (scrq->hw_irq > 0x100000000ULL) {
		dev_err(dev, "bad hw_irq = %lx\n", scrq->hw_irq);
		return 1;
	}

	if (test_bit(0, &adapter->resetting) &&
	    adapter->reset_reason == VNIC_RESET_MOBILITY) {
		u64 val = (0xff000000) | scrq->hw_irq;

		rc = plpar_hcall_norets(H_EOI, val);
		/* H_EOI would fail with rc = H_FUNCTION when running
		 * in XIVE mode which is expected, but not an error.
		 */
		if (rc && (rc != H_FUNCTION))
			dev_err(dev, "H_EOI FAILED irq 0x%llx. rc=%ld\n",
				val, rc);
	}

	rc = plpar_hcall_norets(H_VIOCTL, adapter->vdev->unit_address,
				H_ENABLE_VIO_INTERRUPT, scrq->hw_irq, 0, 0);
	if (rc)
		dev_err(dev, "Couldn't enable scrq irq 0x%lx. rc=%ld\n",
			scrq->hw_irq, rc);
	return rc;
}

static int ibmvnic_complete_tx(struct ibmvnic_adapter *adapter,
			       struct ibmvnic_sub_crq_queue *scrq)
{
	struct device *dev = &adapter->vdev->dev;
	struct ibmvnic_tx_pool *tx_pool;
	struct ibmvnic_tx_buff *txbuff;
	union sub_crq *next;
	int index;
	int i, j;

restart_loop:
	while (pending_scrq(adapter, scrq)) {
		unsigned int pool = scrq->pool_index;
		int num_entries = 0;

		next = ibmvnic_next_scrq(adapter, scrq);
		for (i = 0; i < next->tx_comp.num_comps; i++) {
			if (next->tx_comp.rcs[i]) {
				dev_err(dev, "tx error %x\n",
					next->tx_comp.rcs[i]);
				continue;
			}
			index = be32_to_cpu(next->tx_comp.correlators[i]);
			if (index & IBMVNIC_TSO_POOL_MASK) {
				tx_pool = &adapter->tso_pool[pool];
				index &= ~IBMVNIC_TSO_POOL_MASK;
			} else {
				tx_pool = &adapter->tx_pool[pool];
			}

			txbuff = &tx_pool->tx_buff[index];

			for (j = 0; j < IBMVNIC_MAX_FRAGS_PER_CRQ; j++) {
				if (!txbuff->data_dma[j])
					continue;

				txbuff->data_dma[j] = 0;
			}

			if (txbuff->last_frag) {
				dev_kfree_skb_any(txbuff->skb);
				txbuff->skb = NULL;
			}

			num_entries += txbuff->num_entries;

			tx_pool->free_map[tx_pool->producer_index] = index;
			tx_pool->producer_index =
				(tx_pool->producer_index + 1) %
					tx_pool->num_buffers;
		}
		/* remove tx_comp scrq*/
		next->tx_comp.first = 0;

		if (atomic_sub_return(num_entries, &scrq->used) <=
		    (adapter->req_tx_entries_per_subcrq / 2) &&
		    __netif_subqueue_stopped(adapter->netdev,
					     scrq->pool_index)) {
			netif_wake_subqueue(adapter->netdev, scrq->pool_index);
			netdev_dbg(adapter->netdev, "Started queue %d\n",
				   scrq->pool_index);
		}
	}

	enable_scrq_irq(adapter, scrq);

	if (pending_scrq(adapter, scrq)) {
		disable_scrq_irq(adapter, scrq);
		goto restart_loop;
	}

	return 0;
}

static irqreturn_t ibmvnic_interrupt_tx(int irq, void *instance)
{
	struct ibmvnic_sub_crq_queue *scrq = instance;
	struct ibmvnic_adapter *adapter = scrq->adapter;

	disable_scrq_irq(adapter, scrq);
	ibmvnic_complete_tx(adapter, scrq);

	return IRQ_HANDLED;
}

static irqreturn_t ibmvnic_interrupt_rx(int irq, void *instance)
{
	struct ibmvnic_sub_crq_queue *scrq = instance;
	struct ibmvnic_adapter *adapter = scrq->adapter;

	/* When booting a kdump kernel we can hit pending interrupts
	 * prior to completing driver initialization.
	 */
	if (unlikely(adapter->state != VNIC_OPEN))
		return IRQ_NONE;

	adapter->rx_stats_buffers[scrq->scrq_num].interrupts++;

	if (napi_schedule_prep(&adapter->napi[scrq->scrq_num])) {
		disable_scrq_irq(adapter, scrq);
		__napi_schedule(&adapter->napi[scrq->scrq_num]);
	}

	return IRQ_HANDLED;
}

static int init_sub_crq_irqs(struct ibmvnic_adapter *adapter)
{
	struct device *dev = &adapter->vdev->dev;
	struct ibmvnic_sub_crq_queue *scrq;
	int i = 0, j = 0;
	int rc = 0;

	for (i = 0; i < adapter->req_tx_queues; i++) {
		netdev_dbg(adapter->netdev, "Initializing tx_scrq[%d] irq\n",
			   i);
		scrq = adapter->tx_scrq[i];
		scrq->irq = irq_create_mapping(NULL, scrq->hw_irq);

		if (!scrq->irq) {
			rc = -EINVAL;
			dev_err(dev, "Error mapping irq\n");
			goto req_tx_irq_failed;
		}

		snprintf(scrq->name, sizeof(scrq->name), "ibmvnic-%x-tx%d",
			 adapter->vdev->unit_address, i);
		rc = request_irq(scrq->irq, ibmvnic_interrupt_tx,
				 0, scrq->name, scrq);

		if (rc) {
			dev_err(dev, "Couldn't register tx irq 0x%x. rc=%d\n",
				scrq->irq, rc);
			irq_dispose_mapping(scrq->irq);
			goto req_tx_irq_failed;
		}
	}

	for (i = 0; i < adapter->req_rx_queues; i++) {
		netdev_dbg(adapter->netdev, "Initializing rx_scrq[%d] irq\n",
			   i);
		scrq = adapter->rx_scrq[i];
		scrq->irq = irq_create_mapping(NULL, scrq->hw_irq);
		if (!scrq->irq) {
			rc = -EINVAL;
			dev_err(dev, "Error mapping irq\n");
			goto req_rx_irq_failed;
		}
		snprintf(scrq->name, sizeof(scrq->name), "ibmvnic-%x-rx%d",
			 adapter->vdev->unit_address, i);
		rc = request_irq(scrq->irq, ibmvnic_interrupt_rx,
				 0, scrq->name, scrq);
		if (rc) {
			dev_err(dev, "Couldn't register rx irq 0x%x. rc=%d\n",
				scrq->irq, rc);
			irq_dispose_mapping(scrq->irq);
			goto req_rx_irq_failed;
		}
	}
	return rc;

req_rx_irq_failed:
	for (j = 0; j < i; j++) {
		free_irq(adapter->rx_scrq[j]->irq, adapter->rx_scrq[j]);
		irq_dispose_mapping(adapter->rx_scrq[j]->irq);
	}
	i = adapter->req_tx_queues;
req_tx_irq_failed:
	for (j = 0; j < i; j++) {
		free_irq(adapter->tx_scrq[j]->irq, adapter->tx_scrq[j]);
		irq_dispose_mapping(adapter->tx_scrq[j]->irq);
	}
	release_sub_crqs(adapter, 1);
	return rc;
}

static int init_sub_crqs(struct ibmvnic_adapter *adapter)
{
	struct device *dev = &adapter->vdev->dev;
	struct ibmvnic_sub_crq_queue **allqueues;
	int registered_queues = 0;
	int total_queues;
	int more = 0;
	int i;

	total_queues = adapter->req_tx_queues + adapter->req_rx_queues;

	allqueues = kcalloc(total_queues, sizeof(*allqueues), GFP_KERNEL);
	if (!allqueues)
		return -1;

	for (i = 0; i < total_queues; i++) {
		allqueues[i] = init_sub_crq_queue(adapter);
		if (!allqueues[i]) {
			dev_warn(dev, "Couldn't allocate all sub-crqs\n");
			break;
		}
		registered_queues++;
	}

	/* Make sure we were able to register the minimum number of queues */
	if (registered_queues <
	    adapter->min_tx_queues + adapter->min_rx_queues) {
		dev_err(dev, "Fatal: Couldn't init  min number of sub-crqs\n");
		goto tx_failed;
	}

	/* Distribute the failed allocated queues*/
	for (i = 0; i < total_queues - registered_queues + more ; i++) {
		netdev_dbg(adapter->netdev, "Reducing number of queues\n");
		switch (i % 3) {
		case 0:
			if (adapter->req_rx_queues > adapter->min_rx_queues)
				adapter->req_rx_queues--;
			else
				more++;
			break;
		case 1:
			if (adapter->req_tx_queues > adapter->min_tx_queues)
				adapter->req_tx_queues--;
			else
				more++;
			break;
		}
	}

	adapter->tx_scrq = kcalloc(adapter->req_tx_queues,
				   sizeof(*adapter->tx_scrq), GFP_KERNEL);
	if (!adapter->tx_scrq)
		goto tx_failed;

	for (i = 0; i < adapter->req_tx_queues; i++) {
		adapter->tx_scrq[i] = allqueues[i];
		adapter->tx_scrq[i]->pool_index = i;
		adapter->num_active_tx_scrqs++;
	}

	adapter->rx_scrq = kcalloc(adapter->req_rx_queues,
				   sizeof(*adapter->rx_scrq), GFP_KERNEL);
	if (!adapter->rx_scrq)
		goto rx_failed;

	for (i = 0; i < adapter->req_rx_queues; i++) {
		adapter->rx_scrq[i] = allqueues[i + adapter->req_tx_queues];
		adapter->rx_scrq[i]->scrq_num = i;
		adapter->num_active_rx_scrqs++;
	}

	kfree(allqueues);
	return 0;

rx_failed:
	kfree(adapter->tx_scrq);
	adapter->tx_scrq = NULL;
tx_failed:
	for (i = 0; i < registered_queues; i++)
		release_sub_crq_queue(adapter, allqueues[i], 1);
	kfree(allqueues);
	return -1;
}

static void ibmvnic_send_req_caps(struct ibmvnic_adapter *adapter, int retry)
{
	struct device *dev = &adapter->vdev->dev;
	union ibmvnic_crq crq;
	int max_entries;

	if (!retry) {
		/* Sub-CRQ entries are 32 byte long */
		int entries_page = 4 * PAGE_SIZE / (sizeof(u64) * 4);

		if (adapter->min_tx_entries_per_subcrq > entries_page ||
		    adapter->min_rx_add_entries_per_subcrq > entries_page) {
			dev_err(dev, "Fatal, invalid entries per sub-crq\n");
			return;
		}

		if (adapter->desired.mtu)
			adapter->req_mtu = adapter->desired.mtu;
		else
			adapter->req_mtu = adapter->netdev->mtu + ETH_HLEN;

		if (!adapter->desired.tx_entries)
			adapter->desired.tx_entries =
					adapter->max_tx_entries_per_subcrq;
		if (!adapter->desired.rx_entries)
			adapter->desired.rx_entries =
					adapter->max_rx_add_entries_per_subcrq;

		max_entries = IBMVNIC_MAX_LTB_SIZE /
			      (adapter->req_mtu + IBMVNIC_BUFFER_HLEN);

		if ((adapter->req_mtu + IBMVNIC_BUFFER_HLEN) *
			adapter->desired.tx_entries > IBMVNIC_MAX_LTB_SIZE) {
			adapter->desired.tx_entries = max_entries;
		}

		if ((adapter->req_mtu + IBMVNIC_BUFFER_HLEN) *
			adapter->desired.rx_entries > IBMVNIC_MAX_LTB_SIZE) {
			adapter->desired.rx_entries = max_entries;
		}

		if (adapter->desired.tx_entries)
			adapter->req_tx_entries_per_subcrq =
					adapter->desired.tx_entries;
		else
			adapter->req_tx_entries_per_subcrq =
					adapter->max_tx_entries_per_subcrq;

		if (adapter->desired.rx_entries)
			adapter->req_rx_add_entries_per_subcrq =
					adapter->desired.rx_entries;
		else
			adapter->req_rx_add_entries_per_subcrq =
					adapter->max_rx_add_entries_per_subcrq;

		if (adapter->desired.tx_queues)
			adapter->req_tx_queues =
					adapter->desired.tx_queues;
		else
			adapter->req_tx_queues =
					adapter->opt_tx_comp_sub_queues;

		if (adapter->desired.rx_queues)
			adapter->req_rx_queues =
					adapter->desired.rx_queues;
		else
			adapter->req_rx_queues =
					adapter->opt_rx_comp_queues;

		adapter->req_rx_add_queues = adapter->max_rx_add_queues;
	}

	memset(&crq, 0, sizeof(crq));
	crq.request_capability.first = IBMVNIC_CRQ_CMD;
	crq.request_capability.cmd = REQUEST_CAPABILITY;

	crq.request_capability.capability = cpu_to_be16(REQ_TX_QUEUES);
	crq.request_capability.number = cpu_to_be64(adapter->req_tx_queues);
	atomic_inc(&adapter->running_cap_crqs);
	ibmvnic_send_crq(adapter, &crq);

	crq.request_capability.capability = cpu_to_be16(REQ_RX_QUEUES);
	crq.request_capability.number = cpu_to_be64(adapter->req_rx_queues);
	atomic_inc(&adapter->running_cap_crqs);
	ibmvnic_send_crq(adapter, &crq);

	crq.request_capability.capability = cpu_to_be16(REQ_RX_ADD_QUEUES);
	crq.request_capability.number = cpu_to_be64(adapter->req_rx_add_queues);
	atomic_inc(&adapter->running_cap_crqs);
	ibmvnic_send_crq(adapter, &crq);

	crq.request_capability.capability =
	    cpu_to_be16(REQ_TX_ENTRIES_PER_SUBCRQ);
	crq.request_capability.number =
	    cpu_to_be64(adapter->req_tx_entries_per_subcrq);
	atomic_inc(&adapter->running_cap_crqs);
	ibmvnic_send_crq(adapter, &crq);

	crq.request_capability.capability =
	    cpu_to_be16(REQ_RX_ADD_ENTRIES_PER_SUBCRQ);
	crq.request_capability.number =
	    cpu_to_be64(adapter->req_rx_add_entries_per_subcrq);
	atomic_inc(&adapter->running_cap_crqs);
	ibmvnic_send_crq(adapter, &crq);

	crq.request_capability.capability = cpu_to_be16(REQ_MTU);
	crq.request_capability.number = cpu_to_be64(adapter->req_mtu);
	atomic_inc(&adapter->running_cap_crqs);
	ibmvnic_send_crq(adapter, &crq);

	if (adapter->netdev->flags & IFF_PROMISC) {
		if (adapter->promisc_supported) {
			crq.request_capability.capability =
			    cpu_to_be16(PROMISC_REQUESTED);
			crq.request_capability.number = cpu_to_be64(1);
			atomic_inc(&adapter->running_cap_crqs);
			ibmvnic_send_crq(adapter, &crq);
		}
	} else {
		crq.request_capability.capability =
		    cpu_to_be16(PROMISC_REQUESTED);
		crq.request_capability.number = cpu_to_be64(0);
		atomic_inc(&adapter->running_cap_crqs);
		ibmvnic_send_crq(adapter, &crq);
	}
}

static int pending_scrq(struct ibmvnic_adapter *adapter,
			struct ibmvnic_sub_crq_queue *scrq)
{
	union sub_crq *entry = &scrq->msgs[scrq->cur];

	if (entry->generic.first & IBMVNIC_CRQ_CMD_RSP)
		return 1;
	else
		return 0;
}

static union sub_crq *ibmvnic_next_scrq(struct ibmvnic_adapter *adapter,
					struct ibmvnic_sub_crq_queue *scrq)
{
	union sub_crq *entry;
	unsigned long flags;

	spin_lock_irqsave(&scrq->lock, flags);
	entry = &scrq->msgs[scrq->cur];
	if (entry->generic.first & IBMVNIC_CRQ_CMD_RSP) {
		if (++scrq->cur == scrq->size)
			scrq->cur = 0;
	} else {
		entry = NULL;
	}
	spin_unlock_irqrestore(&scrq->lock, flags);

	return entry;
}

static union ibmvnic_crq *ibmvnic_next_crq(struct ibmvnic_adapter *adapter)
{
	struct ibmvnic_crq_queue *queue = &adapter->crq;
	union ibmvnic_crq *crq;

	crq = &queue->msgs[queue->cur];
	if (crq->generic.first & IBMVNIC_CRQ_CMD_RSP) {
		if (++queue->cur == queue->size)
			queue->cur = 0;
	} else {
		crq = NULL;
	}

	return crq;
}

static void print_subcrq_error(struct device *dev, int rc, const char *func)
{
	switch (rc) {
	case H_PARAMETER:
		dev_warn_ratelimited(dev,
				     "%s failed: Send request is malformed or adapter failover pending. (rc=%d)\n",
				     func, rc);
		break;
	case H_CLOSED:
		dev_warn_ratelimited(dev,
				     "%s failed: Backing queue closed. Adapter is down or failover pending. (rc=%d)\n",
				     func, rc);
		break;
	default:
		dev_err_ratelimited(dev, "%s failed: (rc=%d)\n", func, rc);
		break;
	}
}

static int send_subcrq(struct ibmvnic_adapter *adapter, u64 remote_handle,
		       union sub_crq *sub_crq)
{
	unsigned int ua = adapter->vdev->unit_address;
	struct device *dev = &adapter->vdev->dev;
	u64 *u64_crq = (u64 *)sub_crq;
	int rc;

	netdev_dbg(adapter->netdev,
		   "Sending sCRQ %016lx: %016lx %016lx %016lx %016lx\n",
		   (unsigned long int)cpu_to_be64(remote_handle),
		   (unsigned long int)cpu_to_be64(u64_crq[0]),
		   (unsigned long int)cpu_to_be64(u64_crq[1]),
		   (unsigned long int)cpu_to_be64(u64_crq[2]),
		   (unsigned long int)cpu_to_be64(u64_crq[3]));

	/* Make sure the hypervisor sees the complete request */
	mb();

	rc = plpar_hcall_norets(H_SEND_SUB_CRQ, ua,
				cpu_to_be64(remote_handle),
				cpu_to_be64(u64_crq[0]),
				cpu_to_be64(u64_crq[1]),
				cpu_to_be64(u64_crq[2]),
				cpu_to_be64(u64_crq[3]));

	if (rc)
		print_subcrq_error(dev, rc, __func__);

	return rc;
}

static int send_subcrq_indirect(struct ibmvnic_adapter *adapter,
				u64 remote_handle, u64 ioba, u64 num_entries)
{
	unsigned int ua = adapter->vdev->unit_address;
	struct device *dev = &adapter->vdev->dev;
	int rc;

	/* Make sure the hypervisor sees the complete request */
	mb();
	rc = plpar_hcall_norets(H_SEND_SUB_CRQ_INDIRECT, ua,
				cpu_to_be64(remote_handle),
				ioba, num_entries);

	if (rc)
		print_subcrq_error(dev, rc, __func__);

	return rc;
}

static int ibmvnic_send_crq(struct ibmvnic_adapter *adapter,
			    union ibmvnic_crq *crq)
{
	unsigned int ua = adapter->vdev->unit_address;
	struct device *dev = &adapter->vdev->dev;
	u64 *u64_crq = (u64 *)crq;
	int rc;

	netdev_dbg(adapter->netdev, "Sending CRQ: %016lx %016lx\n",
		   (unsigned long int)cpu_to_be64(u64_crq[0]),
		   (unsigned long int)cpu_to_be64(u64_crq[1]));

	if (!adapter->crq.active &&
	    crq->generic.first != IBMVNIC_CRQ_INIT_CMD) {
		dev_warn(dev, "Invalid request detected while CRQ is inactive, possible device state change during reset\n");
		return -EINVAL;
	}

	/* Make sure the hypervisor sees the complete request */
	mb();

	rc = plpar_hcall_norets(H_SEND_CRQ, ua,
				cpu_to_be64(u64_crq[0]),
				cpu_to_be64(u64_crq[1]));

	if (rc) {
		if (rc == H_CLOSED) {
			dev_warn(dev, "CRQ Queue closed\n");
			/* do not reset, report the fail, wait for passive init from server */
		}

		dev_warn(dev, "Send error (rc=%d)\n", rc);
	}

	return rc;
}

static int ibmvnic_send_crq_init(struct ibmvnic_adapter *adapter)
{
	struct device *dev = &adapter->vdev->dev;
	union ibmvnic_crq crq;
	int retries = 100;
	int rc;

	memset(&crq, 0, sizeof(crq));
	crq.generic.first = IBMVNIC_CRQ_INIT_CMD;
	crq.generic.cmd = IBMVNIC_CRQ_INIT;
	netdev_dbg(adapter->netdev, "Sending CRQ init\n");

	do {
		rc = ibmvnic_send_crq(adapter, &crq);
		if (rc != H_CLOSED)
			break;
		retries--;
		msleep(50);

	} while (retries > 0);

	if (rc) {
		dev_err(dev, "Failed to send init request, rc = %d\n", rc);
		return rc;
	}

	return 0;
}

static int send_version_xchg(struct ibmvnic_adapter *adapter)
{
	union ibmvnic_crq crq;

	memset(&crq, 0, sizeof(crq));
	crq.version_exchange.first = IBMVNIC_CRQ_CMD;
	crq.version_exchange.cmd = VERSION_EXCHANGE;
	crq.version_exchange.version = cpu_to_be16(ibmvnic_version);

	return ibmvnic_send_crq(adapter, &crq);
}

struct vnic_login_client_data {
	u8	type;
	__be16	len;
	char	name[];
} __packed;

static int vnic_client_data_len(struct ibmvnic_adapter *adapter)
{
	int len;

	/* Calculate the amount of buffer space needed for the
	 * vnic client data in the login buffer. There are four entries,
	 * OS name, LPAR name, device name, and a null last entry.
	 */
	len = 4 * sizeof(struct vnic_login_client_data);
	len += 6; /* "Linux" plus NULL */
	len += strlen(utsname()->nodename) + 1;
	len += strlen(adapter->netdev->name) + 1;

	return len;
}

static void vnic_add_client_data(struct ibmvnic_adapter *adapter,
				 struct vnic_login_client_data *vlcd)
{
	const char *os_name = "Linux";
	int len;

	/* Type 1 - LPAR OS */
	vlcd->type = 1;
	len = strlen(os_name) + 1;
	vlcd->len = cpu_to_be16(len);
	strncpy(vlcd->name, os_name, len);
	vlcd = (struct vnic_login_client_data *)(vlcd->name + len);

	/* Type 2 - LPAR name */
	vlcd->type = 2;
	len = strlen(utsname()->nodename) + 1;
	vlcd->len = cpu_to_be16(len);
	strncpy(vlcd->name, utsname()->nodename, len);
	vlcd = (struct vnic_login_client_data *)(vlcd->name + len);

	/* Type 3 - device name */
	vlcd->type = 3;
	len = strlen(adapter->netdev->name) + 1;
	vlcd->len = cpu_to_be16(len);
	strncpy(vlcd->name, adapter->netdev->name, len);
}

static int send_login(struct ibmvnic_adapter *adapter)
{
	struct ibmvnic_login_rsp_buffer *login_rsp_buffer;
	struct ibmvnic_login_buffer *login_buffer;
	struct device *dev = &adapter->vdev->dev;
	dma_addr_t rsp_buffer_token;
	dma_addr_t buffer_token;
	size_t rsp_buffer_size;
	union ibmvnic_crq crq;
	size_t buffer_size;
	__be64 *tx_list_p;
	__be64 *rx_list_p;
	int client_data_len;
	struct vnic_login_client_data *vlcd;
	int i;

	if (!adapter->tx_scrq || !adapter->rx_scrq) {
		netdev_err(adapter->netdev,
			   "RX or TX queues are not allocated, device login failed\n");
		return -1;
	}

	release_login_rsp_buffer(adapter);
	client_data_len = vnic_client_data_len(adapter);

	buffer_size =
	    sizeof(struct ibmvnic_login_buffer) +
	    sizeof(u64) * (adapter->req_tx_queues + adapter->req_rx_queues) +
	    client_data_len;

	login_buffer = kzalloc(buffer_size, GFP_ATOMIC);
	if (!login_buffer)
		goto buf_alloc_failed;

	buffer_token = dma_map_single(dev, login_buffer, buffer_size,
				      DMA_TO_DEVICE);
	if (dma_mapping_error(dev, buffer_token)) {
		dev_err(dev, "Couldn't map login buffer\n");
		goto buf_map_failed;
	}

	rsp_buffer_size = sizeof(struct ibmvnic_login_rsp_buffer) +
			  sizeof(u64) * adapter->req_tx_queues +
			  sizeof(u64) * adapter->req_rx_queues +
			  sizeof(u64) * adapter->req_rx_queues +
			  sizeof(u8) * IBMVNIC_TX_DESC_VERSIONS;

	login_rsp_buffer = kmalloc(rsp_buffer_size, GFP_ATOMIC);
	if (!login_rsp_buffer)
		goto buf_rsp_alloc_failed;

	rsp_buffer_token = dma_map_single(dev, login_rsp_buffer,
					  rsp_buffer_size, DMA_FROM_DEVICE);
	if (dma_mapping_error(dev, rsp_buffer_token)) {
		dev_err(dev, "Couldn't map login rsp buffer\n");
		goto buf_rsp_map_failed;
	}

	adapter->login_buf = login_buffer;
	adapter->login_buf_token = buffer_token;
	adapter->login_buf_sz = buffer_size;
	adapter->login_rsp_buf = login_rsp_buffer;
	adapter->login_rsp_buf_token = rsp_buffer_token;
	adapter->login_rsp_buf_sz = rsp_buffer_size;

	login_buffer->len = cpu_to_be32(buffer_size);
	login_buffer->version = cpu_to_be32(INITIAL_VERSION_LB);
	login_buffer->num_txcomp_subcrqs = cpu_to_be32(adapter->req_tx_queues);
	login_buffer->off_txcomp_subcrqs =
	    cpu_to_be32(sizeof(struct ibmvnic_login_buffer));
	login_buffer->num_rxcomp_subcrqs = cpu_to_be32(adapter->req_rx_queues);
	login_buffer->off_rxcomp_subcrqs =
	    cpu_to_be32(sizeof(struct ibmvnic_login_buffer) +
			sizeof(u64) * adapter->req_tx_queues);
	login_buffer->login_rsp_ioba = cpu_to_be32(rsp_buffer_token);
	login_buffer->login_rsp_len = cpu_to_be32(rsp_buffer_size);

	tx_list_p = (__be64 *)((char *)login_buffer +
				      sizeof(struct ibmvnic_login_buffer));
	rx_list_p = (__be64 *)((char *)login_buffer +
				      sizeof(struct ibmvnic_login_buffer) +
				      sizeof(u64) * adapter->req_tx_queues);

	for (i = 0; i < adapter->req_tx_queues; i++) {
		if (adapter->tx_scrq[i]) {
			tx_list_p[i] = cpu_to_be64(adapter->tx_scrq[i]->
						   crq_num);
		}
	}

	for (i = 0; i < adapter->req_rx_queues; i++) {
		if (adapter->rx_scrq[i]) {
			rx_list_p[i] = cpu_to_be64(adapter->rx_scrq[i]->
						   crq_num);
		}
	}

	/* Insert vNIC login client data */
	vlcd = (struct vnic_login_client_data *)
		((char *)rx_list_p + (sizeof(u64) * adapter->req_rx_queues));
	login_buffer->client_data_offset =
			cpu_to_be32((char *)vlcd - (char *)login_buffer);
	login_buffer->client_data_len = cpu_to_be32(client_data_len);

	vnic_add_client_data(adapter, vlcd);

	netdev_dbg(adapter->netdev, "Login Buffer:\n");
	for (i = 0; i < (adapter->login_buf_sz - 1) / 8 + 1; i++) {
		netdev_dbg(adapter->netdev, "%016lx\n",
			   ((unsigned long int *)(adapter->login_buf))[i]);
	}

	memset(&crq, 0, sizeof(crq));
	crq.login.first = IBMVNIC_CRQ_CMD;
	crq.login.cmd = LOGIN;
	crq.login.ioba = cpu_to_be32(buffer_token);
	crq.login.len = cpu_to_be32(buffer_size);
	ibmvnic_send_crq(adapter, &crq);

	return 0;

buf_rsp_map_failed:
	kfree(login_rsp_buffer);
buf_rsp_alloc_failed:
	dma_unmap_single(dev, buffer_token, buffer_size, DMA_TO_DEVICE);
buf_map_failed:
	kfree(login_buffer);
buf_alloc_failed:
	return -1;
}

static int send_request_map(struct ibmvnic_adapter *adapter, dma_addr_t addr,
			    u32 len, u8 map_id)
{
	union ibmvnic_crq crq;

	memset(&crq, 0, sizeof(crq));
	crq.request_map.first = IBMVNIC_CRQ_CMD;
	crq.request_map.cmd = REQUEST_MAP;
	crq.request_map.map_id = map_id;
	crq.request_map.ioba = cpu_to_be32(addr);
	crq.request_map.len = cpu_to_be32(len);
	return ibmvnic_send_crq(adapter, &crq);
}

static int send_request_unmap(struct ibmvnic_adapter *adapter, u8 map_id)
{
	union ibmvnic_crq crq;

	memset(&crq, 0, sizeof(crq));
	crq.request_unmap.first = IBMVNIC_CRQ_CMD;
	crq.request_unmap.cmd = REQUEST_UNMAP;
	crq.request_unmap.map_id = map_id;
	return ibmvnic_send_crq(adapter, &crq);
}

static void send_map_query(struct ibmvnic_adapter *adapter)
{
	union ibmvnic_crq crq;

	memset(&crq, 0, sizeof(crq));
	crq.query_map.first = IBMVNIC_CRQ_CMD;
	crq.query_map.cmd = QUERY_MAP;
	ibmvnic_send_crq(adapter, &crq);
}

/* Send a series of CRQs requesting various capabilities of the VNIC server */
static void send_cap_queries(struct ibmvnic_adapter *adapter)
{
	union ibmvnic_crq crq;

	atomic_set(&adapter->running_cap_crqs, 0);
	memset(&crq, 0, sizeof(crq));
	crq.query_capability.first = IBMVNIC_CRQ_CMD;
	crq.query_capability.cmd = QUERY_CAPABILITY;

	crq.query_capability.capability = cpu_to_be16(MIN_TX_QUEUES);
	atomic_inc(&adapter->running_cap_crqs);
	ibmvnic_send_crq(adapter, &crq);

	crq.query_capability.capability = cpu_to_be16(MIN_RX_QUEUES);
	atomic_inc(&adapter->running_cap_crqs);
	ibmvnic_send_crq(adapter, &crq);

	crq.query_capability.capability = cpu_to_be16(MIN_RX_ADD_QUEUES);
	atomic_inc(&adapter->running_cap_crqs);
	ibmvnic_send_crq(adapter, &crq);

	crq.query_capability.capability = cpu_to_be16(MAX_TX_QUEUES);
	atomic_inc(&adapter->running_cap_crqs);
	ibmvnic_send_crq(adapter, &crq);

	crq.query_capability.capability = cpu_to_be16(MAX_RX_QUEUES);
	atomic_inc(&adapter->running_cap_crqs);
	ibmvnic_send_crq(adapter, &crq);

	crq.query_capability.capability = cpu_to_be16(MAX_RX_ADD_QUEUES);
	atomic_inc(&adapter->running_cap_crqs);
	ibmvnic_send_crq(adapter, &crq);

	crq.query_capability.capability =
	    cpu_to_be16(MIN_TX_ENTRIES_PER_SUBCRQ);
	atomic_inc(&adapter->running_cap_crqs);
	ibmvnic_send_crq(adapter, &crq);

	crq.query_capability.capability =
	    cpu_to_be16(MIN_RX_ADD_ENTRIES_PER_SUBCRQ);
	atomic_inc(&adapter->running_cap_crqs);
	ibmvnic_send_crq(adapter, &crq);

	crq.query_capability.capability =
	    cpu_to_be16(MAX_TX_ENTRIES_PER_SUBCRQ);
	atomic_inc(&adapter->running_cap_crqs);
	ibmvnic_send_crq(adapter, &crq);

	crq.query_capability.capability =
	    cpu_to_be16(MAX_RX_ADD_ENTRIES_PER_SUBCRQ);
	atomic_inc(&adapter->running_cap_crqs);
	ibmvnic_send_crq(adapter, &crq);

	crq.query_capability.capability = cpu_to_be16(TCP_IP_OFFLOAD);
	atomic_inc(&adapter->running_cap_crqs);
	ibmvnic_send_crq(adapter, &crq);

	crq.query_capability.capability = cpu_to_be16(PROMISC_SUPPORTED);
	atomic_inc(&adapter->running_cap_crqs);
	ibmvnic_send_crq(adapter, &crq);

	crq.query_capability.capability = cpu_to_be16(MIN_MTU);
	atomic_inc(&adapter->running_cap_crqs);
	ibmvnic_send_crq(adapter, &crq);

	crq.query_capability.capability = cpu_to_be16(MAX_MTU);
	atomic_inc(&adapter->running_cap_crqs);
	ibmvnic_send_crq(adapter, &crq);

	crq.query_capability.capability = cpu_to_be16(MAX_MULTICAST_FILTERS);
	atomic_inc(&adapter->running_cap_crqs);
	ibmvnic_send_crq(adapter, &crq);

	crq.query_capability.capability = cpu_to_be16(VLAN_HEADER_INSERTION);
	atomic_inc(&adapter->running_cap_crqs);
	ibmvnic_send_crq(adapter, &crq);

	crq.query_capability.capability = cpu_to_be16(RX_VLAN_HEADER_INSERTION);
	atomic_inc(&adapter->running_cap_crqs);
	ibmvnic_send_crq(adapter, &crq);

	crq.query_capability.capability = cpu_to_be16(MAX_TX_SG_ENTRIES);
	atomic_inc(&adapter->running_cap_crqs);
	ibmvnic_send_crq(adapter, &crq);

	crq.query_capability.capability = cpu_to_be16(RX_SG_SUPPORTED);
	atomic_inc(&adapter->running_cap_crqs);
	ibmvnic_send_crq(adapter, &crq);

	crq.query_capability.capability = cpu_to_be16(OPT_TX_COMP_SUB_QUEUES);
	atomic_inc(&adapter->running_cap_crqs);
	ibmvnic_send_crq(adapter, &crq);

	crq.query_capability.capability = cpu_to_be16(OPT_RX_COMP_QUEUES);
	atomic_inc(&adapter->running_cap_crqs);
	ibmvnic_send_crq(adapter, &crq);

	crq.query_capability.capability =
			cpu_to_be16(OPT_RX_BUFADD_Q_PER_RX_COMP_Q);
	atomic_inc(&adapter->running_cap_crqs);
	ibmvnic_send_crq(adapter, &crq);

	crq.query_capability.capability =
			cpu_to_be16(OPT_TX_ENTRIES_PER_SUBCRQ);
	atomic_inc(&adapter->running_cap_crqs);
	ibmvnic_send_crq(adapter, &crq);

	crq.query_capability.capability =
			cpu_to_be16(OPT_RXBA_ENTRIES_PER_SUBCRQ);
	atomic_inc(&adapter->running_cap_crqs);
	ibmvnic_send_crq(adapter, &crq);

	crq.query_capability.capability = cpu_to_be16(TX_RX_DESC_REQ);
	atomic_inc(&adapter->running_cap_crqs);
	ibmvnic_send_crq(adapter, &crq);
}

static void handle_vpd_size_rsp(union ibmvnic_crq *crq,
				struct ibmvnic_adapter *adapter)
{
	struct device *dev = &adapter->vdev->dev;

	if (crq->get_vpd_size_rsp.rc.code) {
		dev_err(dev, "Error retrieving VPD size, rc=%x\n",
			crq->get_vpd_size_rsp.rc.code);
		complete(&adapter->fw_done);
		return;
	}

	adapter->vpd->len = be64_to_cpu(crq->get_vpd_size_rsp.len);
	complete(&adapter->fw_done);
}

static void handle_vpd_rsp(union ibmvnic_crq *crq,
			   struct ibmvnic_adapter *adapter)
{
	struct device *dev = &adapter->vdev->dev;
	unsigned char *substr = NULL;
	u8 fw_level_len = 0;

	memset(adapter->fw_version, 0, 32);

	dma_unmap_single(dev, adapter->vpd->dma_addr, adapter->vpd->len,
			 DMA_FROM_DEVICE);

	if (crq->get_vpd_rsp.rc.code) {
		dev_err(dev, "Error retrieving VPD from device, rc=%x\n",
			crq->get_vpd_rsp.rc.code);
		goto complete;
	}

	/* get the position of the firmware version info
	 * located after the ASCII 'RM' substring in the buffer
	 */
	substr = strnstr(adapter->vpd->buff, "RM", adapter->vpd->len);
	if (!substr) {
		dev_info(dev, "Warning - No FW level has been provided in the VPD buffer by the VIOS Server\n");
		goto complete;
	}

	/* get length of firmware level ASCII substring */
	if ((substr + 2) < (adapter->vpd->buff + adapter->vpd->len)) {
		fw_level_len = *(substr + 2);
	} else {
		dev_info(dev, "Length of FW substr extrapolated VDP buff\n");
		goto complete;
	}

	/* copy firmware version string from vpd into adapter */
	if ((substr + 3 + fw_level_len) <
	    (adapter->vpd->buff + adapter->vpd->len)) {
		strncpy((char *)adapter->fw_version, substr + 3, fw_level_len);
	} else {
		dev_info(dev, "FW substr extrapolated VPD buff\n");
	}

complete:
	if (adapter->fw_version[0] == '\0')
		strncpy((char *)adapter->fw_version, "N/A", 3 * sizeof(char));
	complete(&adapter->fw_done);
}

static void handle_query_ip_offload_rsp(struct ibmvnic_adapter *adapter)
{
	struct device *dev = &adapter->vdev->dev;
	struct ibmvnic_query_ip_offload_buffer *buf = &adapter->ip_offload_buf;
	netdev_features_t old_hw_features = 0;
	union ibmvnic_crq crq;
	int i;

	dma_unmap_single(dev, adapter->ip_offload_tok,
			 sizeof(adapter->ip_offload_buf), DMA_FROM_DEVICE);

	netdev_dbg(adapter->netdev, "Query IP Offload Buffer:\n");
	for (i = 0; i < (sizeof(adapter->ip_offload_buf) - 1) / 8 + 1; i++)
		netdev_dbg(adapter->netdev, "%016lx\n",
			   ((unsigned long int *)(buf))[i]);

	netdev_dbg(adapter->netdev, "ipv4_chksum = %d\n", buf->ipv4_chksum);
	netdev_dbg(adapter->netdev, "ipv6_chksum = %d\n", buf->ipv6_chksum);
	netdev_dbg(adapter->netdev, "tcp_ipv4_chksum = %d\n",
		   buf->tcp_ipv4_chksum);
	netdev_dbg(adapter->netdev, "tcp_ipv6_chksum = %d\n",
		   buf->tcp_ipv6_chksum);
	netdev_dbg(adapter->netdev, "udp_ipv4_chksum = %d\n",
		   buf->udp_ipv4_chksum);
	netdev_dbg(adapter->netdev, "udp_ipv6_chksum = %d\n",
		   buf->udp_ipv6_chksum);
	netdev_dbg(adapter->netdev, "large_tx_ipv4 = %d\n",
		   buf->large_tx_ipv4);
	netdev_dbg(adapter->netdev, "large_tx_ipv6 = %d\n",
		   buf->large_tx_ipv6);
	netdev_dbg(adapter->netdev, "large_rx_ipv4 = %d\n",
		   buf->large_rx_ipv4);
	netdev_dbg(adapter->netdev, "large_rx_ipv6 = %d\n",
		   buf->large_rx_ipv6);
	netdev_dbg(adapter->netdev, "max_ipv4_hdr_sz = %d\n",
		   buf->max_ipv4_header_size);
	netdev_dbg(adapter->netdev, "max_ipv6_hdr_sz = %d\n",
		   buf->max_ipv6_header_size);
	netdev_dbg(adapter->netdev, "max_tcp_hdr_size = %d\n",
		   buf->max_tcp_header_size);
	netdev_dbg(adapter->netdev, "max_udp_hdr_size = %d\n",
		   buf->max_udp_header_size);
	netdev_dbg(adapter->netdev, "max_large_tx_size = %d\n",
		   buf->max_large_tx_size);
	netdev_dbg(adapter->netdev, "max_large_rx_size = %d\n",
		   buf->max_large_rx_size);
	netdev_dbg(adapter->netdev, "ipv6_ext_hdr = %d\n",
		   buf->ipv6_extension_header);
	netdev_dbg(adapter->netdev, "tcp_pseudosum_req = %d\n",
		   buf->tcp_pseudosum_req);
	netdev_dbg(adapter->netdev, "num_ipv6_ext_hd = %d\n",
		   buf->num_ipv6_ext_headers);
	netdev_dbg(adapter->netdev, "off_ipv6_ext_hd = %d\n",
		   buf->off_ipv6_ext_headers);

	adapter->ip_offload_ctrl_tok =
	    dma_map_single(dev, &adapter->ip_offload_ctrl,
			   sizeof(adapter->ip_offload_ctrl), DMA_TO_DEVICE);

	if (dma_mapping_error(dev, adapter->ip_offload_ctrl_tok)) {
		dev_err(dev, "Couldn't map ip offload control buffer\n");
		return;
	}

	adapter->ip_offload_ctrl.len =
	    cpu_to_be32(sizeof(adapter->ip_offload_ctrl));
	adapter->ip_offload_ctrl.version = cpu_to_be32(INITIAL_VERSION_IOB);
	adapter->ip_offload_ctrl.ipv4_chksum = buf->ipv4_chksum;
	adapter->ip_offload_ctrl.ipv6_chksum = buf->ipv6_chksum;
	adapter->ip_offload_ctrl.tcp_ipv4_chksum = buf->tcp_ipv4_chksum;
	adapter->ip_offload_ctrl.udp_ipv4_chksum = buf->udp_ipv4_chksum;
	adapter->ip_offload_ctrl.tcp_ipv6_chksum = buf->tcp_ipv6_chksum;
	adapter->ip_offload_ctrl.udp_ipv6_chksum = buf->udp_ipv6_chksum;
	adapter->ip_offload_ctrl.large_tx_ipv4 = buf->large_tx_ipv4;
	adapter->ip_offload_ctrl.large_tx_ipv6 = buf->large_tx_ipv6;

	/* large_rx disabled for now, additional features needed */
	adapter->ip_offload_ctrl.large_rx_ipv4 = 0;
	adapter->ip_offload_ctrl.large_rx_ipv6 = 0;

	if (adapter->state != VNIC_PROBING) {
		old_hw_features = adapter->netdev->hw_features;
		adapter->netdev->hw_features = 0;
	}

	adapter->netdev->hw_features = NETIF_F_SG | NETIF_F_GSO | NETIF_F_GRO;

	if (buf->tcp_ipv4_chksum || buf->udp_ipv4_chksum)
		adapter->netdev->hw_features |= NETIF_F_IP_CSUM;

	if (buf->tcp_ipv6_chksum || buf->udp_ipv6_chksum)
		adapter->netdev->hw_features |= NETIF_F_IPV6_CSUM;

	if ((adapter->netdev->features &
	    (NETIF_F_IP_CSUM | NETIF_F_IPV6_CSUM)))
		adapter->netdev->hw_features |= NETIF_F_RXCSUM;

	if (buf->large_tx_ipv4)
		adapter->netdev->hw_features |= NETIF_F_TSO;
	if (buf->large_tx_ipv6)
		adapter->netdev->hw_features |= NETIF_F_TSO6;

	if (adapter->state == VNIC_PROBING) {
		adapter->netdev->features |= adapter->netdev->hw_features;
	} else if (old_hw_features != adapter->netdev->hw_features) {
		netdev_features_t tmp = 0;

		/* disable features no longer supported */
		adapter->netdev->features &= adapter->netdev->hw_features;
		/* turn on features now supported if previously enabled */
		tmp = (old_hw_features ^ adapter->netdev->hw_features) &
			adapter->netdev->hw_features;
		adapter->netdev->features |=
				tmp & adapter->netdev->wanted_features;
	}

	memset(&crq, 0, sizeof(crq));
	crq.control_ip_offload.first = IBMVNIC_CRQ_CMD;
	crq.control_ip_offload.cmd = CONTROL_IP_OFFLOAD;
	crq.control_ip_offload.len =
	    cpu_to_be32(sizeof(adapter->ip_offload_ctrl));
	crq.control_ip_offload.ioba = cpu_to_be32(adapter->ip_offload_ctrl_tok);
	ibmvnic_send_crq(adapter, &crq);
}

static const char *ibmvnic_fw_err_cause(u16 cause)
{
	switch (cause) {
	case ADAPTER_PROBLEM:
		return "adapter problem";
	case BUS_PROBLEM:
		return "bus problem";
	case FW_PROBLEM:
		return "firmware problem";
	case DD_PROBLEM:
		return "device driver problem";
	case EEH_RECOVERY:
		return "EEH recovery";
	case FW_UPDATED:
		return "firmware updated";
	case LOW_MEMORY:
		return "low Memory";
	default:
		return "unknown";
	}
}

static void handle_error_indication(union ibmvnic_crq *crq,
				    struct ibmvnic_adapter *adapter)
{
	struct device *dev = &adapter->vdev->dev;
	u16 cause;

	cause = be16_to_cpu(crq->error_indication.error_cause);

	dev_warn_ratelimited(dev,
			     "Firmware reports %serror, cause: %s. Starting recovery...\n",
			     crq->error_indication.flags
				& IBMVNIC_FATAL_ERROR ? "FATAL " : "",
			     ibmvnic_fw_err_cause(cause));

	if (crq->error_indication.flags & IBMVNIC_FATAL_ERROR)
		ibmvnic_reset(adapter, VNIC_RESET_FATAL);
	else
		ibmvnic_reset(adapter, VNIC_RESET_NON_FATAL);
}

static int handle_change_mac_rsp(union ibmvnic_crq *crq,
				 struct ibmvnic_adapter *adapter)
{
	struct net_device *netdev = adapter->netdev;
	struct device *dev = &adapter->vdev->dev;
	long rc;

	rc = crq->change_mac_addr_rsp.rc.code;
	if (rc) {
		dev_err(dev, "Error %ld in CHANGE_MAC_ADDR_RSP\n", rc);
		goto out;
	}
	ether_addr_copy(netdev->dev_addr,
			&crq->change_mac_addr_rsp.mac_addr[0]);
out:
	complete(&adapter->fw_done);
	return rc;
}

static void handle_request_cap_rsp(union ibmvnic_crq *crq,
				   struct ibmvnic_adapter *adapter)
{
	struct device *dev = &adapter->vdev->dev;
	u64 *req_value;
	char *name;

	atomic_dec(&adapter->running_cap_crqs);
	switch (be16_to_cpu(crq->request_capability_rsp.capability)) {
	case REQ_TX_QUEUES:
		req_value = &adapter->req_tx_queues;
		name = "tx";
		break;
	case REQ_RX_QUEUES:
		req_value = &adapter->req_rx_queues;
		name = "rx";
		break;
	case REQ_RX_ADD_QUEUES:
		req_value = &adapter->req_rx_add_queues;
		name = "rx_add";
		break;
	case REQ_TX_ENTRIES_PER_SUBCRQ:
		req_value = &adapter->req_tx_entries_per_subcrq;
		name = "tx_entries_per_subcrq";
		break;
	case REQ_RX_ADD_ENTRIES_PER_SUBCRQ:
		req_value = &adapter->req_rx_add_entries_per_subcrq;
		name = "rx_add_entries_per_subcrq";
		break;
	case REQ_MTU:
		req_value = &adapter->req_mtu;
		name = "mtu";
		break;
	case PROMISC_REQUESTED:
		req_value = &adapter->promisc;
		name = "promisc";
		break;
	default:
		dev_err(dev, "Got invalid cap request rsp %d\n",
			crq->request_capability.capability);
		return;
	}

	switch (crq->request_capability_rsp.rc.code) {
	case SUCCESS:
		break;
	case PARTIALSUCCESS:
		dev_info(dev, "req=%lld, rsp=%ld in %s queue, retrying.\n",
			 *req_value,
			 (long int)be64_to_cpu(crq->request_capability_rsp.
					       number), name);

		if (be16_to_cpu(crq->request_capability_rsp.capability) ==
		    REQ_MTU) {
			pr_err("mtu of %llu is not supported. Reverting.\n",
			       *req_value);
			*req_value = adapter->fallback.mtu;
		} else {
			*req_value =
				be64_to_cpu(crq->request_capability_rsp.number);
		}

		ibmvnic_send_req_caps(adapter, 1);
		return;
	default:
		dev_err(dev, "Error %d in request cap rsp\n",
			crq->request_capability_rsp.rc.code);
		return;
	}

	/* Done receiving requested capabilities, query IP offload support */
	if (atomic_read(&adapter->running_cap_crqs) == 0) {
		union ibmvnic_crq newcrq;
		int buf_sz = sizeof(struct ibmvnic_query_ip_offload_buffer);
		struct ibmvnic_query_ip_offload_buffer *ip_offload_buf =
		    &adapter->ip_offload_buf;

		adapter->wait_capability = false;
		adapter->ip_offload_tok = dma_map_single(dev, ip_offload_buf,
							 buf_sz,
							 DMA_FROM_DEVICE);

		if (dma_mapping_error(dev, adapter->ip_offload_tok)) {
			if (!firmware_has_feature(FW_FEATURE_CMO))
				dev_err(dev, "Couldn't map offload buffer\n");
			return;
		}

		memset(&newcrq, 0, sizeof(newcrq));
		newcrq.query_ip_offload.first = IBMVNIC_CRQ_CMD;
		newcrq.query_ip_offload.cmd = QUERY_IP_OFFLOAD;
		newcrq.query_ip_offload.len = cpu_to_be32(buf_sz);
		newcrq.query_ip_offload.ioba =
		    cpu_to_be32(adapter->ip_offload_tok);

		ibmvnic_send_crq(adapter, &newcrq);
	}
}

static int handle_login_rsp(union ibmvnic_crq *login_rsp_crq,
			    struct ibmvnic_adapter *adapter)
{
	struct device *dev = &adapter->vdev->dev;
	struct net_device *netdev = adapter->netdev;
	struct ibmvnic_login_rsp_buffer *login_rsp = adapter->login_rsp_buf;
	struct ibmvnic_login_buffer *login = adapter->login_buf;
	u64 *tx_handle_array;
	u64 *rx_handle_array;
	int num_tx_pools;
	int num_rx_pools;
	u64 *size_array;
	int i;

	dma_unmap_single(dev, adapter->login_buf_token, adapter->login_buf_sz,
			 DMA_TO_DEVICE);
	dma_unmap_single(dev, adapter->login_rsp_buf_token,
			 adapter->login_rsp_buf_sz, DMA_FROM_DEVICE);

	/* If the number of queues requested can't be allocated by the
	 * server, the login response will return with code 1. We will need
	 * to resend the login buffer with fewer queues requested.
	 */
	if (login_rsp_crq->generic.rc.code) {
		adapter->init_done_rc = login_rsp_crq->generic.rc.code;
		complete(&adapter->init_done);
		return 0;
	}

	netdev->mtu = adapter->req_mtu - ETH_HLEN;

	netdev_dbg(adapter->netdev, "Login Response Buffer:\n");
	for (i = 0; i < (adapter->login_rsp_buf_sz - 1) / 8 + 1; i++) {
		netdev_dbg(adapter->netdev, "%016lx\n",
			   ((unsigned long int *)(adapter->login_rsp_buf))[i]);
	}

	/* Sanity checks */
	if (login->num_txcomp_subcrqs != login_rsp->num_txsubm_subcrqs ||
	    (be32_to_cpu(login->num_rxcomp_subcrqs) *
	     adapter->req_rx_add_queues !=
	     be32_to_cpu(login_rsp->num_rxadd_subcrqs))) {
		dev_err(dev, "FATAL: Inconsistent login and login rsp\n");
		ibmvnic_remove(adapter->vdev);
		return -EIO;
	}
	size_array = (u64 *)((u8 *)(adapter->login_rsp_buf) +
		be32_to_cpu(adapter->login_rsp_buf->off_rxadd_buff_size));
	/* variable buffer sizes are not supported, so just read the
	 * first entry.
	 */
	adapter->cur_rx_buf_sz = be64_to_cpu(size_array[0]);

	num_tx_pools = be32_to_cpu(adapter->login_rsp_buf->num_txsubm_subcrqs);
	num_rx_pools = be32_to_cpu(adapter->login_rsp_buf->num_rxadd_subcrqs);

	tx_handle_array = (u64 *)((u8 *)(adapter->login_rsp_buf) +
				  be32_to_cpu(adapter->login_rsp_buf->off_txsubm_subcrqs));
	rx_handle_array = (u64 *)((u8 *)(adapter->login_rsp_buf) +
				  be32_to_cpu(adapter->login_rsp_buf->off_rxadd_subcrqs));

	for (i = 0; i < num_tx_pools; i++)
		adapter->tx_scrq[i]->handle = tx_handle_array[i];

	for (i = 0; i < num_rx_pools; i++)
		adapter->rx_scrq[i]->handle = rx_handle_array[i];

	adapter->num_active_tx_scrqs = num_tx_pools;
	adapter->num_active_rx_scrqs = num_rx_pools;
	release_login_rsp_buffer(adapter);
	release_login_buffer(adapter);
	complete(&adapter->init_done);

	return 0;
}

static void handle_request_unmap_rsp(union ibmvnic_crq *crq,
				     struct ibmvnic_adapter *adapter)
{
	struct device *dev = &adapter->vdev->dev;
	long rc;

	rc = crq->request_unmap_rsp.rc.code;
	if (rc)
		dev_err(dev, "Error %ld in REQUEST_UNMAP_RSP\n", rc);
}

static void handle_query_map_rsp(union ibmvnic_crq *crq,
				 struct ibmvnic_adapter *adapter)
{
	struct net_device *netdev = adapter->netdev;
	struct device *dev = &adapter->vdev->dev;
	long rc;

	rc = crq->query_map_rsp.rc.code;
	if (rc) {
		dev_err(dev, "Error %ld in QUERY_MAP_RSP\n", rc);
		return;
	}
	netdev_dbg(netdev, "page_size = %d\ntot_pages = %d\nfree_pages = %d\n",
		   crq->query_map_rsp.page_size, crq->query_map_rsp.tot_pages,
		   crq->query_map_rsp.free_pages);
}

static void handle_query_cap_rsp(union ibmvnic_crq *crq,
				 struct ibmvnic_adapter *adapter)
{
	struct net_device *netdev = adapter->netdev;
	struct device *dev = &adapter->vdev->dev;
	long rc;

	atomic_dec(&adapter->running_cap_crqs);
	netdev_dbg(netdev, "Outstanding queries: %d\n",
		   atomic_read(&adapter->running_cap_crqs));
	rc = crq->query_capability.rc.code;
	if (rc) {
		dev_err(dev, "Error %ld in QUERY_CAP_RSP\n", rc);
		goto out;
	}

	switch (be16_to_cpu(crq->query_capability.capability)) {
	case MIN_TX_QUEUES:
		adapter->min_tx_queues =
		    be64_to_cpu(crq->query_capability.number);
		netdev_dbg(netdev, "min_tx_queues = %lld\n",
			   adapter->min_tx_queues);
		break;
	case MIN_RX_QUEUES:
		adapter->min_rx_queues =
		    be64_to_cpu(crq->query_capability.number);
		netdev_dbg(netdev, "min_rx_queues = %lld\n",
			   adapter->min_rx_queues);
		break;
	case MIN_RX_ADD_QUEUES:
		adapter->min_rx_add_queues =
		    be64_to_cpu(crq->query_capability.number);
		netdev_dbg(netdev, "min_rx_add_queues = %lld\n",
			   adapter->min_rx_add_queues);
		break;
	case MAX_TX_QUEUES:
		adapter->max_tx_queues =
		    be64_to_cpu(crq->query_capability.number);
		netdev_dbg(netdev, "max_tx_queues = %lld\n",
			   adapter->max_tx_queues);
		break;
	case MAX_RX_QUEUES:
		adapter->max_rx_queues =
		    be64_to_cpu(crq->query_capability.number);
		netdev_dbg(netdev, "max_rx_queues = %lld\n",
			   adapter->max_rx_queues);
		break;
	case MAX_RX_ADD_QUEUES:
		adapter->max_rx_add_queues =
		    be64_to_cpu(crq->query_capability.number);
		netdev_dbg(netdev, "max_rx_add_queues = %lld\n",
			   adapter->max_rx_add_queues);
		break;
	case MIN_TX_ENTRIES_PER_SUBCRQ:
		adapter->min_tx_entries_per_subcrq =
		    be64_to_cpu(crq->query_capability.number);
		netdev_dbg(netdev, "min_tx_entries_per_subcrq = %lld\n",
			   adapter->min_tx_entries_per_subcrq);
		break;
	case MIN_RX_ADD_ENTRIES_PER_SUBCRQ:
		adapter->min_rx_add_entries_per_subcrq =
		    be64_to_cpu(crq->query_capability.number);
		netdev_dbg(netdev, "min_rx_add_entrs_per_subcrq = %lld\n",
			   adapter->min_rx_add_entries_per_subcrq);
		break;
	case MAX_TX_ENTRIES_PER_SUBCRQ:
		adapter->max_tx_entries_per_subcrq =
		    be64_to_cpu(crq->query_capability.number);
		netdev_dbg(netdev, "max_tx_entries_per_subcrq = %lld\n",
			   adapter->max_tx_entries_per_subcrq);
		break;
	case MAX_RX_ADD_ENTRIES_PER_SUBCRQ:
		adapter->max_rx_add_entries_per_subcrq =
		    be64_to_cpu(crq->query_capability.number);
		netdev_dbg(netdev, "max_rx_add_entrs_per_subcrq = %lld\n",
			   adapter->max_rx_add_entries_per_subcrq);
		break;
	case TCP_IP_OFFLOAD:
		adapter->tcp_ip_offload =
		    be64_to_cpu(crq->query_capability.number);
		netdev_dbg(netdev, "tcp_ip_offload = %lld\n",
			   adapter->tcp_ip_offload);
		break;
	case PROMISC_SUPPORTED:
		adapter->promisc_supported =
		    be64_to_cpu(crq->query_capability.number);
		netdev_dbg(netdev, "promisc_supported = %lld\n",
			   adapter->promisc_supported);
		break;
	case MIN_MTU:
		adapter->min_mtu = be64_to_cpu(crq->query_capability.number);
		netdev->min_mtu = adapter->min_mtu - ETH_HLEN;
		netdev_dbg(netdev, "min_mtu = %lld\n", adapter->min_mtu);
		break;
	case MAX_MTU:
		adapter->max_mtu = be64_to_cpu(crq->query_capability.number);
		netdev->max_mtu = adapter->max_mtu - ETH_HLEN;
		netdev_dbg(netdev, "max_mtu = %lld\n", adapter->max_mtu);
		break;
	case MAX_MULTICAST_FILTERS:
		adapter->max_multicast_filters =
		    be64_to_cpu(crq->query_capability.number);
		netdev_dbg(netdev, "max_multicast_filters = %lld\n",
			   adapter->max_multicast_filters);
		break;
	case VLAN_HEADER_INSERTION:
		adapter->vlan_header_insertion =
		    be64_to_cpu(crq->query_capability.number);
		if (adapter->vlan_header_insertion)
			netdev->features |= NETIF_F_HW_VLAN_STAG_TX;
		netdev_dbg(netdev, "vlan_header_insertion = %lld\n",
			   adapter->vlan_header_insertion);
		break;
	case RX_VLAN_HEADER_INSERTION:
		adapter->rx_vlan_header_insertion =
		    be64_to_cpu(crq->query_capability.number);
		netdev_dbg(netdev, "rx_vlan_header_insertion = %lld\n",
			   adapter->rx_vlan_header_insertion);
		break;
	case MAX_TX_SG_ENTRIES:
		adapter->max_tx_sg_entries =
		    be64_to_cpu(crq->query_capability.number);
		netdev_dbg(netdev, "max_tx_sg_entries = %lld\n",
			   adapter->max_tx_sg_entries);
		break;
	case RX_SG_SUPPORTED:
		adapter->rx_sg_supported =
		    be64_to_cpu(crq->query_capability.number);
		netdev_dbg(netdev, "rx_sg_supported = %lld\n",
			   adapter->rx_sg_supported);
		break;
	case OPT_TX_COMP_SUB_QUEUES:
		adapter->opt_tx_comp_sub_queues =
		    be64_to_cpu(crq->query_capability.number);
		netdev_dbg(netdev, "opt_tx_comp_sub_queues = %lld\n",
			   adapter->opt_tx_comp_sub_queues);
		break;
	case OPT_RX_COMP_QUEUES:
		adapter->opt_rx_comp_queues =
		    be64_to_cpu(crq->query_capability.number);
		netdev_dbg(netdev, "opt_rx_comp_queues = %lld\n",
			   adapter->opt_rx_comp_queues);
		break;
	case OPT_RX_BUFADD_Q_PER_RX_COMP_Q:
		adapter->opt_rx_bufadd_q_per_rx_comp_q =
		    be64_to_cpu(crq->query_capability.number);
		netdev_dbg(netdev, "opt_rx_bufadd_q_per_rx_comp_q = %lld\n",
			   adapter->opt_rx_bufadd_q_per_rx_comp_q);
		break;
	case OPT_TX_ENTRIES_PER_SUBCRQ:
		adapter->opt_tx_entries_per_subcrq =
		    be64_to_cpu(crq->query_capability.number);
		netdev_dbg(netdev, "opt_tx_entries_per_subcrq = %lld\n",
			   adapter->opt_tx_entries_per_subcrq);
		break;
	case OPT_RXBA_ENTRIES_PER_SUBCRQ:
		adapter->opt_rxba_entries_per_subcrq =
		    be64_to_cpu(crq->query_capability.number);
		netdev_dbg(netdev, "opt_rxba_entries_per_subcrq = %lld\n",
			   adapter->opt_rxba_entries_per_subcrq);
		break;
	case TX_RX_DESC_REQ:
		adapter->tx_rx_desc_req = crq->query_capability.number;
		netdev_dbg(netdev, "tx_rx_desc_req = %llx\n",
			   adapter->tx_rx_desc_req);
		break;

	default:
		netdev_err(netdev, "Got invalid cap rsp %d\n",
			   crq->query_capability.capability);
	}

out:
	if (atomic_read(&adapter->running_cap_crqs) == 0) {
		adapter->wait_capability = false;
		ibmvnic_send_req_caps(adapter, 0);
	}
}

static int send_query_phys_parms(struct ibmvnic_adapter *adapter)
{
	union ibmvnic_crq crq;
	int rc;

	memset(&crq, 0, sizeof(crq));
	crq.query_phys_parms.first = IBMVNIC_CRQ_CMD;
	crq.query_phys_parms.cmd = QUERY_PHYS_PARMS;

	mutex_lock(&adapter->fw_lock);
	adapter->fw_done_rc = 0;
	reinit_completion(&adapter->fw_done);

	rc = ibmvnic_send_crq(adapter, &crq);
	if (rc) {
		mutex_unlock(&adapter->fw_lock);
		return rc;
	}

	rc = ibmvnic_wait_for_completion(adapter, &adapter->fw_done, 10000);
	if (rc) {
		mutex_unlock(&adapter->fw_lock);
		return rc;
	}

	mutex_unlock(&adapter->fw_lock);
	return adapter->fw_done_rc ? -EIO : 0;
}

static int handle_query_phys_parms_rsp(union ibmvnic_crq *crq,
				       struct ibmvnic_adapter *adapter)
{
	struct net_device *netdev = adapter->netdev;
	int rc;
	__be32 rspeed = cpu_to_be32(crq->query_phys_parms_rsp.speed);

	rc = crq->query_phys_parms_rsp.rc.code;
	if (rc) {
		netdev_err(netdev, "Error %d in QUERY_PHYS_PARMS\n", rc);
		return rc;
	}
	switch (rspeed) {
	case IBMVNIC_10MBPS:
		adapter->speed = SPEED_10;
		break;
	case IBMVNIC_100MBPS:
		adapter->speed = SPEED_100;
		break;
	case IBMVNIC_1GBPS:
		adapter->speed = SPEED_1000;
		break;
	case IBMVNIC_10GBP:
		adapter->speed = SPEED_10000;
		break;
	case IBMVNIC_25GBPS:
		adapter->speed = SPEED_25000;
		break;
	case IBMVNIC_40GBPS:
		adapter->speed = SPEED_40000;
		break;
	case IBMVNIC_50GBPS:
		adapter->speed = SPEED_50000;
		break;
	case IBMVNIC_100GBPS:
		adapter->speed = SPEED_100000;
		break;
	default:
		if (netif_carrier_ok(netdev))
			netdev_warn(netdev, "Unknown speed 0x%08x\n", rspeed);
		adapter->speed = SPEED_UNKNOWN;
	}
	if (crq->query_phys_parms_rsp.flags1 & IBMVNIC_FULL_DUPLEX)
		adapter->duplex = DUPLEX_FULL;
	else if (crq->query_phys_parms_rsp.flags1 & IBMVNIC_HALF_DUPLEX)
		adapter->duplex = DUPLEX_HALF;
	else
		adapter->duplex = DUPLEX_UNKNOWN;

	return rc;
}

static void ibmvnic_handle_crq(union ibmvnic_crq *crq,
			       struct ibmvnic_adapter *adapter)
{
	struct ibmvnic_generic_crq *gen_crq = &crq->generic;
	struct net_device *netdev = adapter->netdev;
	struct device *dev = &adapter->vdev->dev;
	u64 *u64_crq = (u64 *)crq;
	long rc;

	netdev_dbg(netdev, "Handling CRQ: %016lx %016lx\n",
		   (unsigned long int)cpu_to_be64(u64_crq[0]),
		   (unsigned long int)cpu_to_be64(u64_crq[1]));
	switch (gen_crq->first) {
	case IBMVNIC_CRQ_INIT_RSP:
		switch (gen_crq->cmd) {
		case IBMVNIC_CRQ_INIT:
			dev_info(dev, "Partner initialized\n");
			adapter->from_passive_init = true;
			adapter->failover_pending = false;
			if (!completion_done(&adapter->init_done)) {
				complete(&adapter->init_done);
				adapter->init_done_rc = -EIO;
			}
			ibmvnic_reset(adapter, VNIC_RESET_FAILOVER);
			break;
		case IBMVNIC_CRQ_INIT_COMPLETE:
			dev_info(dev, "Partner initialization complete\n");
			adapter->crq.active = true;
			send_version_xchg(adapter);
			break;
		default:
			dev_err(dev, "Unknown crq cmd: %d\n", gen_crq->cmd);
		}
		return;
	case IBMVNIC_CRQ_XPORT_EVENT:
		netif_carrier_off(netdev);
		adapter->crq.active = false;
		/* terminate any thread waiting for a response
		 * from the device
		 */
		if (!completion_done(&adapter->fw_done)) {
			adapter->fw_done_rc = -EIO;
			complete(&adapter->fw_done);
		}
		if (!completion_done(&adapter->stats_done))
			complete(&adapter->stats_done);
		if (test_bit(0, &adapter->resetting))
			adapter->force_reset_recovery = true;
		if (gen_crq->cmd == IBMVNIC_PARTITION_MIGRATED) {
			dev_info(dev, "Migrated, re-enabling adapter\n");
			ibmvnic_reset(adapter, VNIC_RESET_MOBILITY);
		} else if (gen_crq->cmd == IBMVNIC_DEVICE_FAILOVER) {
			dev_info(dev, "Backing device failover detected\n");
			adapter->failover_pending = true;
		} else {
			/* The adapter lost the connection */
			dev_err(dev, "Virtual Adapter failed (rc=%d)\n",
				gen_crq->cmd);
			ibmvnic_reset(adapter, VNIC_RESET_FATAL);
		}
		return;
	case IBMVNIC_CRQ_CMD_RSP:
		break;
	default:
		dev_err(dev, "Got an invalid msg type 0x%02x\n",
			gen_crq->first);
		return;
	}

	switch (gen_crq->cmd) {
	case VERSION_EXCHANGE_RSP:
		rc = crq->version_exchange_rsp.rc.code;
		if (rc) {
			dev_err(dev, "Error %ld in VERSION_EXCHG_RSP\n", rc);
			break;
		}
		ibmvnic_version =
			    be16_to_cpu(crq->version_exchange_rsp.version);
		dev_info(dev, "Partner protocol version is %d\n",
			 ibmvnic_version);
		send_cap_queries(adapter);
		break;
	case QUERY_CAPABILITY_RSP:
		handle_query_cap_rsp(crq, adapter);
		break;
	case QUERY_MAP_RSP:
		handle_query_map_rsp(crq, adapter);
		break;
	case REQUEST_MAP_RSP:
		adapter->fw_done_rc = crq->request_map_rsp.rc.code;
		complete(&adapter->fw_done);
		break;
	case REQUEST_UNMAP_RSP:
		handle_request_unmap_rsp(crq, adapter);
		break;
	case REQUEST_CAPABILITY_RSP:
		handle_request_cap_rsp(crq, adapter);
		break;
	case LOGIN_RSP:
		netdev_dbg(netdev, "Got Login Response\n");
		handle_login_rsp(crq, adapter);
		break;
	case LOGICAL_LINK_STATE_RSP:
		netdev_dbg(netdev,
			   "Got Logical Link State Response, state: %d rc: %d\n",
			   crq->logical_link_state_rsp.link_state,
			   crq->logical_link_state_rsp.rc.code);
		adapter->logical_link_state =
		    crq->logical_link_state_rsp.link_state;
		adapter->init_done_rc = crq->logical_link_state_rsp.rc.code;
		complete(&adapter->init_done);
		break;
	case LINK_STATE_INDICATION:
		netdev_dbg(netdev, "Got Logical Link State Indication\n");
		adapter->phys_link_state =
		    crq->link_state_indication.phys_link_state;
		adapter->logical_link_state =
		    crq->link_state_indication.logical_link_state;
		if (adapter->phys_link_state && adapter->logical_link_state)
			netif_carrier_on(netdev);
		else
			netif_carrier_off(netdev);
		break;
	case CHANGE_MAC_ADDR_RSP:
		netdev_dbg(netdev, "Got MAC address change Response\n");
		adapter->fw_done_rc = handle_change_mac_rsp(crq, adapter);
		break;
	case ERROR_INDICATION:
		netdev_dbg(netdev, "Got Error Indication\n");
		handle_error_indication(crq, adapter);
		break;
	case REQUEST_STATISTICS_RSP:
		netdev_dbg(netdev, "Got Statistics Response\n");
		complete(&adapter->stats_done);
		break;
	case QUERY_IP_OFFLOAD_RSP:
		netdev_dbg(netdev, "Got Query IP offload Response\n");
		handle_query_ip_offload_rsp(adapter);
		break;
	case MULTICAST_CTRL_RSP:
		netdev_dbg(netdev, "Got multicast control Response\n");
		break;
	case CONTROL_IP_OFFLOAD_RSP:
		netdev_dbg(netdev, "Got Control IP offload Response\n");
		dma_unmap_single(dev, adapter->ip_offload_ctrl_tok,
				 sizeof(adapter->ip_offload_ctrl),
				 DMA_TO_DEVICE);
		complete(&adapter->init_done);
		break;
	case COLLECT_FW_TRACE_RSP:
		netdev_dbg(netdev, "Got Collect firmware trace Response\n");
		complete(&adapter->fw_done);
		break;
	case GET_VPD_SIZE_RSP:
		handle_vpd_size_rsp(crq, adapter);
		break;
	case GET_VPD_RSP:
		handle_vpd_rsp(crq, adapter);
		break;
	case QUERY_PHYS_PARMS_RSP:
		adapter->fw_done_rc = handle_query_phys_parms_rsp(crq, adapter);
		complete(&adapter->fw_done);
		break;
	default:
		netdev_err(netdev, "Got an invalid cmd type 0x%02x\n",
			   gen_crq->cmd);
	}
}

static irqreturn_t ibmvnic_interrupt(int irq, void *instance)
{
	struct ibmvnic_adapter *adapter = instance;

	tasklet_schedule(&adapter->tasklet);
	return IRQ_HANDLED;
}

static void ibmvnic_tasklet(void *data)
{
	struct ibmvnic_adapter *adapter = data;
	struct ibmvnic_crq_queue *queue = &adapter->crq;
	union ibmvnic_crq *crq;
	unsigned long flags;
	bool done = false;

	spin_lock_irqsave(&queue->lock, flags);
	while (!done) {
		/* Pull all the valid messages off the CRQ */
		while ((crq = ibmvnic_next_crq(adapter)) != NULL) {
			ibmvnic_handle_crq(crq, adapter);
			crq->generic.first = 0;
		}

		/* remain in tasklet until all
		 * capabilities responses are received
		 */
		if (!adapter->wait_capability)
			done = true;
	}
	/* if capabilities CRQ's were sent in this tasklet, the following
	 * tasklet must wait until all responses are received
	 */
	if (atomic_read(&adapter->running_cap_crqs) != 0)
		adapter->wait_capability = true;
	spin_unlock_irqrestore(&queue->lock, flags);
}

static int ibmvnic_reenable_crq_queue(struct ibmvnic_adapter *adapter)
{
	struct vio_dev *vdev = adapter->vdev;
	int rc;

	do {
		rc = plpar_hcall_norets(H_ENABLE_CRQ, vdev->unit_address);
	} while (rc == H_IN_PROGRESS || rc == H_BUSY || H_IS_LONG_BUSY(rc));

	if (rc)
		dev_err(&vdev->dev, "Error enabling adapter (rc=%d)\n", rc);

	return rc;
}

static int ibmvnic_reset_crq(struct ibmvnic_adapter *adapter)
{
	struct ibmvnic_crq_queue *crq = &adapter->crq;
	struct device *dev = &adapter->vdev->dev;
	struct vio_dev *vdev = adapter->vdev;
	int rc;

	/* Close the CRQ */
	do {
		rc = plpar_hcall_norets(H_FREE_CRQ, vdev->unit_address);
	} while (rc == H_BUSY || H_IS_LONG_BUSY(rc));

	/* Clean out the queue */
	memset(crq->msgs, 0, PAGE_SIZE);
	crq->cur = 0;
	crq->active = false;

	/* And re-open it again */
	rc = plpar_hcall_norets(H_REG_CRQ, vdev->unit_address,
				crq->msg_token, PAGE_SIZE);

	if (rc == H_CLOSED)
		/* Adapter is good, but other end is not ready */
		dev_warn(dev, "Partner adapter not ready\n");
	else if (rc != 0)
		dev_warn(dev, "Couldn't register crq (rc=%d)\n", rc);

	return rc;
}

static void release_crq_queue(struct ibmvnic_adapter *adapter)
{
	struct ibmvnic_crq_queue *crq = &adapter->crq;
	struct vio_dev *vdev = adapter->vdev;
	long rc;

	if (!crq->msgs)
		return;

	netdev_dbg(adapter->netdev, "Releasing CRQ\n");
	free_irq(vdev->irq, adapter);
	tasklet_kill(&adapter->tasklet);
	do {
		rc = plpar_hcall_norets(H_FREE_CRQ, vdev->unit_address);
	} while (rc == H_BUSY || H_IS_LONG_BUSY(rc));

	dma_unmap_single(&vdev->dev, crq->msg_token, PAGE_SIZE,
			 DMA_BIDIRECTIONAL);
	free_page((unsigned long)crq->msgs);
	crq->msgs = NULL;
	crq->active = false;
}

static int init_crq_queue(struct ibmvnic_adapter *adapter)
{
	struct ibmvnic_crq_queue *crq = &adapter->crq;
	struct device *dev = &adapter->vdev->dev;
	struct vio_dev *vdev = adapter->vdev;
	int rc, retrc = -ENOMEM;

	if (crq->msgs)
		return 0;

	crq->msgs = (union ibmvnic_crq *)get_zeroed_page(GFP_KERNEL);
	/* Should we allocate more than one page? */

	if (!crq->msgs)
		return -ENOMEM;

	crq->size = PAGE_SIZE / sizeof(*crq->msgs);
	crq->msg_token = dma_map_single(dev, crq->msgs, PAGE_SIZE,
					DMA_BIDIRECTIONAL);
	if (dma_mapping_error(dev, crq->msg_token))
		goto map_failed;

	rc = plpar_hcall_norets(H_REG_CRQ, vdev->unit_address,
				crq->msg_token, PAGE_SIZE);

	if (rc == H_RESOURCE)
		/* maybe kexecing and resource is busy. try a reset */
		rc = ibmvnic_reset_crq(adapter);
	retrc = rc;

	if (rc == H_CLOSED) {
		dev_warn(dev, "Partner adapter not ready\n");
	} else if (rc) {
		dev_warn(dev, "Error %d opening adapter\n", rc);
		goto reg_crq_failed;
	}

	retrc = 0;

	tasklet_init(&adapter->tasklet, (void *)ibmvnic_tasklet,
		     (unsigned long)adapter);

	netdev_dbg(adapter->netdev, "registering irq 0x%x\n", vdev->irq);
	snprintf(crq->name, sizeof(crq->name), "ibmvnic-%x",
		 adapter->vdev->unit_address);
	rc = request_irq(vdev->irq, ibmvnic_interrupt, 0, crq->name, adapter);
	if (rc) {
		dev_err(dev, "Couldn't register irq 0x%x. rc=%d\n",
			vdev->irq, rc);
		goto req_irq_failed;
	}

	rc = vio_enable_interrupts(vdev);
	if (rc) {
		dev_err(dev, "Error %d enabling interrupts\n", rc);
		goto req_irq_failed;
	}

	crq->cur = 0;
	spin_lock_init(&crq->lock);

	return retrc;

req_irq_failed:
	tasklet_kill(&adapter->tasklet);
	do {
		rc = plpar_hcall_norets(H_FREE_CRQ, vdev->unit_address);
	} while (rc == H_BUSY || H_IS_LONG_BUSY(rc));
reg_crq_failed:
	dma_unmap_single(dev, crq->msg_token, PAGE_SIZE, DMA_BIDIRECTIONAL);
map_failed:
	free_page((unsigned long)crq->msgs);
	crq->msgs = NULL;
	return retrc;
}

static int ibmvnic_reset_init(struct ibmvnic_adapter *adapter, bool reset)
{
	struct device *dev = &adapter->vdev->dev;
	unsigned long timeout = msecs_to_jiffies(30000);
	u64 old_num_rx_queues, old_num_tx_queues;
	int rc;

	adapter->from_passive_init = false;

	if (reset) {
		old_num_rx_queues = adapter->req_rx_queues;
		old_num_tx_queues = adapter->req_tx_queues;
		reinit_completion(&adapter->init_done);
	}

	adapter->init_done_rc = 0;
	rc = ibmvnic_send_crq_init(adapter);
	if (rc) {
		dev_err(dev, "Send crq init failed with error %d\n", rc);
		return rc;
	}

	if (!wait_for_completion_timeout(&adapter->init_done, timeout)) {
		dev_err(dev, "Initialization sequence timed out\n");
		return -1;
	}

	if (adapter->init_done_rc) {
		release_crq_queue(adapter);
		return adapter->init_done_rc;
	}

	if (reset &&
	    test_bit(0, &adapter->resetting) && !adapter->wait_for_reset &&
	    adapter->reset_reason != VNIC_RESET_MOBILITY) {
		if (adapter->req_rx_queues != old_num_rx_queues ||
		    adapter->req_tx_queues != old_num_tx_queues) {
			release_sub_crqs(adapter, 0);
			rc = init_sub_crqs(adapter);
		} else {
			rc = reset_sub_crq_queues(adapter);
		}
	} else {
		rc = init_sub_crqs(adapter);
	}

	if (rc) {
		dev_err(dev, "Initialization of sub crqs failed\n");
		release_crq_queue(adapter);
		return rc;
	}

	rc = init_sub_crq_irqs(adapter);
	if (rc) {
		dev_err(dev, "Failed to initialize sub crq irqs\n");
		release_crq_queue(adapter);
	}

	return rc;
}

static struct device_attribute dev_attr_failover;

static int ibmvnic_probe(struct vio_dev *dev, const struct vio_device_id *id)
{
	struct ibmvnic_adapter *adapter;
	struct net_device *netdev;
	unsigned char *mac_addr_p;
	int rc;

	dev_dbg(&dev->dev, "entering ibmvnic_probe for UA 0x%x\n",
		dev->unit_address);

	mac_addr_p = (unsigned char *)vio_get_attribute(dev,
							VETH_MAC_ADDR, NULL);
	if (!mac_addr_p) {
		dev_err(&dev->dev,
			"(%s:%3.3d) ERROR: Can't find MAC_ADDR attribute\n",
			__FILE__, __LINE__);
		return 0;
	}

	netdev = alloc_etherdev_mq(sizeof(struct ibmvnic_adapter),
				   IBMVNIC_MAX_QUEUES);
	if (!netdev)
		return -ENOMEM;

	adapter = netdev_priv(netdev);
	adapter->state = VNIC_PROBING;
	dev_set_drvdata(&dev->dev, netdev);
	adapter->vdev = dev;
	adapter->netdev = netdev;

	ether_addr_copy(adapter->mac_addr, mac_addr_p);
	ether_addr_copy(netdev->dev_addr, adapter->mac_addr);
	netdev->irq = dev->irq;
	netdev->netdev_ops = &ibmvnic_netdev_ops;
	netdev->ethtool_ops = &ibmvnic_ethtool_ops;
	SET_NETDEV_DEV(netdev, &dev->dev);

	spin_lock_init(&adapter->stats_lock);

	INIT_WORK(&adapter->ibmvnic_reset, __ibmvnic_reset);
	INIT_DELAYED_WORK(&adapter->ibmvnic_delayed_reset,
			  __ibmvnic_delayed_reset);
	INIT_LIST_HEAD(&adapter->rwi_list);
	spin_lock_init(&adapter->rwi_lock);
	spin_lock_init(&adapter->state_lock);
	mutex_init(&adapter->fw_lock);
	init_completion(&adapter->init_done);
	init_completion(&adapter->fw_done);
	init_completion(&adapter->reset_done);
	init_completion(&adapter->stats_done);
	clear_bit(0, &adapter->resetting);

	do {
		rc = init_crq_queue(adapter);
		if (rc) {
			dev_err(&dev->dev, "Couldn't initialize crq. rc=%d\n",
				rc);
			goto ibmvnic_init_fail;
		}

		rc = ibmvnic_reset_init(adapter, false);
		if (rc && rc != EAGAIN)
			goto ibmvnic_init_fail;
	} while (rc == EAGAIN);

	rc = init_stats_buffers(adapter);
	if (rc)
		goto ibmvnic_init_fail;

	rc = init_stats_token(adapter);
	if (rc)
		goto ibmvnic_stats_fail;

	netdev->mtu = adapter->req_mtu - ETH_HLEN;
	netdev->min_mtu = adapter->min_mtu - ETH_HLEN;
	netdev->max_mtu = adapter->max_mtu - ETH_HLEN;

	rc = device_create_file(&dev->dev, &dev_attr_failover);
	if (rc)
		goto ibmvnic_dev_file_err;

	netif_carrier_off(netdev);
	rc = register_netdev(netdev);
	if (rc) {
		dev_err(&dev->dev, "failed to register netdev rc=%d\n", rc);
		goto ibmvnic_register_fail;
	}
	dev_info(&dev->dev, "ibmvnic registered\n");

	adapter->state = VNIC_PROBED;

	adapter->wait_for_reset = false;

	return 0;

ibmvnic_register_fail:
	device_remove_file(&dev->dev, &dev_attr_failover);

ibmvnic_dev_file_err:
	release_stats_token(adapter);

ibmvnic_stats_fail:
	release_stats_buffers(adapter);

ibmvnic_init_fail:
	release_sub_crqs(adapter, 1);
	release_crq_queue(adapter);
	mutex_destroy(&adapter->fw_lock);
	free_netdev(netdev);

	return rc;
}

static int ibmvnic_remove(struct vio_dev *dev)
{
	struct net_device *netdev = dev_get_drvdata(&dev->dev);
	struct ibmvnic_adapter *adapter = netdev_priv(netdev);
	unsigned long flags;

	spin_lock_irqsave(&adapter->state_lock, flags);
	if (adapter->state == VNIC_RESETTING) {
		spin_unlock_irqrestore(&adapter->state_lock, flags);
		return -EBUSY;
	}

	adapter->state = VNIC_REMOVING;
	spin_unlock_irqrestore(&adapter->state_lock, flags);

	flush_work(&adapter->ibmvnic_reset);
	flush_delayed_work(&adapter->ibmvnic_delayed_reset);

	rtnl_lock();
	unregister_netdevice(netdev);

	release_resources(adapter);
	release_sub_crqs(adapter, 1);
	release_crq_queue(adapter);

	release_stats_token(adapter);
	release_stats_buffers(adapter);

	adapter->state = VNIC_REMOVED;

	rtnl_unlock();
	mutex_destroy(&adapter->fw_lock);
	device_remove_file(&dev->dev, &dev_attr_failover);
	free_netdev(netdev);
	dev_set_drvdata(&dev->dev, NULL);

	return 0;
}

static ssize_t failover_store(struct device *dev, struct device_attribute *attr,
			      const char *buf, size_t count)
{
	struct net_device *netdev = dev_get_drvdata(dev);
	struct ibmvnic_adapter *adapter = netdev_priv(netdev);
	unsigned long retbuf[PLPAR_HCALL_BUFSIZE];
	__be64 session_token;
	long rc;

	if (!sysfs_streq(buf, "1"))
		return -EINVAL;

	rc = plpar_hcall(H_VIOCTL, retbuf, adapter->vdev->unit_address,
			 H_GET_SESSION_TOKEN, 0, 0, 0);
	if (rc) {
		netdev_err(netdev, "Couldn't retrieve session token, rc %ld\n",
			   rc);
		return -EINVAL;
	}

	session_token = (__be64)retbuf[0];
	netdev_dbg(netdev, "Initiating client failover, session id %llx\n",
		   be64_to_cpu(session_token));
	rc = plpar_hcall_norets(H_VIOCTL, adapter->vdev->unit_address,
				H_SESSION_ERR_DETECTED, session_token, 0, 0);
	if (rc) {
		netdev_err(netdev, "Client initiated failover failed, rc %ld\n",
			   rc);
		return -EINVAL;
	}

	return count;
}

static DEVICE_ATTR_WO(failover);

static unsigned long ibmvnic_get_desired_dma(struct vio_dev *vdev)
{
	struct net_device *netdev = dev_get_drvdata(&vdev->dev);
	struct ibmvnic_adapter *adapter;
	struct iommu_table *tbl;
	unsigned long ret = 0;
	int i;

	tbl = get_iommu_table_base(&vdev->dev);

	/* netdev inits at probe time along with the structures we need below*/
	if (!netdev)
		return IOMMU_PAGE_ALIGN(IBMVNIC_IO_ENTITLEMENT_DEFAULT, tbl);

	adapter = netdev_priv(netdev);

	ret += PAGE_SIZE; /* the crq message queue */
	ret += IOMMU_PAGE_ALIGN(sizeof(struct ibmvnic_statistics), tbl);

	for (i = 0; i < adapter->req_tx_queues + adapter->req_rx_queues; i++)
		ret += 4 * PAGE_SIZE; /* the scrq message queue */

	for (i = 0; i < adapter->num_active_rx_pools; i++)
		ret += adapter->rx_pool[i].size *
		    IOMMU_PAGE_ALIGN(adapter->rx_pool[i].buff_size, tbl);

	return ret;
}

static int ibmvnic_resume(struct device *dev)
{
	struct net_device *netdev = dev_get_drvdata(dev);
	struct ibmvnic_adapter *adapter = netdev_priv(netdev);

	if (adapter->state != VNIC_OPEN)
		return 0;

	tasklet_schedule(&adapter->tasklet);

	return 0;
}

static const struct vio_device_id ibmvnic_device_table[] = {
	{"network", "IBM,vnic"},
	{"", "" }
};
MODULE_DEVICE_TABLE(vio, ibmvnic_device_table);

static const struct dev_pm_ops ibmvnic_pm_ops = {
	.resume = ibmvnic_resume
};

static struct vio_driver ibmvnic_driver = {
	.id_table       = ibmvnic_device_table,
	.probe          = ibmvnic_probe,
	.remove         = ibmvnic_remove,
	.get_desired_dma = ibmvnic_get_desired_dma,
	.name		= ibmvnic_driver_name,
	.pm		= &ibmvnic_pm_ops,
};

/* module functions */
static int __init ibmvnic_module_init(void)
{
	pr_info("%s: %s %s\n", ibmvnic_driver_name, ibmvnic_driver_string,
		IBMVNIC_DRIVER_VERSION);

	return vio_register_driver(&ibmvnic_driver);
}

static void __exit ibmvnic_module_exit(void)
{
	vio_unregister_driver(&ibmvnic_driver);
}

module_init(ibmvnic_module_init);
module_exit(ibmvnic_module_exit);<|MERGE_RESOLUTION|>--- conflicted
+++ resolved
@@ -470,16 +470,9 @@
 	u64 buff_size;
 	int rx_scrqs;
 	int i, j, rc;
-<<<<<<< HEAD
-=======
-	u64 *size_array;
 
 	if (!adapter->rx_pool)
 		return -1;
-
-	size_array = (u64 *)((u8 *)(adapter->login_rsp_buf) +
-		be32_to_cpu(adapter->login_rsp_buf->off_rxadd_buff_size));
->>>>>>> c70672d8
 
 	buff_size = adapter->cur_rx_buf_sz;
 	rx_scrqs = adapter->num_active_rx_pools;
@@ -647,14 +640,10 @@
 	int tx_scrqs;
 	int i, rc;
 
-<<<<<<< HEAD
-	tx_scrqs = adapter->num_active_tx_pools;
-=======
 	if (!adapter->tx_pool)
 		return -1;
 
-	tx_scrqs = be32_to_cpu(adapter->login_rsp_buf->num_txsubm_subcrqs);
->>>>>>> c70672d8
+	tx_scrqs = adapter->num_active_tx_pools;
 	for (i = 0; i < tx_scrqs; i++) {
 		rc = reset_one_tx_pool(adapter, &adapter->tso_pool[i]);
 		if (rc)
