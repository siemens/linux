/*
 * Copyright (c) 2004, 2005 Topspin Communications.  All rights reserved.
 * Copyright (c) 2005 Sun Microsystems, Inc. All rights reserved.
 * Copyright (c) 2005, 2006, 2007, 2008 Mellanox Technologies. All rights reserved.
 * Copyright (c) 2006, 2007 Cisco Systems, Inc. All rights reserved.
 *
 * This software is available to you under a choice of one of two
 * licenses.  You may choose to be licensed under the terms of the GNU
 * General Public License (GPL) Version 2, available from the file
 * COPYING in the main directory of this source tree, or the
 * OpenIB.org BSD license below:
 *
 *     Redistribution and use in source and binary forms, with or
 *     without modification, are permitted provided that the following
 *     conditions are met:
 *
 *      - Redistributions of source code must retain the above
 *        copyright notice, this list of conditions and the following
 *        disclaimer.
 *
 *      - Redistributions in binary form must reproduce the above
 *        copyright notice, this list of conditions and the following
 *        disclaimer in the documentation and/or other materials
 *        provided with the distribution.
 *
 * THE SOFTWARE IS PROVIDED "AS IS", WITHOUT WARRANTY OF ANY KIND,
 * EXPRESS OR IMPLIED, INCLUDING BUT NOT LIMITED TO THE WARRANTIES OF
 * MERCHANTABILITY, FITNESS FOR A PARTICULAR PURPOSE AND
 * NONINFRINGEMENT. IN NO EVENT SHALL THE AUTHORS OR COPYRIGHT HOLDERS
 * BE LIABLE FOR ANY CLAIM, DAMAGES OR OTHER LIABILITY, WHETHER IN AN
 * ACTION OF CONTRACT, TORT OR OTHERWISE, ARISING FROM, OUT OF OR IN
 * CONNECTION WITH THE SOFTWARE OR THE USE OR OTHER DEALINGS IN THE
 * SOFTWARE.
 */

#include <linux/module.h>
#include <linux/kernel.h>
#include <linux/init.h>
#include <linux/errno.h>
#include <linux/pci.h>
#include <linux/dma-mapping.h>
#include <linux/slab.h>
#include <linux/io-mapping.h>
#include <linux/delay.h>
#include <linux/kmod.h>
#include <linux/etherdevice.h>
#include <net/devlink.h>

#include <uapi/rdma/mlx4-abi.h>
#include <linux/mlx4/device.h>
#include <linux/mlx4/doorbell.h>

#include "mlx4.h"
#include "fw.h"
#include "icm.h"

MODULE_AUTHOR("Roland Dreier");
MODULE_DESCRIPTION("Mellanox ConnectX HCA low-level driver");
MODULE_LICENSE("Dual BSD/GPL");
MODULE_VERSION(DRV_VERSION);

struct workqueue_struct *mlx4_wq;

#ifdef CONFIG_MLX4_DEBUG

int mlx4_debug_level; /* 0 by default */
module_param_named(debug_level, mlx4_debug_level, int, 0644);
MODULE_PARM_DESC(debug_level, "Enable debug tracing if > 0");

#endif /* CONFIG_MLX4_DEBUG */

#ifdef CONFIG_PCI_MSI

static int msi_x = 1;
module_param(msi_x, int, 0444);
MODULE_PARM_DESC(msi_x, "0 - don't use MSI-X, 1 - use MSI-X, >1 - limit number of MSI-X irqs to msi_x");

#else /* CONFIG_PCI_MSI */

#define msi_x (0)

#endif /* CONFIG_PCI_MSI */

static uint8_t num_vfs[3] = {0, 0, 0};
static int num_vfs_argc;
module_param_array(num_vfs, byte, &num_vfs_argc, 0444);
MODULE_PARM_DESC(num_vfs, "enable #num_vfs functions if num_vfs > 0\n"
			  "num_vfs=port1,port2,port1+2");

static uint8_t probe_vf[3] = {0, 0, 0};
static int probe_vfs_argc;
module_param_array(probe_vf, byte, &probe_vfs_argc, 0444);
MODULE_PARM_DESC(probe_vf, "number of vfs to probe by pf driver (num_vfs > 0)\n"
			   "probe_vf=port1,port2,port1+2");

static int mlx4_log_num_mgm_entry_size = MLX4_DEFAULT_MGM_LOG_ENTRY_SIZE;
module_param_named(log_num_mgm_entry_size,
			mlx4_log_num_mgm_entry_size, int, 0444);
MODULE_PARM_DESC(log_num_mgm_entry_size, "log mgm size, that defines the num"
					 " of qp per mcg, for example:"
					 " 10 gives 248.range: 7 <="
					 " log_num_mgm_entry_size <= 12."
					 " To activate device managed"
					 " flow steering when available, set to -1");

static bool enable_64b_cqe_eqe = true;
module_param(enable_64b_cqe_eqe, bool, 0444);
MODULE_PARM_DESC(enable_64b_cqe_eqe,
		 "Enable 64 byte CQEs/EQEs when the FW supports this (default: True)");

static bool enable_4k_uar;
module_param(enable_4k_uar, bool, 0444);
MODULE_PARM_DESC(enable_4k_uar,
		 "Enable using 4K UAR. Should not be enabled if have VFs which do not support 4K UARs (default: false)");

#define PF_CONTEXT_BEHAVIOUR_MASK	(MLX4_FUNC_CAP_64B_EQE_CQE | \
					 MLX4_FUNC_CAP_EQE_CQE_STRIDE | \
					 MLX4_FUNC_CAP_DMFS_A0_STATIC)

#define RESET_PERSIST_MASK_FLAGS	(MLX4_FLAG_SRIOV)

static char mlx4_version[] =
	DRV_NAME ": Mellanox ConnectX core driver v"
	DRV_VERSION "\n";

static const struct mlx4_profile default_profile = {
	.num_qp		= 1 << 18,
	.num_srq	= 1 << 16,
	.rdmarc_per_qp	= 1 << 4,
	.num_cq		= 1 << 16,
	.num_mcg	= 1 << 13,
	.num_mpt	= 1 << 19,
	.num_mtt	= 1 << 20, /* It is really num mtt segements */
};

static const struct mlx4_profile low_mem_profile = {
	.num_qp		= 1 << 17,
	.num_srq	= 1 << 6,
	.rdmarc_per_qp	= 1 << 4,
	.num_cq		= 1 << 8,
	.num_mcg	= 1 << 8,
	.num_mpt	= 1 << 9,
	.num_mtt	= 1 << 7,
};

static int log_num_mac = 7;
module_param_named(log_num_mac, log_num_mac, int, 0444);
MODULE_PARM_DESC(log_num_mac, "Log2 max number of MACs per ETH port (1-7)");

static int log_num_vlan;
module_param_named(log_num_vlan, log_num_vlan, int, 0444);
MODULE_PARM_DESC(log_num_vlan, "Log2 max number of VLANs per ETH port (0-7)");
/* Log2 max number of VLANs per ETH port (0-7) */
#define MLX4_LOG_NUM_VLANS 7
#define MLX4_MIN_LOG_NUM_VLANS 0
#define MLX4_MIN_LOG_NUM_MAC 1

static bool use_prio;
module_param_named(use_prio, use_prio, bool, 0444);
MODULE_PARM_DESC(use_prio, "Enable steering by VLAN priority on ETH ports (deprecated)");

int log_mtts_per_seg = ilog2(1);
module_param_named(log_mtts_per_seg, log_mtts_per_seg, int, 0444);
MODULE_PARM_DESC(log_mtts_per_seg, "Log2 number of MTT entries per segment "
		 "(0-7) (default: 0)");

static int port_type_array[2] = {MLX4_PORT_TYPE_NONE, MLX4_PORT_TYPE_NONE};
static int arr_argc = 2;
module_param_array(port_type_array, int, &arr_argc, 0444);
MODULE_PARM_DESC(port_type_array, "Array of port types: HW_DEFAULT (0) is default "
				"1 for IB, 2 for Ethernet");

struct mlx4_port_config {
	struct list_head list;
	enum mlx4_port_type port_type[MLX4_MAX_PORTS + 1];
	struct pci_dev *pdev;
};

static atomic_t pf_loading = ATOMIC_INIT(0);

static int mlx4_devlink_ierr_reset_get(struct devlink *devlink, u32 id,
				       struct devlink_param_gset_ctx *ctx)
{
	ctx->val.vbool = !!mlx4_internal_err_reset;
	return 0;
}

static int mlx4_devlink_ierr_reset_set(struct devlink *devlink, u32 id,
				       struct devlink_param_gset_ctx *ctx)
{
	mlx4_internal_err_reset = ctx->val.vbool;
	return 0;
}

static int mlx4_devlink_crdump_snapshot_get(struct devlink *devlink, u32 id,
					    struct devlink_param_gset_ctx *ctx)
{
	struct mlx4_priv *priv = devlink_priv(devlink);
	struct mlx4_dev *dev = &priv->dev;

	ctx->val.vbool = dev->persist->crdump.snapshot_enable;
	return 0;
}

static int mlx4_devlink_crdump_snapshot_set(struct devlink *devlink, u32 id,
					    struct devlink_param_gset_ctx *ctx)
{
	struct mlx4_priv *priv = devlink_priv(devlink);
	struct mlx4_dev *dev = &priv->dev;

	dev->persist->crdump.snapshot_enable = ctx->val.vbool;
	return 0;
}

static int
mlx4_devlink_max_macs_validate(struct devlink *devlink, u32 id,
			       union devlink_param_value val,
			       struct netlink_ext_ack *extack)
{
	u32 value = val.vu32;

	if (value < 1 || value > 128)
		return -ERANGE;

	if (!is_power_of_2(value)) {
		NL_SET_ERR_MSG_MOD(extack, "max_macs supported must be power of 2");
		return -EINVAL;
	}

	return 0;
}

enum mlx4_devlink_param_id {
	MLX4_DEVLINK_PARAM_ID_BASE = DEVLINK_PARAM_GENERIC_ID_MAX,
	MLX4_DEVLINK_PARAM_ID_ENABLE_64B_CQE_EQE,
	MLX4_DEVLINK_PARAM_ID_ENABLE_4K_UAR,
};

static const struct devlink_param mlx4_devlink_params[] = {
	DEVLINK_PARAM_GENERIC(INT_ERR_RESET,
			      BIT(DEVLINK_PARAM_CMODE_RUNTIME) |
			      BIT(DEVLINK_PARAM_CMODE_DRIVERINIT),
			      mlx4_devlink_ierr_reset_get,
			      mlx4_devlink_ierr_reset_set, NULL),
	DEVLINK_PARAM_GENERIC(MAX_MACS,
			      BIT(DEVLINK_PARAM_CMODE_DRIVERINIT),
			      NULL, NULL, mlx4_devlink_max_macs_validate),
	DEVLINK_PARAM_GENERIC(REGION_SNAPSHOT,
			      BIT(DEVLINK_PARAM_CMODE_RUNTIME) |
			      BIT(DEVLINK_PARAM_CMODE_DRIVERINIT),
			      mlx4_devlink_crdump_snapshot_get,
			      mlx4_devlink_crdump_snapshot_set, NULL),
	DEVLINK_PARAM_DRIVER(MLX4_DEVLINK_PARAM_ID_ENABLE_64B_CQE_EQE,
			     "enable_64b_cqe_eqe", DEVLINK_PARAM_TYPE_BOOL,
			     BIT(DEVLINK_PARAM_CMODE_DRIVERINIT),
			     NULL, NULL, NULL),
	DEVLINK_PARAM_DRIVER(MLX4_DEVLINK_PARAM_ID_ENABLE_4K_UAR,
			     "enable_4k_uar", DEVLINK_PARAM_TYPE_BOOL,
			     BIT(DEVLINK_PARAM_CMODE_DRIVERINIT),
			     NULL, NULL, NULL),
};

static void mlx4_devlink_set_params_init_values(struct devlink *devlink)
{
	union devlink_param_value value;

	value.vbool = !!mlx4_internal_err_reset;
	devlink_param_driverinit_value_set(devlink,
					   DEVLINK_PARAM_GENERIC_ID_INT_ERR_RESET,
					   value);

	value.vu32 = 1UL << log_num_mac;
	devlink_param_driverinit_value_set(devlink,
					   DEVLINK_PARAM_GENERIC_ID_MAX_MACS,
					   value);

	value.vbool = enable_64b_cqe_eqe;
	devlink_param_driverinit_value_set(devlink,
					   MLX4_DEVLINK_PARAM_ID_ENABLE_64B_CQE_EQE,
					   value);

	value.vbool = enable_4k_uar;
	devlink_param_driverinit_value_set(devlink,
					   MLX4_DEVLINK_PARAM_ID_ENABLE_4K_UAR,
					   value);

	value.vbool = false;
	devlink_param_driverinit_value_set(devlink,
					   DEVLINK_PARAM_GENERIC_ID_REGION_SNAPSHOT,
					   value);
}

static inline void mlx4_set_num_reserved_uars(struct mlx4_dev *dev,
					      struct mlx4_dev_cap *dev_cap)
{
	/* The reserved_uars is calculated by system page size unit.
	 * Therefore, adjustment is added when the uar page size is less
	 * than the system page size
	 */
	dev->caps.reserved_uars	=
		max_t(int,
		      mlx4_get_num_reserved_uar(dev),
		      dev_cap->reserved_uars /
			(1 << (PAGE_SHIFT - dev->uar_page_shift)));
}

int mlx4_check_port_params(struct mlx4_dev *dev,
			   enum mlx4_port_type *port_type)
{
	int i;

	if (!(dev->caps.flags & MLX4_DEV_CAP_FLAG_DPDP)) {
		for (i = 0; i < dev->caps.num_ports - 1; i++) {
			if (port_type[i] != port_type[i + 1]) {
				mlx4_err(dev, "Only same port types supported on this HCA, aborting\n");
				return -EOPNOTSUPP;
			}
		}
	}

	for (i = 0; i < dev->caps.num_ports; i++) {
		if (!(port_type[i] & dev->caps.supported_type[i+1])) {
			mlx4_err(dev, "Requested port type for port %d is not supported on this HCA\n",
				 i + 1);
			return -EOPNOTSUPP;
		}
	}
	return 0;
}

static void mlx4_set_port_mask(struct mlx4_dev *dev)
{
	int i;

	for (i = 1; i <= dev->caps.num_ports; ++i)
		dev->caps.port_mask[i] = dev->caps.port_type[i];
}

enum {
	MLX4_QUERY_FUNC_NUM_SYS_EQS = 1 << 0,
};

static int mlx4_query_func(struct mlx4_dev *dev, struct mlx4_dev_cap *dev_cap)
{
	int err = 0;
	struct mlx4_func func;

	if (dev->caps.flags2 & MLX4_DEV_CAP_FLAG2_SYS_EQS) {
		err = mlx4_QUERY_FUNC(dev, &func, 0);
		if (err) {
			mlx4_err(dev, "QUERY_DEV_CAP command failed, aborting.\n");
			return err;
		}
		dev_cap->max_eqs = func.max_eq;
		dev_cap->reserved_eqs = func.rsvd_eqs;
		dev_cap->reserved_uars = func.rsvd_uars;
		err |= MLX4_QUERY_FUNC_NUM_SYS_EQS;
	}
	return err;
}

static void mlx4_enable_cqe_eqe_stride(struct mlx4_dev *dev)
{
	struct mlx4_caps *dev_cap = &dev->caps;

	/* FW not supporting or cancelled by user */
	if (!(dev_cap->flags2 & MLX4_DEV_CAP_FLAG2_EQE_STRIDE) ||
	    !(dev_cap->flags2 & MLX4_DEV_CAP_FLAG2_CQE_STRIDE))
		return;

	/* Must have 64B CQE_EQE enabled by FW to use bigger stride
	 * When FW has NCSI it may decide not to report 64B CQE/EQEs
	 */
	if (!(dev_cap->flags & MLX4_DEV_CAP_FLAG_64B_EQE) ||
	    !(dev_cap->flags & MLX4_DEV_CAP_FLAG_64B_CQE)) {
		dev_cap->flags2 &= ~MLX4_DEV_CAP_FLAG2_CQE_STRIDE;
		dev_cap->flags2 &= ~MLX4_DEV_CAP_FLAG2_EQE_STRIDE;
		return;
	}

	if (cache_line_size() == 128 || cache_line_size() == 256) {
		mlx4_dbg(dev, "Enabling CQE stride cacheLine supported\n");
		/* Changing the real data inside CQE size to 32B */
		dev_cap->flags &= ~MLX4_DEV_CAP_FLAG_64B_CQE;
		dev_cap->flags &= ~MLX4_DEV_CAP_FLAG_64B_EQE;

		if (mlx4_is_master(dev))
			dev_cap->function_caps |= MLX4_FUNC_CAP_EQE_CQE_STRIDE;
	} else {
		if (cache_line_size() != 32  && cache_line_size() != 64)
			mlx4_dbg(dev, "Disabling CQE stride, cacheLine size unsupported\n");
		dev_cap->flags2 &= ~MLX4_DEV_CAP_FLAG2_CQE_STRIDE;
		dev_cap->flags2 &= ~MLX4_DEV_CAP_FLAG2_EQE_STRIDE;
	}
}

static int _mlx4_dev_port(struct mlx4_dev *dev, int port,
			  struct mlx4_port_cap *port_cap)
{
	dev->caps.vl_cap[port]	    = port_cap->max_vl;
	dev->caps.ib_mtu_cap[port]	    = port_cap->ib_mtu;
	dev->phys_caps.gid_phys_table_len[port]  = port_cap->max_gids;
	dev->phys_caps.pkey_phys_table_len[port] = port_cap->max_pkeys;
	/* set gid and pkey table operating lengths by default
	 * to non-sriov values
	 */
	dev->caps.gid_table_len[port]  = port_cap->max_gids;
	dev->caps.pkey_table_len[port] = port_cap->max_pkeys;
	dev->caps.port_width_cap[port] = port_cap->max_port_width;
	dev->caps.eth_mtu_cap[port]    = port_cap->eth_mtu;
	dev->caps.max_tc_eth	       = port_cap->max_tc_eth;
	dev->caps.def_mac[port]        = port_cap->def_mac;
	dev->caps.supported_type[port] = port_cap->supported_port_types;
	dev->caps.suggested_type[port] = port_cap->suggested_type;
	dev->caps.default_sense[port] = port_cap->default_sense;
	dev->caps.trans_type[port]	    = port_cap->trans_type;
	dev->caps.vendor_oui[port]     = port_cap->vendor_oui;
	dev->caps.wavelength[port]     = port_cap->wavelength;
	dev->caps.trans_code[port]     = port_cap->trans_code;

	return 0;
}

static int mlx4_dev_port(struct mlx4_dev *dev, int port,
			 struct mlx4_port_cap *port_cap)
{
	int err = 0;

	err = mlx4_QUERY_PORT(dev, port, port_cap);

	if (err)
		mlx4_err(dev, "QUERY_PORT command failed.\n");

	return err;
}

static inline void mlx4_enable_ignore_fcs(struct mlx4_dev *dev)
{
	if (!(dev->caps.flags2 & MLX4_DEV_CAP_FLAG2_IGNORE_FCS))
		return;

	if (mlx4_is_mfunc(dev)) {
		mlx4_dbg(dev, "SRIOV mode - Disabling Ignore FCS");
		dev->caps.flags2 &= ~MLX4_DEV_CAP_FLAG2_IGNORE_FCS;
		return;
	}

	if (!(dev->caps.flags & MLX4_DEV_CAP_FLAG_FCS_KEEP)) {
		mlx4_dbg(dev,
			 "Keep FCS is not supported - Disabling Ignore FCS");
		dev->caps.flags2 &= ~MLX4_DEV_CAP_FLAG2_IGNORE_FCS;
		return;
	}
}

#define MLX4_A0_STEERING_TABLE_SIZE	256
static int mlx4_dev_cap(struct mlx4_dev *dev, struct mlx4_dev_cap *dev_cap)
{
	int err;
	int i;

	err = mlx4_QUERY_DEV_CAP(dev, dev_cap);
	if (err) {
		mlx4_err(dev, "QUERY_DEV_CAP command failed, aborting\n");
		return err;
	}
	mlx4_dev_cap_dump(dev, dev_cap);

	if (dev_cap->min_page_sz > PAGE_SIZE) {
		mlx4_err(dev, "HCA minimum page size of %d bigger than kernel PAGE_SIZE of %ld, aborting\n",
			 dev_cap->min_page_sz, PAGE_SIZE);
		return -ENODEV;
	}
	if (dev_cap->num_ports > MLX4_MAX_PORTS) {
		mlx4_err(dev, "HCA has %d ports, but we only support %d, aborting\n",
			 dev_cap->num_ports, MLX4_MAX_PORTS);
		return -ENODEV;
	}

	if (dev_cap->uar_size > pci_resource_len(dev->persist->pdev, 2)) {
		mlx4_err(dev, "HCA reported UAR size of 0x%x bigger than PCI resource 2 size of 0x%llx, aborting\n",
			 dev_cap->uar_size,
			 (unsigned long long)
			 pci_resource_len(dev->persist->pdev, 2));
		return -ENODEV;
	}

	dev->caps.num_ports	     = dev_cap->num_ports;
	dev->caps.num_sys_eqs = dev_cap->num_sys_eqs;
	dev->phys_caps.num_phys_eqs = dev_cap->flags2 & MLX4_DEV_CAP_FLAG2_SYS_EQS ?
				      dev->caps.num_sys_eqs :
				      MLX4_MAX_EQ_NUM;
	for (i = 1; i <= dev->caps.num_ports; ++i) {
		err = _mlx4_dev_port(dev, i, dev_cap->port_cap + i);
		if (err) {
			mlx4_err(dev, "QUERY_PORT command failed, aborting\n");
			return err;
		}
	}

	dev->caps.map_clock_to_user  = dev_cap->map_clock_to_user;
	dev->caps.uar_page_size	     = PAGE_SIZE;
	dev->caps.num_uars	     = dev_cap->uar_size / PAGE_SIZE;
	dev->caps.local_ca_ack_delay = dev_cap->local_ca_ack_delay;
	dev->caps.bf_reg_size	     = dev_cap->bf_reg_size;
	dev->caps.bf_regs_per_page   = dev_cap->bf_regs_per_page;
	dev->caps.max_sq_sg	     = dev_cap->max_sq_sg;
	dev->caps.max_rq_sg	     = dev_cap->max_rq_sg;
	dev->caps.max_wqes	     = dev_cap->max_qp_sz;
	dev->caps.max_qp_init_rdma   = dev_cap->max_requester_per_qp;
	dev->caps.max_srq_wqes	     = dev_cap->max_srq_sz;
	dev->caps.max_srq_sge	     = dev_cap->max_rq_sg - 1;
	dev->caps.reserved_srqs	     = dev_cap->reserved_srqs;
	dev->caps.max_sq_desc_sz     = dev_cap->max_sq_desc_sz;
	dev->caps.max_rq_desc_sz     = dev_cap->max_rq_desc_sz;
	/*
	 * Subtract 1 from the limit because we need to allocate a
	 * spare CQE to enable resizing the CQ.
	 */
	dev->caps.max_cqes	     = dev_cap->max_cq_sz - 1;
	dev->caps.reserved_cqs	     = dev_cap->reserved_cqs;
	dev->caps.reserved_eqs	     = dev_cap->reserved_eqs;
	dev->caps.reserved_mtts      = dev_cap->reserved_mtts;
	dev->caps.reserved_mrws	     = dev_cap->reserved_mrws;

	dev->caps.reserved_pds	     = dev_cap->reserved_pds;
	dev->caps.reserved_xrcds     = (dev->caps.flags & MLX4_DEV_CAP_FLAG_XRC) ?
					dev_cap->reserved_xrcds : 0;
	dev->caps.max_xrcds          = (dev->caps.flags & MLX4_DEV_CAP_FLAG_XRC) ?
					dev_cap->max_xrcds : 0;
	dev->caps.mtt_entry_sz       = dev_cap->mtt_entry_sz;

	dev->caps.max_msg_sz         = dev_cap->max_msg_sz;
	dev->caps.page_size_cap	     = ~(u32) (dev_cap->min_page_sz - 1);
	dev->caps.flags		     = dev_cap->flags;
	dev->caps.flags2	     = dev_cap->flags2;
	dev->caps.bmme_flags	     = dev_cap->bmme_flags;
	dev->caps.reserved_lkey	     = dev_cap->reserved_lkey;
	dev->caps.stat_rate_support  = dev_cap->stat_rate_support;
	dev->caps.max_gso_sz	     = dev_cap->max_gso_sz;
	dev->caps.max_rss_tbl_sz     = dev_cap->max_rss_tbl_sz;
	dev->caps.wol_port[1]          = dev_cap->wol_port[1];
	dev->caps.wol_port[2]          = dev_cap->wol_port[2];
	dev->caps.health_buffer_addrs  = dev_cap->health_buffer_addrs;

	/* Save uar page shift */
	if (!mlx4_is_slave(dev)) {
		/* Virtual PCI function needs to determine UAR page size from
		 * firmware. Only master PCI function can set the uar page size
		 */
		if (enable_4k_uar || !dev->persist->num_vfs)
			dev->uar_page_shift = DEFAULT_UAR_PAGE_SHIFT;
		else
			dev->uar_page_shift = PAGE_SHIFT;

		mlx4_set_num_reserved_uars(dev, dev_cap);
	}

	if (dev->caps.flags2 & MLX4_DEV_CAP_FLAG2_PHV_EN) {
		struct mlx4_init_hca_param hca_param;

		memset(&hca_param, 0, sizeof(hca_param));
		err = mlx4_QUERY_HCA(dev, &hca_param);
		/* Turn off PHV_EN flag in case phv_check_en is set.
		 * phv_check_en is a HW check that parse the packet and verify
		 * phv bit was reported correctly in the wqe. To allow QinQ
		 * PHV_EN flag should be set and phv_check_en must be cleared
		 * otherwise QinQ packets will be drop by the HW.
		 */
		if (err || hca_param.phv_check_en)
			dev->caps.flags2 &= ~MLX4_DEV_CAP_FLAG2_PHV_EN;
	}

	/* Sense port always allowed on supported devices for ConnectX-1 and -2 */
	if (mlx4_priv(dev)->pci_dev_data & MLX4_PCI_DEV_FORCE_SENSE_PORT)
		dev->caps.flags |= MLX4_DEV_CAP_FLAG_SENSE_SUPPORT;
	/* Don't do sense port on multifunction devices (for now at least) */
	if (mlx4_is_mfunc(dev))
		dev->caps.flags &= ~MLX4_DEV_CAP_FLAG_SENSE_SUPPORT;

	if (mlx4_low_memory_profile()) {
		dev->caps.log_num_macs  = MLX4_MIN_LOG_NUM_MAC;
		dev->caps.log_num_vlans = MLX4_MIN_LOG_NUM_VLANS;
	} else {
		dev->caps.log_num_macs  = log_num_mac;
		dev->caps.log_num_vlans = MLX4_LOG_NUM_VLANS;
	}

	for (i = 1; i <= dev->caps.num_ports; ++i) {
		dev->caps.port_type[i] = MLX4_PORT_TYPE_NONE;
		if (dev->caps.supported_type[i]) {
			/* if only ETH is supported - assign ETH */
			if (dev->caps.supported_type[i] == MLX4_PORT_TYPE_ETH)
				dev->caps.port_type[i] = MLX4_PORT_TYPE_ETH;
			/* if only IB is supported, assign IB */
			else if (dev->caps.supported_type[i] ==
				 MLX4_PORT_TYPE_IB)
				dev->caps.port_type[i] = MLX4_PORT_TYPE_IB;
			else {
				/* if IB and ETH are supported, we set the port
				 * type according to user selection of port type;
				 * if user selected none, take the FW hint */
				if (port_type_array[i - 1] == MLX4_PORT_TYPE_NONE)
					dev->caps.port_type[i] = dev->caps.suggested_type[i] ?
						MLX4_PORT_TYPE_ETH : MLX4_PORT_TYPE_IB;
				else
					dev->caps.port_type[i] = port_type_array[i - 1];
			}
		}
		/*
		 * Link sensing is allowed on the port if 3 conditions are true:
		 * 1. Both protocols are supported on the port.
		 * 2. Different types are supported on the port
		 * 3. FW declared that it supports link sensing
		 */
		mlx4_priv(dev)->sense.sense_allowed[i] =
			((dev->caps.supported_type[i] == MLX4_PORT_TYPE_AUTO) &&
			 (dev->caps.flags & MLX4_DEV_CAP_FLAG_DPDP) &&
			 (dev->caps.flags & MLX4_DEV_CAP_FLAG_SENSE_SUPPORT));

		/*
		 * If "default_sense" bit is set, we move the port to "AUTO" mode
		 * and perform sense_port FW command to try and set the correct
		 * port type from beginning
		 */
		if (mlx4_priv(dev)->sense.sense_allowed[i] && dev->caps.default_sense[i]) {
			enum mlx4_port_type sensed_port = MLX4_PORT_TYPE_NONE;
			dev->caps.possible_type[i] = MLX4_PORT_TYPE_AUTO;
			mlx4_SENSE_PORT(dev, i, &sensed_port);
			if (sensed_port != MLX4_PORT_TYPE_NONE)
				dev->caps.port_type[i] = sensed_port;
		} else {
			dev->caps.possible_type[i] = dev->caps.port_type[i];
		}

		if (dev->caps.log_num_macs > dev_cap->port_cap[i].log_max_macs) {
			dev->caps.log_num_macs = dev_cap->port_cap[i].log_max_macs;
			mlx4_warn(dev, "Requested number of MACs is too much for port %d, reducing to %d\n",
				  i, 1 << dev->caps.log_num_macs);
		}
		if (dev->caps.log_num_vlans > dev_cap->port_cap[i].log_max_vlans) {
			dev->caps.log_num_vlans = dev_cap->port_cap[i].log_max_vlans;
			mlx4_warn(dev, "Requested number of VLANs is too much for port %d, reducing to %d\n",
				  i, 1 << dev->caps.log_num_vlans);
		}
	}

	if (mlx4_is_master(dev) && (dev->caps.num_ports == 2) &&
	    (port_type_array[0] == MLX4_PORT_TYPE_IB) &&
	    (port_type_array[1] == MLX4_PORT_TYPE_ETH)) {
		mlx4_warn(dev,
			  "Granular QoS per VF not supported with IB/Eth configuration\n");
		dev->caps.flags2 &= ~MLX4_DEV_CAP_FLAG2_QOS_VPP;
	}

	dev->caps.max_counters = dev_cap->max_counters;

	dev->caps.reserved_qps_cnt[MLX4_QP_REGION_FW] = dev_cap->reserved_qps;
	dev->caps.reserved_qps_cnt[MLX4_QP_REGION_ETH_ADDR] =
		dev->caps.reserved_qps_cnt[MLX4_QP_REGION_FC_ADDR] =
		(1 << dev->caps.log_num_macs) *
		(1 << dev->caps.log_num_vlans) *
		dev->caps.num_ports;
	dev->caps.reserved_qps_cnt[MLX4_QP_REGION_FC_EXCH] = MLX4_NUM_FEXCH;

	if (dev_cap->dmfs_high_rate_qpn_base > 0 &&
	    dev->caps.flags2 & MLX4_DEV_CAP_FLAG2_FS_EN)
		dev->caps.dmfs_high_rate_qpn_base = dev_cap->dmfs_high_rate_qpn_base;
	else
		dev->caps.dmfs_high_rate_qpn_base =
			dev->caps.reserved_qps_cnt[MLX4_QP_REGION_FW];

	if (dev_cap->dmfs_high_rate_qpn_range > 0 &&
	    dev->caps.flags2 & MLX4_DEV_CAP_FLAG2_FS_EN) {
		dev->caps.dmfs_high_rate_qpn_range = dev_cap->dmfs_high_rate_qpn_range;
		dev->caps.dmfs_high_steer_mode = MLX4_STEERING_DMFS_A0_DEFAULT;
		dev->caps.flags2 |= MLX4_DEV_CAP_FLAG2_FS_A0;
	} else {
		dev->caps.dmfs_high_steer_mode = MLX4_STEERING_DMFS_A0_NOT_SUPPORTED;
		dev->caps.dmfs_high_rate_qpn_base =
			dev->caps.reserved_qps_cnt[MLX4_QP_REGION_FW];
		dev->caps.dmfs_high_rate_qpn_range = MLX4_A0_STEERING_TABLE_SIZE;
	}

	dev->caps.rl_caps = dev_cap->rl_caps;

	dev->caps.reserved_qps_cnt[MLX4_QP_REGION_RSS_RAW_ETH] =
		dev->caps.dmfs_high_rate_qpn_range;

	dev->caps.reserved_qps = dev->caps.reserved_qps_cnt[MLX4_QP_REGION_FW] +
		dev->caps.reserved_qps_cnt[MLX4_QP_REGION_ETH_ADDR] +
		dev->caps.reserved_qps_cnt[MLX4_QP_REGION_FC_ADDR] +
		dev->caps.reserved_qps_cnt[MLX4_QP_REGION_FC_EXCH];

	dev->caps.sqp_demux = (mlx4_is_master(dev)) ? MLX4_MAX_NUM_SLAVES : 0;

	if (!enable_64b_cqe_eqe && !mlx4_is_slave(dev)) {
		if (dev_cap->flags &
		    (MLX4_DEV_CAP_FLAG_64B_CQE | MLX4_DEV_CAP_FLAG_64B_EQE)) {
			mlx4_warn(dev, "64B EQEs/CQEs supported by the device but not enabled\n");
			dev->caps.flags &= ~MLX4_DEV_CAP_FLAG_64B_CQE;
			dev->caps.flags &= ~MLX4_DEV_CAP_FLAG_64B_EQE;
		}

		if (dev_cap->flags2 &
		    (MLX4_DEV_CAP_FLAG2_CQE_STRIDE |
		     MLX4_DEV_CAP_FLAG2_EQE_STRIDE)) {
			mlx4_warn(dev, "Disabling EQE/CQE stride per user request\n");
			dev_cap->flags2 &= ~MLX4_DEV_CAP_FLAG2_CQE_STRIDE;
			dev_cap->flags2 &= ~MLX4_DEV_CAP_FLAG2_EQE_STRIDE;
		}
	}

	if ((dev->caps.flags &
	    (MLX4_DEV_CAP_FLAG_64B_CQE | MLX4_DEV_CAP_FLAG_64B_EQE)) &&
	    mlx4_is_master(dev))
		dev->caps.function_caps |= MLX4_FUNC_CAP_64B_EQE_CQE;

	if (!mlx4_is_slave(dev)) {
		mlx4_enable_cqe_eqe_stride(dev);
		dev->caps.alloc_res_qp_mask =
			(dev->caps.bf_reg_size ? MLX4_RESERVE_ETH_BF_QP : 0) |
			MLX4_RESERVE_A0_QP;

		if (!(dev->caps.flags2 & MLX4_DEV_CAP_FLAG2_ETS_CFG) &&
		    dev->caps.flags & MLX4_DEV_CAP_FLAG_SET_ETH_SCHED) {
			mlx4_warn(dev, "Old device ETS support detected\n");
			mlx4_warn(dev, "Consider upgrading device FW.\n");
			dev->caps.flags2 |= MLX4_DEV_CAP_FLAG2_ETS_CFG;
		}

	} else {
		dev->caps.alloc_res_qp_mask = 0;
	}

	mlx4_enable_ignore_fcs(dev);

	return 0;
}

/*The function checks if there are live vf, return the num of them*/
static int mlx4_how_many_lives_vf(struct mlx4_dev *dev)
{
	struct mlx4_priv *priv = mlx4_priv(dev);
	struct mlx4_slave_state *s_state;
	int i;
	int ret = 0;

	for (i = 1/*the ppf is 0*/; i < dev->num_slaves; ++i) {
		s_state = &priv->mfunc.master.slave_state[i];
		if (s_state->active && s_state->last_cmd !=
		    MLX4_COMM_CMD_RESET) {
			mlx4_warn(dev, "%s: slave: %d is still active\n",
				  __func__, i);
			ret++;
		}
	}
	return ret;
}

int mlx4_get_parav_qkey(struct mlx4_dev *dev, u32 qpn, u32 *qkey)
{
	u32 qk = MLX4_RESERVED_QKEY_BASE;

	if (qpn >= dev->phys_caps.base_tunnel_sqpn + 8 * MLX4_MFUNC_MAX ||
	    qpn < dev->phys_caps.base_proxy_sqpn)
		return -EINVAL;

	if (qpn >= dev->phys_caps.base_tunnel_sqpn)
		/* tunnel qp */
		qk += qpn - dev->phys_caps.base_tunnel_sqpn;
	else
		qk += qpn - dev->phys_caps.base_proxy_sqpn;
	*qkey = qk;
	return 0;
}
EXPORT_SYMBOL(mlx4_get_parav_qkey);

void mlx4_sync_pkey_table(struct mlx4_dev *dev, int slave, int port, int i, int val)
{
	struct mlx4_priv *priv = container_of(dev, struct mlx4_priv, dev);

	if (!mlx4_is_master(dev))
		return;

	priv->virt2phys_pkey[slave][port - 1][i] = val;
}
EXPORT_SYMBOL(mlx4_sync_pkey_table);

void mlx4_put_slave_node_guid(struct mlx4_dev *dev, int slave, __be64 guid)
{
	struct mlx4_priv *priv = container_of(dev, struct mlx4_priv, dev);

	if (!mlx4_is_master(dev))
		return;

	priv->slave_node_guids[slave] = guid;
}
EXPORT_SYMBOL(mlx4_put_slave_node_guid);

__be64 mlx4_get_slave_node_guid(struct mlx4_dev *dev, int slave)
{
	struct mlx4_priv *priv = container_of(dev, struct mlx4_priv, dev);

	if (!mlx4_is_master(dev))
		return 0;

	return priv->slave_node_guids[slave];
}
EXPORT_SYMBOL(mlx4_get_slave_node_guid);

int mlx4_is_slave_active(struct mlx4_dev *dev, int slave)
{
	struct mlx4_priv *priv = mlx4_priv(dev);
	struct mlx4_slave_state *s_slave;

	if (!mlx4_is_master(dev))
		return 0;

	s_slave = &priv->mfunc.master.slave_state[slave];
	return !!s_slave->active;
}
EXPORT_SYMBOL(mlx4_is_slave_active);

void mlx4_handle_eth_header_mcast_prio(struct mlx4_net_trans_rule_hw_ctrl *ctrl,
				       struct _rule_hw *eth_header)
{
	if (is_multicast_ether_addr(eth_header->eth.dst_mac) ||
	    is_broadcast_ether_addr(eth_header->eth.dst_mac)) {
		struct mlx4_net_trans_rule_hw_eth *eth =
			(struct mlx4_net_trans_rule_hw_eth *)eth_header;
		struct _rule_hw *next_rule = (struct _rule_hw *)(eth + 1);
		bool last_rule = next_rule->size == 0 && next_rule->id == 0 &&
			next_rule->rsvd == 0;

		if (last_rule)
			ctrl->prio = cpu_to_be16(MLX4_DOMAIN_NIC);
	}
}
EXPORT_SYMBOL(mlx4_handle_eth_header_mcast_prio);

static void slave_adjust_steering_mode(struct mlx4_dev *dev,
				       struct mlx4_dev_cap *dev_cap,
				       struct mlx4_init_hca_param *hca_param)
{
	dev->caps.steering_mode = hca_param->steering_mode;
	if (dev->caps.steering_mode == MLX4_STEERING_MODE_DEVICE_MANAGED) {
		dev->caps.num_qp_per_mgm = dev_cap->fs_max_num_qp_per_entry;
		dev->caps.fs_log_max_ucast_qp_range_size =
			dev_cap->fs_log_max_ucast_qp_range_size;
	} else
		dev->caps.num_qp_per_mgm =
			4 * ((1 << hca_param->log_mc_entry_sz)/16 - 2);

	mlx4_dbg(dev, "Steering mode is: %s\n",
		 mlx4_steering_mode_str(dev->caps.steering_mode));
}

static void mlx4_slave_destroy_special_qp_cap(struct mlx4_dev *dev)
{
	kfree(dev->caps.spec_qps);
	dev->caps.spec_qps = NULL;
}

static int mlx4_slave_special_qp_cap(struct mlx4_dev *dev)
{
	struct mlx4_func_cap *func_cap = NULL;
	struct mlx4_caps *caps = &dev->caps;
	int i, err = 0;

	func_cap = kzalloc(sizeof(*func_cap), GFP_KERNEL);
	caps->spec_qps = kcalloc(caps->num_ports, sizeof(*caps->spec_qps), GFP_KERNEL);

	if (!func_cap || !caps->spec_qps) {
		mlx4_err(dev, "Failed to allocate memory for special qps cap\n");
		err = -ENOMEM;
		goto err_mem;
	}

	for (i = 1; i <= caps->num_ports; ++i) {
		err = mlx4_QUERY_FUNC_CAP(dev, i, func_cap);
		if (err) {
			mlx4_err(dev, "QUERY_FUNC_CAP port command failed for port %d, aborting (%d)\n",
				 i, err);
			goto err_mem;
		}
		caps->spec_qps[i - 1] = func_cap->spec_qps;
		caps->port_mask[i] = caps->port_type[i];
		caps->phys_port_id[i] = func_cap->phys_port_id;
		err = mlx4_get_slave_pkey_gid_tbl_len(dev, i,
						      &caps->gid_table_len[i],
						      &caps->pkey_table_len[i]);
		if (err) {
			mlx4_err(dev, "QUERY_PORT command failed for port %d, aborting (%d)\n",
				 i, err);
			goto err_mem;
		}
	}

err_mem:
	if (err)
		mlx4_slave_destroy_special_qp_cap(dev);
	kfree(func_cap);
	return err;
}

static int mlx4_slave_cap(struct mlx4_dev *dev)
{
	int			   err;
	u32			   page_size;
	struct mlx4_dev_cap	   *dev_cap = NULL;
	struct mlx4_func_cap	   *func_cap = NULL;
	struct mlx4_init_hca_param *hca_param = NULL;

	hca_param = kzalloc(sizeof(*hca_param), GFP_KERNEL);
	func_cap = kzalloc(sizeof(*func_cap), GFP_KERNEL);
	dev_cap = kzalloc(sizeof(*dev_cap), GFP_KERNEL);
	if (!hca_param || !func_cap || !dev_cap) {
		mlx4_err(dev, "Failed to allocate memory for slave_cap\n");
		err = -ENOMEM;
		goto free_mem;
	}

	err = mlx4_QUERY_HCA(dev, hca_param);
	if (err) {
		mlx4_err(dev, "QUERY_HCA command failed, aborting\n");
		goto free_mem;
	}

	/* fail if the hca has an unknown global capability
	 * at this time global_caps should be always zeroed
	 */
	if (hca_param->global_caps) {
		mlx4_err(dev, "Unknown hca global capabilities\n");
		err = -EINVAL;
		goto free_mem;
	}

	dev->caps.hca_core_clock = hca_param->hca_core_clock;

	dev->caps.max_qp_dest_rdma = 1 << hca_param->log_rd_per_qp;
	err = mlx4_dev_cap(dev, dev_cap);
	if (err) {
		mlx4_err(dev, "QUERY_DEV_CAP command failed, aborting\n");
		goto free_mem;
	}

	err = mlx4_QUERY_FW(dev);
	if (err)
		mlx4_err(dev, "QUERY_FW command failed: could not get FW version\n");

	page_size = ~dev->caps.page_size_cap + 1;
	mlx4_warn(dev, "HCA minimum page size:%d\n", page_size);
	if (page_size > PAGE_SIZE) {
		mlx4_err(dev, "HCA minimum page size of %d bigger than kernel PAGE_SIZE of %ld, aborting\n",
			 page_size, PAGE_SIZE);
		err = -ENODEV;
		goto free_mem;
	}

	/* Set uar_page_shift for VF */
	dev->uar_page_shift = hca_param->uar_page_sz + 12;

	/* Make sure the master uar page size is valid */
	if (dev->uar_page_shift > PAGE_SHIFT) {
		mlx4_err(dev,
			 "Invalid configuration: uar page size is larger than system page size\n");
		err = -ENODEV;
		goto free_mem;
	}

	/* Set reserved_uars based on the uar_page_shift */
	mlx4_set_num_reserved_uars(dev, dev_cap);

	/* Although uar page size in FW differs from system page size,
	 * upper software layers (mlx4_ib, mlx4_en and part of mlx4_core)
	 * still works with assumption that uar page size == system page size
	 */
	dev->caps.uar_page_size = PAGE_SIZE;

	err = mlx4_QUERY_FUNC_CAP(dev, 0, func_cap);
	if (err) {
		mlx4_err(dev, "QUERY_FUNC_CAP general command failed, aborting (%d)\n",
			 err);
		goto free_mem;
	}

	if ((func_cap->pf_context_behaviour | PF_CONTEXT_BEHAVIOUR_MASK) !=
	    PF_CONTEXT_BEHAVIOUR_MASK) {
		mlx4_err(dev, "Unknown pf context behaviour %x known flags %x\n",
			 func_cap->pf_context_behaviour,
			 PF_CONTEXT_BEHAVIOUR_MASK);
		err = -EINVAL;
		goto free_mem;
	}

	dev->caps.num_ports		= func_cap->num_ports;
	dev->quotas.qp			= func_cap->qp_quota;
	dev->quotas.srq			= func_cap->srq_quota;
	dev->quotas.cq			= func_cap->cq_quota;
	dev->quotas.mpt			= func_cap->mpt_quota;
	dev->quotas.mtt			= func_cap->mtt_quota;
	dev->caps.num_qps		= 1 << hca_param->log_num_qps;
	dev->caps.num_srqs		= 1 << hca_param->log_num_srqs;
	dev->caps.num_cqs		= 1 << hca_param->log_num_cqs;
	dev->caps.num_mpts		= 1 << hca_param->log_mpt_sz;
	dev->caps.num_eqs		= func_cap->max_eq;
	dev->caps.reserved_eqs		= func_cap->reserved_eq;
	dev->caps.reserved_lkey		= func_cap->reserved_lkey;
	dev->caps.num_pds               = MLX4_NUM_PDS;
	dev->caps.num_mgms              = 0;
	dev->caps.num_amgms             = 0;

	if (dev->caps.num_ports > MLX4_MAX_PORTS) {
		mlx4_err(dev, "HCA has %d ports, but we only support %d, aborting\n",
			 dev->caps.num_ports, MLX4_MAX_PORTS);
		err = -ENODEV;
		goto free_mem;
	}

	mlx4_replace_zero_macs(dev);

	err = mlx4_slave_special_qp_cap(dev);
	if (err) {
		mlx4_err(dev, "Set special QP caps failed. aborting\n");
		goto free_mem;
	}

	if (dev->caps.uar_page_size * (dev->caps.num_uars -
				       dev->caps.reserved_uars) >
				       pci_resource_len(dev->persist->pdev,
							2)) {
		mlx4_err(dev, "HCA reported UAR region size of 0x%x bigger than PCI resource 2 size of 0x%llx, aborting\n",
			 dev->caps.uar_page_size * dev->caps.num_uars,
			 (unsigned long long)
			 pci_resource_len(dev->persist->pdev, 2));
		err = -ENOMEM;
		goto err_mem;
	}

	if (hca_param->dev_cap_enabled & MLX4_DEV_CAP_64B_EQE_ENABLED) {
		dev->caps.eqe_size   = 64;
		dev->caps.eqe_factor = 1;
	} else {
		dev->caps.eqe_size   = 32;
		dev->caps.eqe_factor = 0;
	}

	if (hca_param->dev_cap_enabled & MLX4_DEV_CAP_64B_CQE_ENABLED) {
		dev->caps.cqe_size   = 64;
		dev->caps.userspace_caps |= MLX4_USER_DEV_CAP_LARGE_CQE;
	} else {
		dev->caps.cqe_size   = 32;
	}

	if (hca_param->dev_cap_enabled & MLX4_DEV_CAP_EQE_STRIDE_ENABLED) {
		dev->caps.eqe_size = hca_param->eqe_size;
		dev->caps.eqe_factor = 0;
	}

	if (hca_param->dev_cap_enabled & MLX4_DEV_CAP_CQE_STRIDE_ENABLED) {
		dev->caps.cqe_size = hca_param->cqe_size;
		/* User still need to know when CQE > 32B */
		dev->caps.userspace_caps |= MLX4_USER_DEV_CAP_LARGE_CQE;
	}

	dev->caps.flags2 &= ~MLX4_DEV_CAP_FLAG2_TS;
	mlx4_warn(dev, "Timestamping is not supported in slave mode\n");

	dev->caps.flags2 &= ~MLX4_DEV_CAP_FLAG2_USER_MAC_EN;
	mlx4_dbg(dev, "User MAC FW update is not supported in slave mode\n");

	slave_adjust_steering_mode(dev, dev_cap, hca_param);
	mlx4_dbg(dev, "RSS support for IP fragments is %s\n",
		 hca_param->rss_ip_frags ? "on" : "off");

	if (func_cap->extra_flags & MLX4_QUERY_FUNC_FLAGS_BF_RES_QP &&
	    dev->caps.bf_reg_size)
		dev->caps.alloc_res_qp_mask |= MLX4_RESERVE_ETH_BF_QP;

	if (func_cap->extra_flags & MLX4_QUERY_FUNC_FLAGS_A0_RES_QP)
		dev->caps.alloc_res_qp_mask |= MLX4_RESERVE_A0_QP;

err_mem:
	if (err)
		mlx4_slave_destroy_special_qp_cap(dev);
free_mem:
	kfree(hca_param);
	kfree(func_cap);
	kfree(dev_cap);
	return err;
}

static void mlx4_request_modules(struct mlx4_dev *dev)
{
	int port;
	int has_ib_port = false;
	int has_eth_port = false;
#define EN_DRV_NAME	"mlx4_en"
#define IB_DRV_NAME	"mlx4_ib"

	for (port = 1; port <= dev->caps.num_ports; port++) {
		if (dev->caps.port_type[port] == MLX4_PORT_TYPE_IB)
			has_ib_port = true;
		else if (dev->caps.port_type[port] == MLX4_PORT_TYPE_ETH)
			has_eth_port = true;
	}

	if (has_eth_port)
		request_module_nowait(EN_DRV_NAME);
	if (has_ib_port || (dev->caps.flags & MLX4_DEV_CAP_FLAG_IBOE))
		request_module_nowait(IB_DRV_NAME);
}

/*
 * Change the port configuration of the device.
 * Every user of this function must hold the port mutex.
 */
int mlx4_change_port_types(struct mlx4_dev *dev,
			   enum mlx4_port_type *port_types)
{
	int err = 0;
	int change = 0;
	int port;

	for (port = 0; port <  dev->caps.num_ports; port++) {
		/* Change the port type only if the new type is different
		 * from the current, and not set to Auto */
		if (port_types[port] != dev->caps.port_type[port + 1])
			change = 1;
	}
	if (change) {
		mlx4_unregister_device(dev);
		for (port = 1; port <= dev->caps.num_ports; port++) {
			mlx4_CLOSE_PORT(dev, port);
			dev->caps.port_type[port] = port_types[port - 1];
			err = mlx4_SET_PORT(dev, port, -1);
			if (err) {
				mlx4_err(dev, "Failed to set port %d, aborting\n",
					 port);
				goto out;
			}
		}
		mlx4_set_port_mask(dev);
		err = mlx4_register_device(dev);
		if (err) {
			mlx4_err(dev, "Failed to register device\n");
			goto out;
		}
		mlx4_request_modules(dev);
	}

out:
	return err;
}

static ssize_t show_port_type(struct device *dev,
			      struct device_attribute *attr,
			      char *buf)
{
	struct mlx4_port_info *info = container_of(attr, struct mlx4_port_info,
						   port_attr);
	struct mlx4_dev *mdev = info->dev;
	char type[8];

	sprintf(type, "%s",
		(mdev->caps.port_type[info->port] == MLX4_PORT_TYPE_IB) ?
		"ib" : "eth");
	if (mdev->caps.possible_type[info->port] == MLX4_PORT_TYPE_AUTO)
		sprintf(buf, "auto (%s)\n", type);
	else
		sprintf(buf, "%s\n", type);

	return strlen(buf);
}

static int __set_port_type(struct mlx4_port_info *info,
			   enum mlx4_port_type port_type)
{
	struct mlx4_dev *mdev = info->dev;
	struct mlx4_priv *priv = mlx4_priv(mdev);
	enum mlx4_port_type types[MLX4_MAX_PORTS];
	enum mlx4_port_type new_types[MLX4_MAX_PORTS];
	int i;
	int err = 0;

	if ((port_type & mdev->caps.supported_type[info->port]) != port_type) {
		mlx4_err(mdev,
			 "Requested port type for port %d is not supported on this HCA\n",
			 info->port);
		return -EOPNOTSUPP;
	}

	mlx4_stop_sense(mdev);
	mutex_lock(&priv->port_mutex);
	info->tmp_type = port_type;

	/* Possible type is always the one that was delivered */
	mdev->caps.possible_type[info->port] = info->tmp_type;

	for (i = 0; i < mdev->caps.num_ports; i++) {
		types[i] = priv->port[i+1].tmp_type ? priv->port[i+1].tmp_type :
					mdev->caps.possible_type[i+1];
		if (types[i] == MLX4_PORT_TYPE_AUTO)
			types[i] = mdev->caps.port_type[i+1];
	}

	if (!(mdev->caps.flags & MLX4_DEV_CAP_FLAG_DPDP) &&
	    !(mdev->caps.flags & MLX4_DEV_CAP_FLAG_SENSE_SUPPORT)) {
		for (i = 1; i <= mdev->caps.num_ports; i++) {
			if (mdev->caps.possible_type[i] == MLX4_PORT_TYPE_AUTO) {
				mdev->caps.possible_type[i] = mdev->caps.port_type[i];
				err = -EOPNOTSUPP;
			}
		}
	}
	if (err) {
		mlx4_err(mdev, "Auto sensing is not supported on this HCA. Set only 'eth' or 'ib' for both ports (should be the same)\n");
		goto out;
	}

	mlx4_do_sense_ports(mdev, new_types, types);

	err = mlx4_check_port_params(mdev, new_types);
	if (err)
		goto out;

	/* We are about to apply the changes after the configuration
	 * was verified, no need to remember the temporary types
	 * any more */
	for (i = 0; i < mdev->caps.num_ports; i++)
		priv->port[i + 1].tmp_type = 0;

	err = mlx4_change_port_types(mdev, new_types);

out:
	mlx4_start_sense(mdev);
	mutex_unlock(&priv->port_mutex);

	return err;
}

static ssize_t set_port_type(struct device *dev,
			     struct device_attribute *attr,
			     const char *buf, size_t count)
{
	struct mlx4_port_info *info = container_of(attr, struct mlx4_port_info,
						   port_attr);
	struct mlx4_dev *mdev = info->dev;
	enum mlx4_port_type port_type;
	static DEFINE_MUTEX(set_port_type_mutex);
	int err;

	mutex_lock(&set_port_type_mutex);

	if (!strcmp(buf, "ib\n")) {
		port_type = MLX4_PORT_TYPE_IB;
	} else if (!strcmp(buf, "eth\n")) {
		port_type = MLX4_PORT_TYPE_ETH;
	} else if (!strcmp(buf, "auto\n")) {
		port_type = MLX4_PORT_TYPE_AUTO;
	} else {
		mlx4_err(mdev, "%s is not supported port type\n", buf);
		err = -EINVAL;
		goto err_out;
	}

	err = __set_port_type(info, port_type);

err_out:
	mutex_unlock(&set_port_type_mutex);

	return err ? err : count;
}

enum ibta_mtu {
	IB_MTU_256  = 1,
	IB_MTU_512  = 2,
	IB_MTU_1024 = 3,
	IB_MTU_2048 = 4,
	IB_MTU_4096 = 5
};

static inline int int_to_ibta_mtu(int mtu)
{
	switch (mtu) {
	case 256:  return IB_MTU_256;
	case 512:  return IB_MTU_512;
	case 1024: return IB_MTU_1024;
	case 2048: return IB_MTU_2048;
	case 4096: return IB_MTU_4096;
	default: return -1;
	}
}

static inline int ibta_mtu_to_int(enum ibta_mtu mtu)
{
	switch (mtu) {
	case IB_MTU_256:  return  256;
	case IB_MTU_512:  return  512;
	case IB_MTU_1024: return 1024;
	case IB_MTU_2048: return 2048;
	case IB_MTU_4096: return 4096;
	default: return -1;
	}
}

static ssize_t show_port_ib_mtu(struct device *dev,
			     struct device_attribute *attr,
			     char *buf)
{
	struct mlx4_port_info *info = container_of(attr, struct mlx4_port_info,
						   port_mtu_attr);
	struct mlx4_dev *mdev = info->dev;

	if (mdev->caps.port_type[info->port] == MLX4_PORT_TYPE_ETH)
		mlx4_warn(mdev, "port level mtu is only used for IB ports\n");

	sprintf(buf, "%d\n",
			ibta_mtu_to_int(mdev->caps.port_ib_mtu[info->port]));
	return strlen(buf);
}

static ssize_t set_port_ib_mtu(struct device *dev,
			     struct device_attribute *attr,
			     const char *buf, size_t count)
{
	struct mlx4_port_info *info = container_of(attr, struct mlx4_port_info,
						   port_mtu_attr);
	struct mlx4_dev *mdev = info->dev;
	struct mlx4_priv *priv = mlx4_priv(mdev);
	int err, port, mtu, ibta_mtu = -1;

	if (mdev->caps.port_type[info->port] == MLX4_PORT_TYPE_ETH) {
		mlx4_warn(mdev, "port level mtu is only used for IB ports\n");
		return -EINVAL;
	}

	err = kstrtoint(buf, 0, &mtu);
	if (!err)
		ibta_mtu = int_to_ibta_mtu(mtu);

	if (err || ibta_mtu < 0) {
		mlx4_err(mdev, "%s is invalid IBTA mtu\n", buf);
		return -EINVAL;
	}

	mdev->caps.port_ib_mtu[info->port] = ibta_mtu;

	mlx4_stop_sense(mdev);
	mutex_lock(&priv->port_mutex);
	mlx4_unregister_device(mdev);
	for (port = 1; port <= mdev->caps.num_ports; port++) {
		mlx4_CLOSE_PORT(mdev, port);
		err = mlx4_SET_PORT(mdev, port, -1);
		if (err) {
			mlx4_err(mdev, "Failed to set port %d, aborting\n",
				 port);
			goto err_set_port;
		}
	}
	err = mlx4_register_device(mdev);
err_set_port:
	mutex_unlock(&priv->port_mutex);
	mlx4_start_sense(mdev);
	return err ? err : count;
}

/* bond for multi-function device */
#define MAX_MF_BOND_ALLOWED_SLAVES 63
static int mlx4_mf_bond(struct mlx4_dev *dev)
{
	int err = 0;
	int nvfs;
	struct mlx4_slaves_pport slaves_port1;
	struct mlx4_slaves_pport slaves_port2;
	DECLARE_BITMAP(slaves_port_1_2, MLX4_MFUNC_MAX);

	slaves_port1 = mlx4_phys_to_slaves_pport(dev, 1);
	slaves_port2 = mlx4_phys_to_slaves_pport(dev, 2);
	bitmap_and(slaves_port_1_2,
		   slaves_port1.slaves, slaves_port2.slaves,
		   dev->persist->num_vfs + 1);

	/* only single port vfs are allowed */
	if (bitmap_weight(slaves_port_1_2, dev->persist->num_vfs + 1) > 1) {
		mlx4_warn(dev, "HA mode unsupported for dual ported VFs\n");
		return -EINVAL;
	}

	/* number of virtual functions is number of total functions minus one
	 * physical function for each port.
	 */
	nvfs = bitmap_weight(slaves_port1.slaves, dev->persist->num_vfs + 1) +
		bitmap_weight(slaves_port2.slaves, dev->persist->num_vfs + 1) - 2;

	/* limit on maximum allowed VFs */
	if (nvfs > MAX_MF_BOND_ALLOWED_SLAVES) {
		mlx4_warn(dev, "HA mode is not supported for %d VFs (max %d are allowed)\n",
			  nvfs, MAX_MF_BOND_ALLOWED_SLAVES);
		return -EINVAL;
	}

	if (dev->caps.steering_mode != MLX4_STEERING_MODE_DEVICE_MANAGED) {
		mlx4_warn(dev, "HA mode unsupported for NON DMFS steering\n");
		return -EINVAL;
	}

	err = mlx4_bond_mac_table(dev);
	if (err)
		return err;
	err = mlx4_bond_vlan_table(dev);
	if (err)
		goto err1;
	err = mlx4_bond_fs_rules(dev);
	if (err)
		goto err2;

	return 0;
err2:
	(void)mlx4_unbond_vlan_table(dev);
err1:
	(void)mlx4_unbond_mac_table(dev);
	return err;
}

static int mlx4_mf_unbond(struct mlx4_dev *dev)
{
	int ret, ret1;

	ret = mlx4_unbond_fs_rules(dev);
	if (ret)
		mlx4_warn(dev, "multifunction unbond for flow rules failed (%d)\n", ret);
	ret1 = mlx4_unbond_mac_table(dev);
	if (ret1) {
		mlx4_warn(dev, "multifunction unbond for MAC table failed (%d)\n", ret1);
		ret = ret1;
	}
	ret1 = mlx4_unbond_vlan_table(dev);
	if (ret1) {
		mlx4_warn(dev, "multifunction unbond for VLAN table failed (%d)\n", ret1);
		ret = ret1;
	}
	return ret;
}

int mlx4_bond(struct mlx4_dev *dev)
{
	int ret = 0;
	struct mlx4_priv *priv = mlx4_priv(dev);

	mutex_lock(&priv->bond_mutex);

	if (!mlx4_is_bonded(dev)) {
		ret = mlx4_do_bond(dev, true);
		if (ret)
			mlx4_err(dev, "Failed to bond device: %d\n", ret);
		if (!ret && mlx4_is_master(dev)) {
			ret = mlx4_mf_bond(dev);
			if (ret) {
				mlx4_err(dev, "bond for multifunction failed\n");
				mlx4_do_bond(dev, false);
			}
		}
	}

	mutex_unlock(&priv->bond_mutex);
	if (!ret)
		mlx4_dbg(dev, "Device is bonded\n");

	return ret;
}
EXPORT_SYMBOL_GPL(mlx4_bond);

int mlx4_unbond(struct mlx4_dev *dev)
{
	int ret = 0;
	struct mlx4_priv *priv = mlx4_priv(dev);

	mutex_lock(&priv->bond_mutex);

	if (mlx4_is_bonded(dev)) {
		int ret2 = 0;

		ret = mlx4_do_bond(dev, false);
		if (ret)
			mlx4_err(dev, "Failed to unbond device: %d\n", ret);
		if (mlx4_is_master(dev))
			ret2 = mlx4_mf_unbond(dev);
		if (ret2) {
			mlx4_warn(dev, "Failed to unbond device for multifunction (%d)\n", ret2);
			ret = ret2;
		}
	}

	mutex_unlock(&priv->bond_mutex);
	if (!ret)
		mlx4_dbg(dev, "Device is unbonded\n");

	return ret;
}
EXPORT_SYMBOL_GPL(mlx4_unbond);


int mlx4_port_map_set(struct mlx4_dev *dev, struct mlx4_port_map *v2p)
{
	u8 port1 = v2p->port1;
	u8 port2 = v2p->port2;
	struct mlx4_priv *priv = mlx4_priv(dev);
	int err;

	if (!(dev->caps.flags2 & MLX4_DEV_CAP_FLAG2_PORT_REMAP))
		return -EOPNOTSUPP;

	mutex_lock(&priv->bond_mutex);

	/* zero means keep current mapping for this port */
	if (port1 == 0)
		port1 = priv->v2p.port1;
	if (port2 == 0)
		port2 = priv->v2p.port2;

	if ((port1 < 1) || (port1 > MLX4_MAX_PORTS) ||
	    (port2 < 1) || (port2 > MLX4_MAX_PORTS) ||
	    (port1 == 2 && port2 == 1)) {
		/* besides boundary checks cross mapping makes
		 * no sense and therefore not allowed */
		err = -EINVAL;
	} else if ((port1 == priv->v2p.port1) &&
		 (port2 == priv->v2p.port2)) {
		err = 0;
	} else {
		err = mlx4_virt2phy_port_map(dev, port1, port2);
		if (!err) {
			mlx4_dbg(dev, "port map changed: [%d][%d]\n",
				 port1, port2);
			priv->v2p.port1 = port1;
			priv->v2p.port2 = port2;
		} else {
			mlx4_err(dev, "Failed to change port mape: %d\n", err);
		}
	}

	mutex_unlock(&priv->bond_mutex);
	return err;
}
EXPORT_SYMBOL_GPL(mlx4_port_map_set);

static int mlx4_load_fw(struct mlx4_dev *dev)
{
	struct mlx4_priv *priv = mlx4_priv(dev);
	int err;

	priv->fw.fw_icm = mlx4_alloc_icm(dev, priv->fw.fw_pages,
					 GFP_HIGHUSER | __GFP_NOWARN, 0);
	if (!priv->fw.fw_icm) {
		mlx4_err(dev, "Couldn't allocate FW area, aborting\n");
		return -ENOMEM;
	}

	err = mlx4_MAP_FA(dev, priv->fw.fw_icm);
	if (err) {
		mlx4_err(dev, "MAP_FA command failed, aborting\n");
		goto err_free;
	}

	err = mlx4_RUN_FW(dev);
	if (err) {
		mlx4_err(dev, "RUN_FW command failed, aborting\n");
		goto err_unmap_fa;
	}

	return 0;

err_unmap_fa:
	mlx4_UNMAP_FA(dev);

err_free:
	mlx4_free_icm(dev, priv->fw.fw_icm, 0);
	return err;
}

static int mlx4_init_cmpt_table(struct mlx4_dev *dev, u64 cmpt_base,
				int cmpt_entry_sz)
{
	struct mlx4_priv *priv = mlx4_priv(dev);
	int err;
	int num_eqs;

	err = mlx4_init_icm_table(dev, &priv->qp_table.cmpt_table,
				  cmpt_base +
				  ((u64) (MLX4_CMPT_TYPE_QP *
					  cmpt_entry_sz) << MLX4_CMPT_SHIFT),
				  cmpt_entry_sz, dev->caps.num_qps,
				  dev->caps.reserved_qps_cnt[MLX4_QP_REGION_FW],
				  0, 0);
	if (err)
		goto err;

	err = mlx4_init_icm_table(dev, &priv->srq_table.cmpt_table,
				  cmpt_base +
				  ((u64) (MLX4_CMPT_TYPE_SRQ *
					  cmpt_entry_sz) << MLX4_CMPT_SHIFT),
				  cmpt_entry_sz, dev->caps.num_srqs,
				  dev->caps.reserved_srqs, 0, 0);
	if (err)
		goto err_qp;

	err = mlx4_init_icm_table(dev, &priv->cq_table.cmpt_table,
				  cmpt_base +
				  ((u64) (MLX4_CMPT_TYPE_CQ *
					  cmpt_entry_sz) << MLX4_CMPT_SHIFT),
				  cmpt_entry_sz, dev->caps.num_cqs,
				  dev->caps.reserved_cqs, 0, 0);
	if (err)
		goto err_srq;

	num_eqs = dev->phys_caps.num_phys_eqs;
	err = mlx4_init_icm_table(dev, &priv->eq_table.cmpt_table,
				  cmpt_base +
				  ((u64) (MLX4_CMPT_TYPE_EQ *
					  cmpt_entry_sz) << MLX4_CMPT_SHIFT),
				  cmpt_entry_sz, num_eqs, num_eqs, 0, 0);
	if (err)
		goto err_cq;

	return 0;

err_cq:
	mlx4_cleanup_icm_table(dev, &priv->cq_table.cmpt_table);

err_srq:
	mlx4_cleanup_icm_table(dev, &priv->srq_table.cmpt_table);

err_qp:
	mlx4_cleanup_icm_table(dev, &priv->qp_table.cmpt_table);

err:
	return err;
}

static int mlx4_init_icm(struct mlx4_dev *dev, struct mlx4_dev_cap *dev_cap,
			 struct mlx4_init_hca_param *init_hca, u64 icm_size)
{
	struct mlx4_priv *priv = mlx4_priv(dev);
	u64 aux_pages;
	int num_eqs;
	int err;

	err = mlx4_SET_ICM_SIZE(dev, icm_size, &aux_pages);
	if (err) {
		mlx4_err(dev, "SET_ICM_SIZE command failed, aborting\n");
		return err;
	}

	mlx4_dbg(dev, "%lld KB of HCA context requires %lld KB aux memory\n",
		 (unsigned long long) icm_size >> 10,
		 (unsigned long long) aux_pages << 2);

	priv->fw.aux_icm = mlx4_alloc_icm(dev, aux_pages,
					  GFP_HIGHUSER | __GFP_NOWARN, 0);
	if (!priv->fw.aux_icm) {
		mlx4_err(dev, "Couldn't allocate aux memory, aborting\n");
		return -ENOMEM;
	}

	err = mlx4_MAP_ICM_AUX(dev, priv->fw.aux_icm);
	if (err) {
		mlx4_err(dev, "MAP_ICM_AUX command failed, aborting\n");
		goto err_free_aux;
	}

	err = mlx4_init_cmpt_table(dev, init_hca->cmpt_base, dev_cap->cmpt_entry_sz);
	if (err) {
		mlx4_err(dev, "Failed to map cMPT context memory, aborting\n");
		goto err_unmap_aux;
	}


	num_eqs = dev->phys_caps.num_phys_eqs;
	err = mlx4_init_icm_table(dev, &priv->eq_table.table,
				  init_hca->eqc_base, dev_cap->eqc_entry_sz,
				  num_eqs, num_eqs, 0, 0);
	if (err) {
		mlx4_err(dev, "Failed to map EQ context memory, aborting\n");
		goto err_unmap_cmpt;
	}

	/*
	 * Reserved MTT entries must be aligned up to a cacheline
	 * boundary, since the FW will write to them, while the driver
	 * writes to all other MTT entries. (The variable
	 * dev->caps.mtt_entry_sz below is really the MTT segment
	 * size, not the raw entry size)
	 */
	dev->caps.reserved_mtts =
		ALIGN(dev->caps.reserved_mtts * dev->caps.mtt_entry_sz,
		      dma_get_cache_alignment()) / dev->caps.mtt_entry_sz;

	err = mlx4_init_icm_table(dev, &priv->mr_table.mtt_table,
				  init_hca->mtt_base,
				  dev->caps.mtt_entry_sz,
				  dev->caps.num_mtts,
				  dev->caps.reserved_mtts, 1, 0);
	if (err) {
		mlx4_err(dev, "Failed to map MTT context memory, aborting\n");
		goto err_unmap_eq;
	}

	err = mlx4_init_icm_table(dev, &priv->mr_table.dmpt_table,
				  init_hca->dmpt_base,
				  dev_cap->dmpt_entry_sz,
				  dev->caps.num_mpts,
				  dev->caps.reserved_mrws, 1, 1);
	if (err) {
		mlx4_err(dev, "Failed to map dMPT context memory, aborting\n");
		goto err_unmap_mtt;
	}

	err = mlx4_init_icm_table(dev, &priv->qp_table.qp_table,
				  init_hca->qpc_base,
				  dev_cap->qpc_entry_sz,
				  dev->caps.num_qps,
				  dev->caps.reserved_qps_cnt[MLX4_QP_REGION_FW],
				  0, 0);
	if (err) {
		mlx4_err(dev, "Failed to map QP context memory, aborting\n");
		goto err_unmap_dmpt;
	}

	err = mlx4_init_icm_table(dev, &priv->qp_table.auxc_table,
				  init_hca->auxc_base,
				  dev_cap->aux_entry_sz,
				  dev->caps.num_qps,
				  dev->caps.reserved_qps_cnt[MLX4_QP_REGION_FW],
				  0, 0);
	if (err) {
		mlx4_err(dev, "Failed to map AUXC context memory, aborting\n");
		goto err_unmap_qp;
	}

	err = mlx4_init_icm_table(dev, &priv->qp_table.altc_table,
				  init_hca->altc_base,
				  dev_cap->altc_entry_sz,
				  dev->caps.num_qps,
				  dev->caps.reserved_qps_cnt[MLX4_QP_REGION_FW],
				  0, 0);
	if (err) {
		mlx4_err(dev, "Failed to map ALTC context memory, aborting\n");
		goto err_unmap_auxc;
	}

	err = mlx4_init_icm_table(dev, &priv->qp_table.rdmarc_table,
				  init_hca->rdmarc_base,
				  dev_cap->rdmarc_entry_sz << priv->qp_table.rdmarc_shift,
				  dev->caps.num_qps,
				  dev->caps.reserved_qps_cnt[MLX4_QP_REGION_FW],
				  0, 0);
	if (err) {
		mlx4_err(dev, "Failed to map RDMARC context memory, aborting\n");
		goto err_unmap_altc;
	}

	err = mlx4_init_icm_table(dev, &priv->cq_table.table,
				  init_hca->cqc_base,
				  dev_cap->cqc_entry_sz,
				  dev->caps.num_cqs,
				  dev->caps.reserved_cqs, 0, 0);
	if (err) {
		mlx4_err(dev, "Failed to map CQ context memory, aborting\n");
		goto err_unmap_rdmarc;
	}

	err = mlx4_init_icm_table(dev, &priv->srq_table.table,
				  init_hca->srqc_base,
				  dev_cap->srq_entry_sz,
				  dev->caps.num_srqs,
				  dev->caps.reserved_srqs, 0, 0);
	if (err) {
		mlx4_err(dev, "Failed to map SRQ context memory, aborting\n");
		goto err_unmap_cq;
	}

	/*
	 * For flow steering device managed mode it is required to use
	 * mlx4_init_icm_table. For B0 steering mode it's not strictly
	 * required, but for simplicity just map the whole multicast
	 * group table now.  The table isn't very big and it's a lot
	 * easier than trying to track ref counts.
	 */
	err = mlx4_init_icm_table(dev, &priv->mcg_table.table,
				  init_hca->mc_base,
				  mlx4_get_mgm_entry_size(dev),
				  dev->caps.num_mgms + dev->caps.num_amgms,
				  dev->caps.num_mgms + dev->caps.num_amgms,
				  0, 0);
	if (err) {
		mlx4_err(dev, "Failed to map MCG context memory, aborting\n");
		goto err_unmap_srq;
	}

	return 0;

err_unmap_srq:
	mlx4_cleanup_icm_table(dev, &priv->srq_table.table);

err_unmap_cq:
	mlx4_cleanup_icm_table(dev, &priv->cq_table.table);

err_unmap_rdmarc:
	mlx4_cleanup_icm_table(dev, &priv->qp_table.rdmarc_table);

err_unmap_altc:
	mlx4_cleanup_icm_table(dev, &priv->qp_table.altc_table);

err_unmap_auxc:
	mlx4_cleanup_icm_table(dev, &priv->qp_table.auxc_table);

err_unmap_qp:
	mlx4_cleanup_icm_table(dev, &priv->qp_table.qp_table);

err_unmap_dmpt:
	mlx4_cleanup_icm_table(dev, &priv->mr_table.dmpt_table);

err_unmap_mtt:
	mlx4_cleanup_icm_table(dev, &priv->mr_table.mtt_table);

err_unmap_eq:
	mlx4_cleanup_icm_table(dev, &priv->eq_table.table);

err_unmap_cmpt:
	mlx4_cleanup_icm_table(dev, &priv->eq_table.cmpt_table);
	mlx4_cleanup_icm_table(dev, &priv->cq_table.cmpt_table);
	mlx4_cleanup_icm_table(dev, &priv->srq_table.cmpt_table);
	mlx4_cleanup_icm_table(dev, &priv->qp_table.cmpt_table);

err_unmap_aux:
	mlx4_UNMAP_ICM_AUX(dev);

err_free_aux:
	mlx4_free_icm(dev, priv->fw.aux_icm, 0);

	return err;
}

static void mlx4_free_icms(struct mlx4_dev *dev)
{
	struct mlx4_priv *priv = mlx4_priv(dev);

	mlx4_cleanup_icm_table(dev, &priv->mcg_table.table);
	mlx4_cleanup_icm_table(dev, &priv->srq_table.table);
	mlx4_cleanup_icm_table(dev, &priv->cq_table.table);
	mlx4_cleanup_icm_table(dev, &priv->qp_table.rdmarc_table);
	mlx4_cleanup_icm_table(dev, &priv->qp_table.altc_table);
	mlx4_cleanup_icm_table(dev, &priv->qp_table.auxc_table);
	mlx4_cleanup_icm_table(dev, &priv->qp_table.qp_table);
	mlx4_cleanup_icm_table(dev, &priv->mr_table.dmpt_table);
	mlx4_cleanup_icm_table(dev, &priv->mr_table.mtt_table);
	mlx4_cleanup_icm_table(dev, &priv->eq_table.table);
	mlx4_cleanup_icm_table(dev, &priv->eq_table.cmpt_table);
	mlx4_cleanup_icm_table(dev, &priv->cq_table.cmpt_table);
	mlx4_cleanup_icm_table(dev, &priv->srq_table.cmpt_table);
	mlx4_cleanup_icm_table(dev, &priv->qp_table.cmpt_table);

	mlx4_UNMAP_ICM_AUX(dev);
	mlx4_free_icm(dev, priv->fw.aux_icm, 0);
}

static void mlx4_slave_exit(struct mlx4_dev *dev)
{
	struct mlx4_priv *priv = mlx4_priv(dev);

	mutex_lock(&priv->cmd.slave_cmd_mutex);
	if (mlx4_comm_cmd(dev, MLX4_COMM_CMD_RESET, 0, MLX4_COMM_CMD_NA_OP,
			  MLX4_COMM_TIME))
		mlx4_warn(dev, "Failed to close slave function\n");
	mutex_unlock(&priv->cmd.slave_cmd_mutex);
}

static int map_bf_area(struct mlx4_dev *dev)
{
	struct mlx4_priv *priv = mlx4_priv(dev);
	resource_size_t bf_start;
	resource_size_t bf_len;
	int err = 0;

	if (!dev->caps.bf_reg_size)
		return -ENXIO;

	bf_start = pci_resource_start(dev->persist->pdev, 2) +
			(dev->caps.num_uars << PAGE_SHIFT);
	bf_len = pci_resource_len(dev->persist->pdev, 2) -
			(dev->caps.num_uars << PAGE_SHIFT);
	priv->bf_mapping = io_mapping_create_wc(bf_start, bf_len);
	if (!priv->bf_mapping)
		err = -ENOMEM;

	return err;
}

static void unmap_bf_area(struct mlx4_dev *dev)
{
	if (mlx4_priv(dev)->bf_mapping)
		io_mapping_free(mlx4_priv(dev)->bf_mapping);
}

u64 mlx4_read_clock(struct mlx4_dev *dev)
{
	u32 clockhi, clocklo, clockhi1;
	u64 cycles;
	int i;
	struct mlx4_priv *priv = mlx4_priv(dev);

	for (i = 0; i < 10; i++) {
		clockhi = swab32(readl(priv->clock_mapping));
		clocklo = swab32(readl(priv->clock_mapping + 4));
		clockhi1 = swab32(readl(priv->clock_mapping));
		if (clockhi == clockhi1)
			break;
	}

	cycles = (u64) clockhi << 32 | (u64) clocklo;

	return cycles;
}
EXPORT_SYMBOL_GPL(mlx4_read_clock);


static int map_internal_clock(struct mlx4_dev *dev)
{
	struct mlx4_priv *priv = mlx4_priv(dev);

	priv->clock_mapping =
		ioremap(pci_resource_start(dev->persist->pdev,
					   priv->fw.clock_bar) +
			priv->fw.clock_offset, MLX4_CLOCK_SIZE);

	if (!priv->clock_mapping)
		return -ENOMEM;

	return 0;
}

int mlx4_get_internal_clock_params(struct mlx4_dev *dev,
				   struct mlx4_clock_params *params)
{
	struct mlx4_priv *priv = mlx4_priv(dev);

	if (mlx4_is_slave(dev))
		return -EOPNOTSUPP;

	if (!dev->caps.map_clock_to_user) {
		mlx4_dbg(dev, "Map clock to user is not supported.\n");
		return -EOPNOTSUPP;
	}

	if (!params)
		return -EINVAL;

	params->bar = priv->fw.clock_bar;
	params->offset = priv->fw.clock_offset;
	params->size = MLX4_CLOCK_SIZE;

	return 0;
}
EXPORT_SYMBOL_GPL(mlx4_get_internal_clock_params);

static void unmap_internal_clock(struct mlx4_dev *dev)
{
	struct mlx4_priv *priv = mlx4_priv(dev);

	if (priv->clock_mapping)
		iounmap(priv->clock_mapping);
}

static void mlx4_close_hca(struct mlx4_dev *dev)
{
	unmap_internal_clock(dev);
	unmap_bf_area(dev);
	if (mlx4_is_slave(dev))
		mlx4_slave_exit(dev);
	else {
		mlx4_CLOSE_HCA(dev, 0);
		mlx4_free_icms(dev);
	}
}

static void mlx4_close_fw(struct mlx4_dev *dev)
{
	if (!mlx4_is_slave(dev)) {
		mlx4_UNMAP_FA(dev);
		mlx4_free_icm(dev, mlx4_priv(dev)->fw.fw_icm, 0);
	}
}

static int mlx4_comm_check_offline(struct mlx4_dev *dev)
{
#define COMM_CHAN_OFFLINE_OFFSET 0x09

	u32 comm_flags;
	u32 offline_bit;
	unsigned long end;
	struct mlx4_priv *priv = mlx4_priv(dev);

	end = msecs_to_jiffies(MLX4_COMM_OFFLINE_TIME_OUT) + jiffies;
	while (time_before(jiffies, end)) {
		comm_flags = swab32(readl((__iomem char *)priv->mfunc.comm +
					  MLX4_COMM_CHAN_FLAGS));
		offline_bit = (comm_flags &
			       (u32)(1 << COMM_CHAN_OFFLINE_OFFSET));
		if (!offline_bit)
			return 0;

		/* If device removal has been requested,
		 * do not continue retrying.
		 */
		if (dev->persist->interface_state &
		    MLX4_INTERFACE_STATE_NOWAIT)
			break;

		/* There are cases as part of AER/Reset flow that PF needs
		 * around 100 msec to load. We therefore sleep for 100 msec
		 * to allow other tasks to make use of that CPU during this
		 * time interval.
		 */
		msleep(100);
	}
	mlx4_err(dev, "Communication channel is offline.\n");
	return -EIO;
}

static void mlx4_reset_vf_support(struct mlx4_dev *dev)
{
#define COMM_CHAN_RST_OFFSET 0x1e

	struct mlx4_priv *priv = mlx4_priv(dev);
	u32 comm_rst;
	u32 comm_caps;

	comm_caps = swab32(readl((__iomem char *)priv->mfunc.comm +
				 MLX4_COMM_CHAN_CAPS));
	comm_rst = (comm_caps & (u32)(1 << COMM_CHAN_RST_OFFSET));

	if (comm_rst)
		dev->caps.vf_caps |= MLX4_VF_CAP_FLAG_RESET;
}

static int mlx4_init_slave(struct mlx4_dev *dev)
{
	struct mlx4_priv *priv = mlx4_priv(dev);
	u64 dma = (u64) priv->mfunc.vhcr_dma;
	int ret_from_reset = 0;
	u32 slave_read;
	u32 cmd_channel_ver;

	if (atomic_read(&pf_loading)) {
		mlx4_warn(dev, "PF is not ready - Deferring probe\n");
		return -EPROBE_DEFER;
	}

	mutex_lock(&priv->cmd.slave_cmd_mutex);
	priv->cmd.max_cmds = 1;
	if (mlx4_comm_check_offline(dev)) {
		mlx4_err(dev, "PF is not responsive, skipping initialization\n");
		goto err_offline;
	}

	mlx4_reset_vf_support(dev);
	mlx4_warn(dev, "Sending reset\n");
	ret_from_reset = mlx4_comm_cmd(dev, MLX4_COMM_CMD_RESET, 0,
				       MLX4_COMM_CMD_NA_OP, MLX4_COMM_TIME);
	/* if we are in the middle of flr the slave will try
	 * NUM_OF_RESET_RETRIES times before leaving.*/
	if (ret_from_reset) {
		if (MLX4_DELAY_RESET_SLAVE == ret_from_reset) {
			mlx4_warn(dev, "slave is currently in the middle of FLR - Deferring probe\n");
			mutex_unlock(&priv->cmd.slave_cmd_mutex);
			return -EPROBE_DEFER;
		} else
			goto err;
	}

	/* check the driver version - the slave I/F revision
	 * must match the master's */
	slave_read = swab32(readl(&priv->mfunc.comm->slave_read));
	cmd_channel_ver = mlx4_comm_get_version();

	if (MLX4_COMM_GET_IF_REV(cmd_channel_ver) !=
		MLX4_COMM_GET_IF_REV(slave_read)) {
		mlx4_err(dev, "slave driver version is not supported by the master\n");
		goto err;
	}

	mlx4_warn(dev, "Sending vhcr0\n");
	if (mlx4_comm_cmd(dev, MLX4_COMM_CMD_VHCR0, dma >> 48,
			     MLX4_COMM_CMD_NA_OP, MLX4_COMM_TIME))
		goto err;
	if (mlx4_comm_cmd(dev, MLX4_COMM_CMD_VHCR1, dma >> 32,
			     MLX4_COMM_CMD_NA_OP, MLX4_COMM_TIME))
		goto err;
	if (mlx4_comm_cmd(dev, MLX4_COMM_CMD_VHCR2, dma >> 16,
			     MLX4_COMM_CMD_NA_OP, MLX4_COMM_TIME))
		goto err;
	if (mlx4_comm_cmd(dev, MLX4_COMM_CMD_VHCR_EN, dma,
			  MLX4_COMM_CMD_NA_OP, MLX4_COMM_TIME))
		goto err;

	mutex_unlock(&priv->cmd.slave_cmd_mutex);
	return 0;

err:
	mlx4_comm_cmd(dev, MLX4_COMM_CMD_RESET, 0, MLX4_COMM_CMD_NA_OP, 0);
err_offline:
	mutex_unlock(&priv->cmd.slave_cmd_mutex);
	return -EIO;
}

static void mlx4_parav_master_pf_caps(struct mlx4_dev *dev)
{
	int i;

	for (i = 1; i <= dev->caps.num_ports; i++) {
		if (dev->caps.port_type[i] == MLX4_PORT_TYPE_ETH)
			dev->caps.gid_table_len[i] =
				mlx4_get_slave_num_gids(dev, 0, i);
		else
			dev->caps.gid_table_len[i] = 1;
		dev->caps.pkey_table_len[i] =
			dev->phys_caps.pkey_phys_table_len[i] - 1;
	}
}

static int choose_log_fs_mgm_entry_size(int qp_per_entry)
{
	int i = MLX4_MIN_MGM_LOG_ENTRY_SIZE;

	for (i = MLX4_MIN_MGM_LOG_ENTRY_SIZE; i <= MLX4_MAX_MGM_LOG_ENTRY_SIZE;
	      i++) {
		if (qp_per_entry <= 4 * ((1 << i) / 16 - 2))
			break;
	}

	return (i <= MLX4_MAX_MGM_LOG_ENTRY_SIZE) ? i : -1;
}

static const char *dmfs_high_rate_steering_mode_str(int dmfs_high_steer_mode)
{
	switch (dmfs_high_steer_mode) {
	case MLX4_STEERING_DMFS_A0_DEFAULT:
		return "default performance";

	case MLX4_STEERING_DMFS_A0_DYNAMIC:
		return "dynamic hybrid mode";

	case MLX4_STEERING_DMFS_A0_STATIC:
		return "performance optimized for limited rule configuration (static)";

	case MLX4_STEERING_DMFS_A0_DISABLE:
		return "disabled performance optimized steering";

	case MLX4_STEERING_DMFS_A0_NOT_SUPPORTED:
		return "performance optimized steering not supported";

	default:
		return "Unrecognized mode";
	}
}

#define MLX4_DMFS_A0_STEERING			(1UL << 2)

static void choose_steering_mode(struct mlx4_dev *dev,
				 struct mlx4_dev_cap *dev_cap)
{
	if (mlx4_log_num_mgm_entry_size <= 0) {
		if ((-mlx4_log_num_mgm_entry_size) & MLX4_DMFS_A0_STEERING) {
			if (dev->caps.dmfs_high_steer_mode ==
			    MLX4_STEERING_DMFS_A0_NOT_SUPPORTED)
				mlx4_err(dev, "DMFS high rate mode not supported\n");
			else
				dev->caps.dmfs_high_steer_mode =
					MLX4_STEERING_DMFS_A0_STATIC;
		}
	}

	if (mlx4_log_num_mgm_entry_size <= 0 &&
	    dev_cap->flags2 & MLX4_DEV_CAP_FLAG2_FS_EN &&
	    (!mlx4_is_mfunc(dev) ||
	     (dev_cap->fs_max_num_qp_per_entry >=
	     (dev->persist->num_vfs + 1))) &&
	    choose_log_fs_mgm_entry_size(dev_cap->fs_max_num_qp_per_entry) >=
		MLX4_MIN_MGM_LOG_ENTRY_SIZE) {
		dev->oper_log_mgm_entry_size =
			choose_log_fs_mgm_entry_size(dev_cap->fs_max_num_qp_per_entry);
		dev->caps.steering_mode = MLX4_STEERING_MODE_DEVICE_MANAGED;
		dev->caps.num_qp_per_mgm = dev_cap->fs_max_num_qp_per_entry;
		dev->caps.fs_log_max_ucast_qp_range_size =
			dev_cap->fs_log_max_ucast_qp_range_size;
	} else {
		if (dev->caps.dmfs_high_steer_mode !=
		    MLX4_STEERING_DMFS_A0_NOT_SUPPORTED)
			dev->caps.dmfs_high_steer_mode = MLX4_STEERING_DMFS_A0_DISABLE;
		if (dev->caps.flags & MLX4_DEV_CAP_FLAG_VEP_UC_STEER &&
		    dev->caps.flags & MLX4_DEV_CAP_FLAG_VEP_MC_STEER)
			dev->caps.steering_mode = MLX4_STEERING_MODE_B0;
		else {
			dev->caps.steering_mode = MLX4_STEERING_MODE_A0;

			if (dev->caps.flags & MLX4_DEV_CAP_FLAG_VEP_UC_STEER ||
			    dev->caps.flags & MLX4_DEV_CAP_FLAG_VEP_MC_STEER)
				mlx4_warn(dev, "Must have both UC_STEER and MC_STEER flags set to use B0 steering - falling back to A0 steering mode\n");
		}
		dev->oper_log_mgm_entry_size =
			mlx4_log_num_mgm_entry_size > 0 ?
			mlx4_log_num_mgm_entry_size :
			MLX4_DEFAULT_MGM_LOG_ENTRY_SIZE;
		dev->caps.num_qp_per_mgm = mlx4_get_qp_per_mgm(dev);
	}
	mlx4_dbg(dev, "Steering mode is: %s, oper_log_mgm_entry_size = %d, modparam log_num_mgm_entry_size = %d\n",
		 mlx4_steering_mode_str(dev->caps.steering_mode),
		 dev->oper_log_mgm_entry_size,
		 mlx4_log_num_mgm_entry_size);
}

static void choose_tunnel_offload_mode(struct mlx4_dev *dev,
				       struct mlx4_dev_cap *dev_cap)
{
	if (dev->caps.steering_mode == MLX4_STEERING_MODE_DEVICE_MANAGED &&
	    dev_cap->flags2 & MLX4_DEV_CAP_FLAG2_VXLAN_OFFLOADS)
		dev->caps.tunnel_offload_mode = MLX4_TUNNEL_OFFLOAD_MODE_VXLAN;
	else
		dev->caps.tunnel_offload_mode = MLX4_TUNNEL_OFFLOAD_MODE_NONE;

	mlx4_dbg(dev, "Tunneling offload mode is: %s\n",  (dev->caps.tunnel_offload_mode
		 == MLX4_TUNNEL_OFFLOAD_MODE_VXLAN) ? "vxlan" : "none");
}

static int mlx4_validate_optimized_steering(struct mlx4_dev *dev)
{
	int i;
	struct mlx4_port_cap port_cap;

	if (dev->caps.dmfs_high_steer_mode == MLX4_STEERING_DMFS_A0_NOT_SUPPORTED)
		return -EINVAL;

	for (i = 1; i <= dev->caps.num_ports; i++) {
		if (mlx4_dev_port(dev, i, &port_cap)) {
			mlx4_err(dev,
				 "QUERY_DEV_CAP command failed, can't verify DMFS high rate steering.\n");
		} else if ((dev->caps.dmfs_high_steer_mode !=
			    MLX4_STEERING_DMFS_A0_DEFAULT) &&
			   (port_cap.dmfs_optimized_state ==
			    !!(dev->caps.dmfs_high_steer_mode ==
			    MLX4_STEERING_DMFS_A0_DISABLE))) {
			mlx4_err(dev,
				 "DMFS high rate steer mode differ, driver requested %s but %s in FW.\n",
				 dmfs_high_rate_steering_mode_str(
					dev->caps.dmfs_high_steer_mode),
				 (port_cap.dmfs_optimized_state ?
					"enabled" : "disabled"));
		}
	}

	return 0;
}

static int mlx4_init_fw(struct mlx4_dev *dev)
{
	struct mlx4_mod_stat_cfg   mlx4_cfg;
	int err = 0;

	if (!mlx4_is_slave(dev)) {
		err = mlx4_QUERY_FW(dev);
		if (err) {
			if (err == -EACCES)
				mlx4_info(dev, "non-primary physical function, skipping\n");
			else
				mlx4_err(dev, "QUERY_FW command failed, aborting\n");
			return err;
		}

		err = mlx4_load_fw(dev);
		if (err) {
			mlx4_err(dev, "Failed to start FW, aborting\n");
			return err;
		}

		mlx4_cfg.log_pg_sz_m = 1;
		mlx4_cfg.log_pg_sz = 0;
		err = mlx4_MOD_STAT_CFG(dev, &mlx4_cfg);
		if (err)
			mlx4_warn(dev, "Failed to override log_pg_sz parameter\n");
	}

	return err;
}

static int mlx4_init_hca(struct mlx4_dev *dev)
{
	struct mlx4_priv	  *priv = mlx4_priv(dev);
	struct mlx4_init_hca_param *init_hca = NULL;
	struct mlx4_dev_cap	  *dev_cap = NULL;
	struct mlx4_adapter	   adapter;
	struct mlx4_profile	   profile;
	u64 icm_size;
	struct mlx4_config_dev_params params;
	int err;

	if (!mlx4_is_slave(dev)) {
		dev_cap = kzalloc(sizeof(*dev_cap), GFP_KERNEL);
		init_hca = kzalloc(sizeof(*init_hca), GFP_KERNEL);

		if (!dev_cap || !init_hca) {
			err = -ENOMEM;
			goto out_free;
		}

		err = mlx4_dev_cap(dev, dev_cap);
		if (err) {
			mlx4_err(dev, "QUERY_DEV_CAP command failed, aborting\n");
			goto out_free;
		}

		choose_steering_mode(dev, dev_cap);
		choose_tunnel_offload_mode(dev, dev_cap);

		if (dev->caps.dmfs_high_steer_mode == MLX4_STEERING_DMFS_A0_STATIC &&
		    mlx4_is_master(dev))
			dev->caps.function_caps |= MLX4_FUNC_CAP_DMFS_A0_STATIC;

		err = mlx4_get_phys_port_id(dev);
		if (err)
			mlx4_err(dev, "Fail to get physical port id\n");

		if (mlx4_is_master(dev))
			mlx4_parav_master_pf_caps(dev);

		if (mlx4_low_memory_profile()) {
			mlx4_info(dev, "Running from within kdump kernel. Using low memory profile\n");
			profile = low_mem_profile;
		} else {
			profile = default_profile;
		}
		if (dev->caps.steering_mode ==
		    MLX4_STEERING_MODE_DEVICE_MANAGED)
			profile.num_mcg = MLX4_FS_NUM_MCG;

		icm_size = mlx4_make_profile(dev, &profile, dev_cap,
					     init_hca);
		if ((long long) icm_size < 0) {
			err = icm_size;
			goto out_free;
		}

		if (enable_4k_uar || !dev->persist->num_vfs) {
			init_hca->log_uar_sz = ilog2(dev->caps.num_uars) +
						    PAGE_SHIFT - DEFAULT_UAR_PAGE_SHIFT;
			init_hca->uar_page_sz = DEFAULT_UAR_PAGE_SHIFT - 12;
		} else {
			init_hca->log_uar_sz = ilog2(dev->caps.num_uars);
			init_hca->uar_page_sz = PAGE_SHIFT - 12;
		}

		init_hca->mw_enabled = 0;
		if (dev->caps.flags & MLX4_DEV_CAP_FLAG_MEM_WINDOW ||
		    dev->caps.bmme_flags & MLX4_BMME_FLAG_TYPE_2_WIN)
			init_hca->mw_enabled = INIT_HCA_TPT_MW_ENABLE;

		err = mlx4_init_icm(dev, dev_cap, init_hca, icm_size);
		if (err)
			goto out_free;

		err = mlx4_INIT_HCA(dev, init_hca);
		if (err) {
			mlx4_err(dev, "INIT_HCA command failed, aborting\n");
			goto err_free_icm;
		}

		if (dev_cap->flags2 & MLX4_DEV_CAP_FLAG2_SYS_EQS) {
			err = mlx4_query_func(dev, dev_cap);
			if (err < 0) {
				mlx4_err(dev, "QUERY_FUNC command failed, aborting.\n");
				goto err_close;
			} else if (err & MLX4_QUERY_FUNC_NUM_SYS_EQS) {
				dev->caps.num_eqs = dev_cap->max_eqs;
				dev->caps.reserved_eqs = dev_cap->reserved_eqs;
				dev->caps.reserved_uars = dev_cap->reserved_uars;
			}
		}

		/*
		 * If TS is supported by FW
		 * read HCA frequency by QUERY_HCA command
		 */
		if (dev->caps.flags2 & MLX4_DEV_CAP_FLAG2_TS) {
			err = mlx4_QUERY_HCA(dev, init_hca);
			if (err) {
				mlx4_err(dev, "QUERY_HCA command failed, disable timestamp\n");
				dev->caps.flags2 &= ~MLX4_DEV_CAP_FLAG2_TS;
			} else {
				dev->caps.hca_core_clock =
					init_hca->hca_core_clock;
			}

			/* In case we got HCA frequency 0 - disable timestamping
			 * to avoid dividing by zero
			 */
			if (!dev->caps.hca_core_clock) {
				dev->caps.flags2 &= ~MLX4_DEV_CAP_FLAG2_TS;
				mlx4_err(dev,
					 "HCA frequency is 0 - timestamping is not supported\n");
			} else if (map_internal_clock(dev)) {
				/*
				 * Map internal clock,
				 * in case of failure disable timestamping
				 */
				dev->caps.flags2 &= ~MLX4_DEV_CAP_FLAG2_TS;
				mlx4_err(dev, "Failed to map internal clock. Timestamping is not supported\n");
			}
		}

		if (dev->caps.dmfs_high_steer_mode !=
		    MLX4_STEERING_DMFS_A0_NOT_SUPPORTED) {
			if (mlx4_validate_optimized_steering(dev))
				mlx4_warn(dev, "Optimized steering validation failed\n");

			if (dev->caps.dmfs_high_steer_mode ==
			    MLX4_STEERING_DMFS_A0_DISABLE) {
				dev->caps.dmfs_high_rate_qpn_base =
					dev->caps.reserved_qps_cnt[MLX4_QP_REGION_FW];
				dev->caps.dmfs_high_rate_qpn_range =
					MLX4_A0_STEERING_TABLE_SIZE;
			}

			mlx4_info(dev, "DMFS high rate steer mode is: %s\n",
				  dmfs_high_rate_steering_mode_str(
					dev->caps.dmfs_high_steer_mode));
		}
	} else {
		err = mlx4_init_slave(dev);
		if (err) {
			if (err != -EPROBE_DEFER)
				mlx4_err(dev, "Failed to initialize slave\n");
			return err;
		}

		err = mlx4_slave_cap(dev);
		if (err) {
			mlx4_err(dev, "Failed to obtain slave caps\n");
			goto err_close;
		}
	}

	if (map_bf_area(dev))
		mlx4_dbg(dev, "Failed to map blue flame area\n");

	/*Only the master set the ports, all the rest got it from it.*/
	if (!mlx4_is_slave(dev))
		mlx4_set_port_mask(dev);

	err = mlx4_QUERY_ADAPTER(dev, &adapter);
	if (err) {
		mlx4_err(dev, "QUERY_ADAPTER command failed, aborting\n");
		goto unmap_bf;
	}

	/* Query CONFIG_DEV parameters */
	err = mlx4_config_dev_retrieval(dev, &params);
	if (err && err != -EOPNOTSUPP) {
		mlx4_err(dev, "Failed to query CONFIG_DEV parameters\n");
	} else if (!err) {
		dev->caps.rx_checksum_flags_port[1] = params.rx_csum_flags_port_1;
		dev->caps.rx_checksum_flags_port[2] = params.rx_csum_flags_port_2;
	}
	priv->eq_table.inta_pin = adapter.inta_pin;
	memcpy(dev->board_id, adapter.board_id, sizeof(dev->board_id));

	err = 0;
	goto out_free;

unmap_bf:
	unmap_internal_clock(dev);
	unmap_bf_area(dev);

	if (mlx4_is_slave(dev))
		mlx4_slave_destroy_special_qp_cap(dev);

err_close:
	if (mlx4_is_slave(dev))
		mlx4_slave_exit(dev);
	else
		mlx4_CLOSE_HCA(dev, 0);

err_free_icm:
	if (!mlx4_is_slave(dev))
		mlx4_free_icms(dev);

out_free:
	kfree(dev_cap);
	kfree(init_hca);

	return err;
}

static int mlx4_init_counters_table(struct mlx4_dev *dev)
{
	struct mlx4_priv *priv = mlx4_priv(dev);
	int nent_pow2;

	if (!(dev->caps.flags & MLX4_DEV_CAP_FLAG_COUNTERS))
		return -ENOENT;

	if (!dev->caps.max_counters)
		return -ENOSPC;

	nent_pow2 = roundup_pow_of_two(dev->caps.max_counters);
	/* reserve last counter index for sink counter */
	return mlx4_bitmap_init(&priv->counters_bitmap, nent_pow2,
				nent_pow2 - 1, 0,
				nent_pow2 - dev->caps.max_counters + 1);
}

static void mlx4_cleanup_counters_table(struct mlx4_dev *dev)
{
	if (!(dev->caps.flags & MLX4_DEV_CAP_FLAG_COUNTERS))
		return;

	if (!dev->caps.max_counters)
		return;

	mlx4_bitmap_cleanup(&mlx4_priv(dev)->counters_bitmap);
}

static void mlx4_cleanup_default_counters(struct mlx4_dev *dev)
{
	struct mlx4_priv *priv = mlx4_priv(dev);
	int port;

	for (port = 0; port < dev->caps.num_ports; port++)
		if (priv->def_counter[port] != -1)
			mlx4_counter_free(dev,  priv->def_counter[port]);
}

static int mlx4_allocate_default_counters(struct mlx4_dev *dev)
{
	struct mlx4_priv *priv = mlx4_priv(dev);
	int port, err = 0;
	u32 idx;

	for (port = 0; port < dev->caps.num_ports; port++)
		priv->def_counter[port] = -1;

	for (port = 0; port < dev->caps.num_ports; port++) {
		err = mlx4_counter_alloc(dev, &idx, MLX4_RES_USAGE_DRIVER);

		if (!err || err == -ENOSPC) {
			priv->def_counter[port] = idx;
			err = 0;
		} else if (err == -ENOENT) {
			err = 0;
			continue;
		} else if (mlx4_is_slave(dev) && err == -EINVAL) {
			priv->def_counter[port] = MLX4_SINK_COUNTER_INDEX(dev);
			mlx4_warn(dev, "can't allocate counter from old PF driver, using index %d\n",
				  MLX4_SINK_COUNTER_INDEX(dev));
			err = 0;
		} else {
			mlx4_err(dev, "%s: failed to allocate default counter port %d err %d\n",
				 __func__, port + 1, err);
			mlx4_cleanup_default_counters(dev);
			return err;
		}

		mlx4_dbg(dev, "%s: default counter index %d for port %d\n",
			 __func__, priv->def_counter[port], port + 1);
	}

	return err;
}

int __mlx4_counter_alloc(struct mlx4_dev *dev, u32 *idx)
{
	struct mlx4_priv *priv = mlx4_priv(dev);

	if (!(dev->caps.flags & MLX4_DEV_CAP_FLAG_COUNTERS))
		return -ENOENT;

	*idx = mlx4_bitmap_alloc(&priv->counters_bitmap);
	if (*idx == -1) {
		*idx = MLX4_SINK_COUNTER_INDEX(dev);
		return -ENOSPC;
	}

	return 0;
}

int mlx4_counter_alloc(struct mlx4_dev *dev, u32 *idx, u8 usage)
{
	u32 in_modifier = RES_COUNTER | (((u32)usage & 3) << 30);
	u64 out_param;
	int err;

	if (mlx4_is_mfunc(dev)) {
		err = mlx4_cmd_imm(dev, 0, &out_param, in_modifier,
				   RES_OP_RESERVE, MLX4_CMD_ALLOC_RES,
				   MLX4_CMD_TIME_CLASS_A, MLX4_CMD_WRAPPED);
		if (!err)
			*idx = get_param_l(&out_param);
		if (WARN_ON(err == -ENOSPC))
			err = -EINVAL;
		return err;
	}
	return __mlx4_counter_alloc(dev, idx);
}
EXPORT_SYMBOL_GPL(mlx4_counter_alloc);

static int __mlx4_clear_if_stat(struct mlx4_dev *dev,
				u8 counter_index)
{
	struct mlx4_cmd_mailbox *if_stat_mailbox;
	int err;
	u32 if_stat_in_mod = (counter_index & 0xff) | MLX4_QUERY_IF_STAT_RESET;

	if_stat_mailbox = mlx4_alloc_cmd_mailbox(dev);
	if (IS_ERR(if_stat_mailbox))
		return PTR_ERR(if_stat_mailbox);

	err = mlx4_cmd_box(dev, 0, if_stat_mailbox->dma, if_stat_in_mod, 0,
			   MLX4_CMD_QUERY_IF_STAT, MLX4_CMD_TIME_CLASS_C,
			   MLX4_CMD_NATIVE);

	mlx4_free_cmd_mailbox(dev, if_stat_mailbox);
	return err;
}

void __mlx4_counter_free(struct mlx4_dev *dev, u32 idx)
{
	if (!(dev->caps.flags & MLX4_DEV_CAP_FLAG_COUNTERS))
		return;

	if (idx == MLX4_SINK_COUNTER_INDEX(dev))
		return;

	__mlx4_clear_if_stat(dev, idx);

	mlx4_bitmap_free(&mlx4_priv(dev)->counters_bitmap, idx, MLX4_USE_RR);
	return;
}

void mlx4_counter_free(struct mlx4_dev *dev, u32 idx)
{
	u64 in_param = 0;

	if (mlx4_is_mfunc(dev)) {
		set_param_l(&in_param, idx);
		mlx4_cmd(dev, in_param, RES_COUNTER, RES_OP_RESERVE,
			 MLX4_CMD_FREE_RES, MLX4_CMD_TIME_CLASS_A,
			 MLX4_CMD_WRAPPED);
		return;
	}
	__mlx4_counter_free(dev, idx);
}
EXPORT_SYMBOL_GPL(mlx4_counter_free);

int mlx4_get_default_counter_index(struct mlx4_dev *dev, int port)
{
	struct mlx4_priv *priv = mlx4_priv(dev);

	return priv->def_counter[port - 1];
}
EXPORT_SYMBOL_GPL(mlx4_get_default_counter_index);

void mlx4_set_admin_guid(struct mlx4_dev *dev, __be64 guid, int entry, int port)
{
	struct mlx4_priv *priv = mlx4_priv(dev);

	priv->mfunc.master.vf_admin[entry].vport[port].guid = guid;
}
EXPORT_SYMBOL_GPL(mlx4_set_admin_guid);

__be64 mlx4_get_admin_guid(struct mlx4_dev *dev, int entry, int port)
{
	struct mlx4_priv *priv = mlx4_priv(dev);

	return priv->mfunc.master.vf_admin[entry].vport[port].guid;
}
EXPORT_SYMBOL_GPL(mlx4_get_admin_guid);

void mlx4_set_random_admin_guid(struct mlx4_dev *dev, int entry, int port)
{
	struct mlx4_priv *priv = mlx4_priv(dev);
	__be64 guid;

	/* hw GUID */
	if (entry == 0)
		return;

	get_random_bytes((char *)&guid, sizeof(guid));
	guid &= ~(cpu_to_be64(1ULL << 56));
	guid |= cpu_to_be64(1ULL << 57);
	priv->mfunc.master.vf_admin[entry].vport[port].guid = guid;
}

static int mlx4_setup_hca(struct mlx4_dev *dev)
{
	struct mlx4_priv *priv = mlx4_priv(dev);
	int err;
	int port;
	__be32 ib_port_default_caps;

	err = mlx4_init_uar_table(dev);
	if (err) {
		mlx4_err(dev, "Failed to initialize user access region table, aborting\n");
		return err;
	}

	err = mlx4_uar_alloc(dev, &priv->driver_uar);
	if (err) {
		mlx4_err(dev, "Failed to allocate driver access region, aborting\n");
		goto err_uar_table_free;
	}

	priv->kar = ioremap((phys_addr_t) priv->driver_uar.pfn << PAGE_SHIFT, PAGE_SIZE);
	if (!priv->kar) {
		mlx4_err(dev, "Couldn't map kernel access region, aborting\n");
		err = -ENOMEM;
		goto err_uar_free;
	}

	err = mlx4_init_pd_table(dev);
	if (err) {
		mlx4_err(dev, "Failed to initialize protection domain table, aborting\n");
		goto err_kar_unmap;
	}

	err = mlx4_init_xrcd_table(dev);
	if (err) {
		mlx4_err(dev, "Failed to initialize reliable connection domain table, aborting\n");
		goto err_pd_table_free;
	}

	err = mlx4_init_mr_table(dev);
	if (err) {
		mlx4_err(dev, "Failed to initialize memory region table, aborting\n");
		goto err_xrcd_table_free;
	}

	if (!mlx4_is_slave(dev)) {
		err = mlx4_init_mcg_table(dev);
		if (err) {
			mlx4_err(dev, "Failed to initialize multicast group table, aborting\n");
			goto err_mr_table_free;
		}
		err = mlx4_config_mad_demux(dev);
		if (err) {
			mlx4_err(dev, "Failed in config_mad_demux, aborting\n");
			goto err_mcg_table_free;
		}
	}

	err = mlx4_init_eq_table(dev);
	if (err) {
		mlx4_err(dev, "Failed to initialize event queue table, aborting\n");
		goto err_mcg_table_free;
	}

	err = mlx4_cmd_use_events(dev);
	if (err) {
		mlx4_err(dev, "Failed to switch to event-driven firmware commands, aborting\n");
		goto err_eq_table_free;
	}

	err = mlx4_NOP(dev);
	if (err) {
		if (dev->flags & MLX4_FLAG_MSI_X) {
			mlx4_warn(dev, "NOP command failed to generate MSI-X interrupt IRQ %d)\n",
				  priv->eq_table.eq[MLX4_EQ_ASYNC].irq);
			mlx4_warn(dev, "Trying again without MSI-X\n");
		} else {
			mlx4_err(dev, "NOP command failed to generate interrupt (IRQ %d), aborting\n",
				 priv->eq_table.eq[MLX4_EQ_ASYNC].irq);
			mlx4_err(dev, "BIOS or ACPI interrupt routing problem?\n");
		}

		goto err_cmd_poll;
	}

	mlx4_dbg(dev, "NOP command IRQ test passed\n");

	err = mlx4_init_cq_table(dev);
	if (err) {
		mlx4_err(dev, "Failed to initialize completion queue table, aborting\n");
		goto err_cmd_poll;
	}

	err = mlx4_init_srq_table(dev);
	if (err) {
		mlx4_err(dev, "Failed to initialize shared receive queue table, aborting\n");
		goto err_cq_table_free;
	}

	err = mlx4_init_qp_table(dev);
	if (err) {
		mlx4_err(dev, "Failed to initialize queue pair table, aborting\n");
		goto err_srq_table_free;
	}

	if (!mlx4_is_slave(dev)) {
		err = mlx4_init_counters_table(dev);
		if (err && err != -ENOENT) {
			mlx4_err(dev, "Failed to initialize counters table, aborting\n");
			goto err_qp_table_free;
		}
	}

	err = mlx4_allocate_default_counters(dev);
	if (err) {
		mlx4_err(dev, "Failed to allocate default counters, aborting\n");
		goto err_counters_table_free;
	}

	if (!mlx4_is_slave(dev)) {
		for (port = 1; port <= dev->caps.num_ports; port++) {
			ib_port_default_caps = 0;
			err = mlx4_get_port_ib_caps(dev, port,
						    &ib_port_default_caps);
			if (err)
				mlx4_warn(dev, "failed to get port %d default ib capabilities (%d). Continuing with caps = 0\n",
					  port, err);
			dev->caps.ib_port_def_cap[port] = ib_port_default_caps;

			/* initialize per-slave default ib port capabilities */
			if (mlx4_is_master(dev)) {
				int i;
				for (i = 0; i < dev->num_slaves; i++) {
					if (i == mlx4_master_func_num(dev))
						continue;
					priv->mfunc.master.slave_state[i].ib_cap_mask[port] =
						ib_port_default_caps;
				}
			}

			if (mlx4_is_mfunc(dev))
				dev->caps.port_ib_mtu[port] = IB_MTU_2048;
			else
				dev->caps.port_ib_mtu[port] = IB_MTU_4096;

			err = mlx4_SET_PORT(dev, port, mlx4_is_master(dev) ?
					    dev->caps.pkey_table_len[port] : -1);
			if (err) {
				mlx4_err(dev, "Failed to set port %d, aborting\n",
					 port);
				goto err_default_countes_free;
			}
		}
	}

	return 0;

err_default_countes_free:
	mlx4_cleanup_default_counters(dev);

err_counters_table_free:
	if (!mlx4_is_slave(dev))
		mlx4_cleanup_counters_table(dev);

err_qp_table_free:
	mlx4_cleanup_qp_table(dev);

err_srq_table_free:
	mlx4_cleanup_srq_table(dev);

err_cq_table_free:
	mlx4_cleanup_cq_table(dev);

err_cmd_poll:
	mlx4_cmd_use_polling(dev);

err_eq_table_free:
	mlx4_cleanup_eq_table(dev);

err_mcg_table_free:
	if (!mlx4_is_slave(dev))
		mlx4_cleanup_mcg_table(dev);

err_mr_table_free:
	mlx4_cleanup_mr_table(dev);

err_xrcd_table_free:
	mlx4_cleanup_xrcd_table(dev);

err_pd_table_free:
	mlx4_cleanup_pd_table(dev);

err_kar_unmap:
	iounmap(priv->kar);

err_uar_free:
	mlx4_uar_free(dev, &priv->driver_uar);

err_uar_table_free:
	mlx4_cleanup_uar_table(dev);
	return err;
}

static int mlx4_init_affinity_hint(struct mlx4_dev *dev, int port, int eqn)
{
	int requested_cpu = 0;
	struct mlx4_priv *priv = mlx4_priv(dev);
	struct mlx4_eq *eq;
	int off = 0;
	int i;

	if (eqn > dev->caps.num_comp_vectors)
		return -EINVAL;

	for (i = 1; i < port; i++)
		off += mlx4_get_eqs_per_port(dev, i);

	requested_cpu = eqn - off - !!(eqn > MLX4_EQ_ASYNC);

	/* Meaning EQs are shared, and this call comes from the second port */
	if (requested_cpu < 0)
		return 0;

	eq = &priv->eq_table.eq[eqn];

	if (!zalloc_cpumask_var(&eq->affinity_mask, GFP_KERNEL))
		return -ENOMEM;

	cpumask_set_cpu(requested_cpu, eq->affinity_mask);

	return 0;
}

static void mlx4_enable_msi_x(struct mlx4_dev *dev)
{
	struct mlx4_priv *priv = mlx4_priv(dev);
	struct msix_entry *entries;
	int i;
	int port = 0;

	if (msi_x) {
		int nreq = min3(dev->caps.num_ports *
				(int)num_online_cpus() + 1,
				dev->caps.num_eqs - dev->caps.reserved_eqs,
				MAX_MSIX);

		if (msi_x > 1)
			nreq = min_t(int, nreq, msi_x);

		entries = kcalloc(nreq, sizeof(*entries), GFP_KERNEL);
		if (!entries)
			goto no_msi;

		for (i = 0; i < nreq; ++i)
			entries[i].entry = i;

		nreq = pci_enable_msix_range(dev->persist->pdev, entries, 2,
					     nreq);

		if (nreq < 0 || nreq < MLX4_EQ_ASYNC) {
			kfree(entries);
			goto no_msi;
		}
		/* 1 is reserved for events (asyncrounous EQ) */
		dev->caps.num_comp_vectors = nreq - 1;

		priv->eq_table.eq[MLX4_EQ_ASYNC].irq = entries[0].vector;
		bitmap_zero(priv->eq_table.eq[MLX4_EQ_ASYNC].actv_ports.ports,
			    dev->caps.num_ports);

		for (i = 0; i < dev->caps.num_comp_vectors + 1; i++) {
			if (i == MLX4_EQ_ASYNC)
				continue;

			priv->eq_table.eq[i].irq =
				entries[i + 1 - !!(i > MLX4_EQ_ASYNC)].vector;

			if (MLX4_IS_LEGACY_EQ_MODE(dev->caps)) {
				bitmap_fill(priv->eq_table.eq[i].actv_ports.ports,
					    dev->caps.num_ports);
				/* We don't set affinity hint when there
				 * aren't enough EQs
				 */
			} else {
				set_bit(port,
					priv->eq_table.eq[i].actv_ports.ports);
				if (mlx4_init_affinity_hint(dev, port + 1, i))
					mlx4_warn(dev, "Couldn't init hint cpumask for EQ %d\n",
						  i);
			}
			/* We divide the Eqs evenly between the two ports.
			 * (dev->caps.num_comp_vectors / dev->caps.num_ports)
			 * refers to the number of Eqs per port
			 * (i.e eqs_per_port). Theoretically, we would like to
			 * write something like (i + 1) % eqs_per_port == 0.
			 * However, since there's an asynchronous Eq, we have
			 * to skip over it by comparing this condition to
			 * !!((i + 1) > MLX4_EQ_ASYNC).
			 */
			if ((dev->caps.num_comp_vectors > dev->caps.num_ports) &&
			    ((i + 1) %
			     (dev->caps.num_comp_vectors / dev->caps.num_ports)) ==
			    !!((i + 1) > MLX4_EQ_ASYNC))
				/* If dev->caps.num_comp_vectors < dev->caps.num_ports,
				 * everything is shared anyway.
				 */
				port++;
		}

		dev->flags |= MLX4_FLAG_MSI_X;

		kfree(entries);
		return;
	}

no_msi:
	dev->caps.num_comp_vectors = 1;

	BUG_ON(MLX4_EQ_ASYNC >= 2);
	for (i = 0; i < 2; ++i) {
		priv->eq_table.eq[i].irq = dev->persist->pdev->irq;
		if (i != MLX4_EQ_ASYNC) {
			bitmap_fill(priv->eq_table.eq[i].actv_ports.ports,
				    dev->caps.num_ports);
		}
	}
}

static int mlx4_init_port_info(struct mlx4_dev *dev, int port)
{
	struct devlink *devlink = priv_to_devlink(mlx4_priv(dev));
	struct mlx4_port_info *info = &mlx4_priv(dev)->port[port];
	int err;

	err = devlink_port_register(devlink, &info->devlink_port, port);
	if (err)
		return err;

	/* Ethernet and IB drivers will normally set the port type,
	 * but if they are not built set the type now to prevent
	 * devlink_port_type_warn() from firing.
	 */
	if (!IS_ENABLED(CONFIG_MLX4_EN) &&
	    dev->caps.port_type[port] == MLX4_PORT_TYPE_ETH)
		devlink_port_type_eth_set(&info->devlink_port, NULL);
	else if (!IS_ENABLED(CONFIG_MLX4_INFINIBAND) &&
		 dev->caps.port_type[port] == MLX4_PORT_TYPE_IB)
		devlink_port_type_ib_set(&info->devlink_port, NULL);

	info->dev = dev;
	info->port = port;
	if (!mlx4_is_slave(dev)) {
		mlx4_init_mac_table(dev, &info->mac_table);
		mlx4_init_vlan_table(dev, &info->vlan_table);
		mlx4_init_roce_gid_table(dev, &info->gid_table);
		info->base_qpn = mlx4_get_base_qpn(dev, port);
	}

	sprintf(info->dev_name, "mlx4_port%d", port);
	info->port_attr.attr.name = info->dev_name;
	if (mlx4_is_mfunc(dev)) {
		info->port_attr.attr.mode = 0444;
	} else {
		info->port_attr.attr.mode = 0644;
		info->port_attr.store     = set_port_type;
	}
	info->port_attr.show      = show_port_type;
	sysfs_attr_init(&info->port_attr.attr);

	err = device_create_file(&dev->persist->pdev->dev, &info->port_attr);
	if (err) {
		mlx4_err(dev, "Failed to create file for port %d\n", port);
		devlink_port_unregister(&info->devlink_port);
		info->port = -1;
		return err;
	}

	sprintf(info->dev_mtu_name, "mlx4_port%d_mtu", port);
	info->port_mtu_attr.attr.name = info->dev_mtu_name;
	if (mlx4_is_mfunc(dev)) {
		info->port_mtu_attr.attr.mode = 0444;
	} else {
		info->port_mtu_attr.attr.mode = 0644;
		info->port_mtu_attr.store     = set_port_ib_mtu;
	}
	info->port_mtu_attr.show      = show_port_ib_mtu;
	sysfs_attr_init(&info->port_mtu_attr.attr);

	err = device_create_file(&dev->persist->pdev->dev,
				 &info->port_mtu_attr);
	if (err) {
		mlx4_err(dev, "Failed to create mtu file for port %d\n", port);
		device_remove_file(&info->dev->persist->pdev->dev,
				   &info->port_attr);
		devlink_port_unregister(&info->devlink_port);
		info->port = -1;
		return err;
	}

	return 0;
}

static void mlx4_cleanup_port_info(struct mlx4_port_info *info)
{
	if (info->port < 0)
		return;

	device_remove_file(&info->dev->persist->pdev->dev, &info->port_attr);
	device_remove_file(&info->dev->persist->pdev->dev,
			   &info->port_mtu_attr);
	devlink_port_unregister(&info->devlink_port);

#ifdef CONFIG_RFS_ACCEL
	free_irq_cpu_rmap(info->rmap);
	info->rmap = NULL;
#endif
}

static int mlx4_init_steering(struct mlx4_dev *dev)
{
	struct mlx4_priv *priv = mlx4_priv(dev);
	int num_entries = dev->caps.num_ports;
	int i, j;

	priv->steer = kcalloc(num_entries, sizeof(struct mlx4_steer),
			      GFP_KERNEL);
	if (!priv->steer)
		return -ENOMEM;

	for (i = 0; i < num_entries; i++)
		for (j = 0; j < MLX4_NUM_STEERS; j++) {
			INIT_LIST_HEAD(&priv->steer[i].promisc_qps[j]);
			INIT_LIST_HEAD(&priv->steer[i].steer_entries[j]);
		}
	return 0;
}

static void mlx4_clear_steering(struct mlx4_dev *dev)
{
	struct mlx4_priv *priv = mlx4_priv(dev);
	struct mlx4_steer_index *entry, *tmp_entry;
	struct mlx4_promisc_qp *pqp, *tmp_pqp;
	int num_entries = dev->caps.num_ports;
	int i, j;

	for (i = 0; i < num_entries; i++) {
		for (j = 0; j < MLX4_NUM_STEERS; j++) {
			list_for_each_entry_safe(pqp, tmp_pqp,
						 &priv->steer[i].promisc_qps[j],
						 list) {
				list_del(&pqp->list);
				kfree(pqp);
			}
			list_for_each_entry_safe(entry, tmp_entry,
						 &priv->steer[i].steer_entries[j],
						 list) {
				list_del(&entry->list);
				list_for_each_entry_safe(pqp, tmp_pqp,
							 &entry->duplicates,
							 list) {
					list_del(&pqp->list);
					kfree(pqp);
				}
				kfree(entry);
			}
		}
	}
	kfree(priv->steer);
}

static int extended_func_num(struct pci_dev *pdev)
{
	return PCI_SLOT(pdev->devfn) * 8 + PCI_FUNC(pdev->devfn);
}

#define MLX4_OWNER_BASE	0x8069c
#define MLX4_OWNER_SIZE	4

static int mlx4_get_ownership(struct mlx4_dev *dev)
{
	void __iomem *owner;
	u32 ret;

	if (pci_channel_offline(dev->persist->pdev))
		return -EIO;

	owner = ioremap(pci_resource_start(dev->persist->pdev, 0) +
			MLX4_OWNER_BASE,
			MLX4_OWNER_SIZE);
	if (!owner) {
		mlx4_err(dev, "Failed to obtain ownership bit\n");
		return -ENOMEM;
	}

	ret = readl(owner);
	iounmap(owner);
	return (int) !!ret;
}

static void mlx4_free_ownership(struct mlx4_dev *dev)
{
	void __iomem *owner;

	if (pci_channel_offline(dev->persist->pdev))
		return;

	owner = ioremap(pci_resource_start(dev->persist->pdev, 0) +
			MLX4_OWNER_BASE,
			MLX4_OWNER_SIZE);
	if (!owner) {
		mlx4_err(dev, "Failed to obtain ownership bit\n");
		return;
	}
	writel(0, owner);
	msleep(1000);
	iounmap(owner);
}

#define SRIOV_VALID_STATE(flags) (!!((flags) & MLX4_FLAG_SRIOV)	==\
				  !!((flags) & MLX4_FLAG_MASTER))

static u64 mlx4_enable_sriov(struct mlx4_dev *dev, struct pci_dev *pdev,
			     u8 total_vfs, int existing_vfs, int reset_flow)
{
	u64 dev_flags = dev->flags;
	int err = 0;
	int fw_enabled_sriov_vfs = min(pci_sriov_get_totalvfs(pdev),
					MLX4_MAX_NUM_VF);

	if (reset_flow) {
		dev->dev_vfs = kcalloc(total_vfs, sizeof(*dev->dev_vfs),
				       GFP_KERNEL);
		if (!dev->dev_vfs)
			goto free_mem;
		return dev_flags;
	}

	atomic_inc(&pf_loading);
	if (dev->flags &  MLX4_FLAG_SRIOV) {
		if (existing_vfs != total_vfs) {
			mlx4_err(dev, "SR-IOV was already enabled, but with num_vfs (%d) different than requested (%d)\n",
				 existing_vfs, total_vfs);
			total_vfs = existing_vfs;
		}
	}

	dev->dev_vfs = kcalloc(total_vfs, sizeof(*dev->dev_vfs), GFP_KERNEL);
	if (NULL == dev->dev_vfs) {
		mlx4_err(dev, "Failed to allocate memory for VFs\n");
		goto disable_sriov;
	}

	if (!(dev->flags &  MLX4_FLAG_SRIOV)) {
		if (total_vfs > fw_enabled_sriov_vfs) {
			mlx4_err(dev, "requested vfs (%d) > available vfs (%d). Continuing without SR_IOV\n",
				 total_vfs, fw_enabled_sriov_vfs);
			err = -ENOMEM;
			goto disable_sriov;
		}
		mlx4_warn(dev, "Enabling SR-IOV with %d VFs\n", total_vfs);
		err = pci_enable_sriov(pdev, total_vfs);
	}
	if (err) {
		mlx4_err(dev, "Failed to enable SR-IOV, continuing without SR-IOV (err = %d)\n",
			 err);
		goto disable_sriov;
	} else {
		mlx4_warn(dev, "Running in master mode\n");
		dev_flags |= MLX4_FLAG_SRIOV |
			MLX4_FLAG_MASTER;
		dev_flags &= ~MLX4_FLAG_SLAVE;
		dev->persist->num_vfs = total_vfs;
	}
	return dev_flags;

disable_sriov:
	atomic_dec(&pf_loading);
free_mem:
	dev->persist->num_vfs = 0;
	kfree(dev->dev_vfs);
	dev->dev_vfs = NULL;
	return dev_flags & ~MLX4_FLAG_MASTER;
}

enum {
	MLX4_DEV_CAP_CHECK_NUM_VFS_ABOVE_64 = -1,
};

static int mlx4_check_dev_cap(struct mlx4_dev *dev, struct mlx4_dev_cap *dev_cap,
			      int *nvfs)
{
	int requested_vfs = nvfs[0] + nvfs[1] + nvfs[2];
	/* Checking for 64 VFs as a limitation of CX2 */
	if (!(dev_cap->flags2 & MLX4_DEV_CAP_FLAG2_80_VFS) &&
	    requested_vfs >= 64) {
		mlx4_err(dev, "Requested %d VFs, but FW does not support more than 64\n",
			 requested_vfs);
		return MLX4_DEV_CAP_CHECK_NUM_VFS_ABOVE_64;
	}
	return 0;
}

static int mlx4_pci_enable_device(struct mlx4_dev *dev)
{
	struct pci_dev *pdev = dev->persist->pdev;
	int err = 0;

	mutex_lock(&dev->persist->pci_status_mutex);
	if (dev->persist->pci_status == MLX4_PCI_STATUS_DISABLED) {
		err = pci_enable_device(pdev);
		if (!err)
			dev->persist->pci_status = MLX4_PCI_STATUS_ENABLED;
	}
	mutex_unlock(&dev->persist->pci_status_mutex);

	return err;
}

static void mlx4_pci_disable_device(struct mlx4_dev *dev)
{
	struct pci_dev *pdev = dev->persist->pdev;

	mutex_lock(&dev->persist->pci_status_mutex);
	if (dev->persist->pci_status == MLX4_PCI_STATUS_ENABLED) {
		pci_disable_device(pdev);
		dev->persist->pci_status = MLX4_PCI_STATUS_DISABLED;
	}
	mutex_unlock(&dev->persist->pci_status_mutex);
}

static int mlx4_load_one(struct pci_dev *pdev, int pci_dev_data,
			 int total_vfs, int *nvfs, struct mlx4_priv *priv,
			 int reset_flow)
{
	struct mlx4_dev *dev;
	unsigned sum = 0;
	int err;
	int port;
	int i;
	struct mlx4_dev_cap *dev_cap = NULL;
	int existing_vfs = 0;

	dev = &priv->dev;

	INIT_LIST_HEAD(&priv->ctx_list);
	spin_lock_init(&priv->ctx_lock);

	mutex_init(&priv->port_mutex);
	mutex_init(&priv->bond_mutex);

	INIT_LIST_HEAD(&priv->pgdir_list);
	mutex_init(&priv->pgdir_mutex);
	spin_lock_init(&priv->cmd.context_lock);

	INIT_LIST_HEAD(&priv->bf_list);
	mutex_init(&priv->bf_mutex);

	dev->rev_id = pdev->revision;
	dev->numa_node = dev_to_node(&pdev->dev);

	/* Detect if this device is a virtual function */
	if (pci_dev_data & MLX4_PCI_DEV_IS_VF) {
		mlx4_warn(dev, "Detected virtual function - running in slave mode\n");
		dev->flags |= MLX4_FLAG_SLAVE;
	} else {
		/* We reset the device and enable SRIOV only for physical
		 * devices.  Try to claim ownership on the device;
		 * if already taken, skip -- do not allow multiple PFs */
		err = mlx4_get_ownership(dev);
		if (err) {
			if (err < 0)
				return err;
			else {
				mlx4_warn(dev, "Multiple PFs not yet supported - Skipping PF\n");
				return -EINVAL;
			}
		}

		atomic_set(&priv->opreq_count, 0);
		INIT_WORK(&priv->opreq_task, mlx4_opreq_action);

		/*
		 * Now reset the HCA before we touch the PCI capabilities or
		 * attempt a firmware command, since a boot ROM may have left
		 * the HCA in an undefined state.
		 */
		err = mlx4_reset(dev);
		if (err) {
			mlx4_err(dev, "Failed to reset HCA, aborting\n");
			goto err_sriov;
		}

		if (total_vfs) {
			dev->flags = MLX4_FLAG_MASTER;
			existing_vfs = pci_num_vf(pdev);
			if (existing_vfs)
				dev->flags |= MLX4_FLAG_SRIOV;
			dev->persist->num_vfs = total_vfs;
		}
	}

	/* on load remove any previous indication of internal error,
	 * device is up.
	 */
	dev->persist->state = MLX4_DEVICE_STATE_UP;

slave_start:
	err = mlx4_cmd_init(dev);
	if (err) {
		mlx4_err(dev, "Failed to init command interface, aborting\n");
		goto err_sriov;
	}

	/* In slave functions, the communication channel must be initialized
	 * before posting commands. Also, init num_slaves before calling
	 * mlx4_init_hca */
	if (mlx4_is_mfunc(dev)) {
		if (mlx4_is_master(dev)) {
			dev->num_slaves = MLX4_MAX_NUM_SLAVES;

		} else {
			dev->num_slaves = 0;
			err = mlx4_multi_func_init(dev);
			if (err) {
				mlx4_err(dev, "Failed to init slave mfunc interface, aborting\n");
				goto err_cmd;
			}
		}
	}

	err = mlx4_init_fw(dev);
	if (err) {
		mlx4_err(dev, "Failed to init fw, aborting.\n");
		goto err_mfunc;
	}

	if (mlx4_is_master(dev)) {
		/* when we hit the goto slave_start below, dev_cap already initialized */
		if (!dev_cap) {
			dev_cap = kzalloc(sizeof(*dev_cap), GFP_KERNEL);

			if (!dev_cap) {
				err = -ENOMEM;
				goto err_fw;
			}

			err = mlx4_QUERY_DEV_CAP(dev, dev_cap);
			if (err) {
				mlx4_err(dev, "QUERY_DEV_CAP command failed, aborting.\n");
				goto err_fw;
			}

			if (mlx4_check_dev_cap(dev, dev_cap, nvfs))
				goto err_fw;

			if (!(dev_cap->flags2 & MLX4_DEV_CAP_FLAG2_SYS_EQS)) {
				u64 dev_flags = mlx4_enable_sriov(dev, pdev,
								  total_vfs,
								  existing_vfs,
								  reset_flow);

				mlx4_close_fw(dev);
				mlx4_cmd_cleanup(dev, MLX4_CMD_CLEANUP_ALL);
				dev->flags = dev_flags;
				if (!SRIOV_VALID_STATE(dev->flags)) {
					mlx4_err(dev, "Invalid SRIOV state\n");
					goto err_sriov;
				}
				err = mlx4_reset(dev);
				if (err) {
					mlx4_err(dev, "Failed to reset HCA, aborting.\n");
					goto err_sriov;
				}
				goto slave_start;
			}
		} else {
			/* Legacy mode FW requires SRIOV to be enabled before
			 * doing QUERY_DEV_CAP, since max_eq's value is different if
			 * SRIOV is enabled.
			 */
			memset(dev_cap, 0, sizeof(*dev_cap));
			err = mlx4_QUERY_DEV_CAP(dev, dev_cap);
			if (err) {
				mlx4_err(dev, "QUERY_DEV_CAP command failed, aborting.\n");
				goto err_fw;
			}

			if (mlx4_check_dev_cap(dev, dev_cap, nvfs))
				goto err_fw;
		}
	}

	err = mlx4_init_hca(dev);
	if (err) {
		if (err == -EACCES) {
			/* Not primary Physical function
			 * Running in slave mode */
			mlx4_cmd_cleanup(dev, MLX4_CMD_CLEANUP_ALL);
			/* We're not a PF */
			if (dev->flags & MLX4_FLAG_SRIOV) {
				if (!existing_vfs)
					pci_disable_sriov(pdev);
				if (mlx4_is_master(dev) && !reset_flow)
					atomic_dec(&pf_loading);
				dev->flags &= ~MLX4_FLAG_SRIOV;
			}
			if (!mlx4_is_slave(dev))
				mlx4_free_ownership(dev);
			dev->flags |= MLX4_FLAG_SLAVE;
			dev->flags &= ~MLX4_FLAG_MASTER;
			goto slave_start;
		} else
			goto err_fw;
	}

	if (mlx4_is_master(dev) && (dev_cap->flags2 & MLX4_DEV_CAP_FLAG2_SYS_EQS)) {
		u64 dev_flags = mlx4_enable_sriov(dev, pdev, total_vfs,
						  existing_vfs, reset_flow);

		if ((dev->flags ^ dev_flags) & (MLX4_FLAG_MASTER | MLX4_FLAG_SLAVE)) {
			mlx4_cmd_cleanup(dev, MLX4_CMD_CLEANUP_VHCR);
			dev->flags = dev_flags;
			err = mlx4_cmd_init(dev);
			if (err) {
				/* Only VHCR is cleaned up, so could still
				 * send FW commands
				 */
				mlx4_err(dev, "Failed to init VHCR command interface, aborting\n");
				goto err_close;
			}
		} else {
			dev->flags = dev_flags;
		}

		if (!SRIOV_VALID_STATE(dev->flags)) {
			mlx4_err(dev, "Invalid SRIOV state\n");
			err = -EINVAL;
			goto err_close;
		}
	}

	/* check if the device is functioning at its maximum possible speed.
	 * No return code for this call, just warn the user in case of PCI
	 * express device capabilities are under-satisfied by the bus.
	 */
	if (!mlx4_is_slave(dev))
		pcie_print_link_status(dev->persist->pdev);

	/* In master functions, the communication channel must be initialized
	 * after obtaining its address from fw */
	if (mlx4_is_master(dev)) {
		if (dev->caps.num_ports < 2 &&
		    num_vfs_argc > 1) {
			err = -EINVAL;
			mlx4_err(dev,
				 "Error: Trying to configure VFs on port 2, but HCA has only %d physical ports\n",
				 dev->caps.num_ports);
			goto err_close;
		}
		memcpy(dev->persist->nvfs, nvfs, sizeof(dev->persist->nvfs));

		for (i = 0;
		     i < sizeof(dev->persist->nvfs)/
		     sizeof(dev->persist->nvfs[0]); i++) {
			unsigned j;

			for (j = 0; j < dev->persist->nvfs[i]; ++sum, ++j) {
				dev->dev_vfs[sum].min_port = i < 2 ? i + 1 : 1;
				dev->dev_vfs[sum].n_ports = i < 2 ? 1 :
					dev->caps.num_ports;
			}
		}

		/* In master functions, the communication channel
		 * must be initialized after obtaining its address from fw
		 */
		err = mlx4_multi_func_init(dev);
		if (err) {
			mlx4_err(dev, "Failed to init master mfunc interface, aborting.\n");
			goto err_close;
		}
	}

	err = mlx4_alloc_eq_table(dev);
	if (err)
		goto err_master_mfunc;

	bitmap_zero(priv->msix_ctl.pool_bm, MAX_MSIX);
	mutex_init(&priv->msix_ctl.pool_lock);

	mlx4_enable_msi_x(dev);
	if ((mlx4_is_mfunc(dev)) &&
	    !(dev->flags & MLX4_FLAG_MSI_X)) {
		err = -EOPNOTSUPP;
		mlx4_err(dev, "INTx is not supported in multi-function mode, aborting\n");
		goto err_free_eq;
	}

	if (!mlx4_is_slave(dev)) {
		err = mlx4_init_steering(dev);
		if (err)
			goto err_disable_msix;
	}

	mlx4_init_quotas(dev);

	err = mlx4_setup_hca(dev);
	if (err == -EBUSY && (dev->flags & MLX4_FLAG_MSI_X) &&
	    !mlx4_is_mfunc(dev)) {
		dev->flags &= ~MLX4_FLAG_MSI_X;
		dev->caps.num_comp_vectors = 1;
		pci_disable_msix(pdev);
		err = mlx4_setup_hca(dev);
	}

	if (err)
		goto err_steer;

	/* When PF resources are ready arm its comm channel to enable
	 * getting commands
	 */
	if (mlx4_is_master(dev)) {
		err = mlx4_ARM_COMM_CHANNEL(dev);
		if (err) {
			mlx4_err(dev, " Failed to arm comm channel eq: %x\n",
				 err);
			goto err_steer;
		}
	}

	for (port = 1; port <= dev->caps.num_ports; port++) {
		err = mlx4_init_port_info(dev, port);
		if (err)
			goto err_port;
	}

	priv->v2p.port1 = 1;
	priv->v2p.port2 = 2;

	err = mlx4_register_device(dev);
	if (err)
		goto err_port;

	mlx4_request_modules(dev);

	mlx4_sense_init(dev);
	mlx4_start_sense(dev);

	priv->removed = 0;

	if (mlx4_is_master(dev) && dev->persist->num_vfs && !reset_flow)
		atomic_dec(&pf_loading);

	kfree(dev_cap);
	return 0;

err_port:
	for (--port; port >= 1; --port)
		mlx4_cleanup_port_info(&priv->port[port]);

	mlx4_cleanup_default_counters(dev);
	if (!mlx4_is_slave(dev))
		mlx4_cleanup_counters_table(dev);
	mlx4_cleanup_qp_table(dev);
	mlx4_cleanup_srq_table(dev);
	mlx4_cleanup_cq_table(dev);
	mlx4_cmd_use_polling(dev);
	mlx4_cleanup_eq_table(dev);
	mlx4_cleanup_mcg_table(dev);
	mlx4_cleanup_mr_table(dev);
	mlx4_cleanup_xrcd_table(dev);
	mlx4_cleanup_pd_table(dev);
	mlx4_cleanup_uar_table(dev);

err_steer:
	if (!mlx4_is_slave(dev))
		mlx4_clear_steering(dev);

err_disable_msix:
	if (dev->flags & MLX4_FLAG_MSI_X)
		pci_disable_msix(pdev);

err_free_eq:
	mlx4_free_eq_table(dev);

err_master_mfunc:
	if (mlx4_is_master(dev)) {
		mlx4_free_resource_tracker(dev, RES_TR_FREE_STRUCTS_ONLY);
		mlx4_multi_func_cleanup(dev);
	}

	if (mlx4_is_slave(dev))
		mlx4_slave_destroy_special_qp_cap(dev);

err_close:
	mlx4_close_hca(dev);

err_fw:
	mlx4_close_fw(dev);

err_mfunc:
	if (mlx4_is_slave(dev))
		mlx4_multi_func_cleanup(dev);

err_cmd:
	mlx4_cmd_cleanup(dev, MLX4_CMD_CLEANUP_ALL);

err_sriov:
	if (dev->flags & MLX4_FLAG_SRIOV && !existing_vfs) {
		pci_disable_sriov(pdev);
		dev->flags &= ~MLX4_FLAG_SRIOV;
	}

	if (mlx4_is_master(dev) && dev->persist->num_vfs && !reset_flow)
		atomic_dec(&pf_loading);

	kfree(priv->dev.dev_vfs);

	if (!mlx4_is_slave(dev))
		mlx4_free_ownership(dev);

	kfree(dev_cap);
	return err;
}

static int __mlx4_init_one(struct pci_dev *pdev, int pci_dev_data,
			   struct mlx4_priv *priv)
{
	int err;
	int nvfs[MLX4_MAX_PORTS + 1] = {0, 0, 0};
	int prb_vf[MLX4_MAX_PORTS + 1] = {0, 0, 0};
	const int param_map[MLX4_MAX_PORTS + 1][MLX4_MAX_PORTS + 1] = {
		{2, 0, 0}, {0, 1, 2}, {0, 1, 2} };
	unsigned total_vfs = 0;
	unsigned int i;

	pr_info(DRV_NAME ": Initializing %s\n", pci_name(pdev));

	err = mlx4_pci_enable_device(&priv->dev);
	if (err) {
		dev_err(&pdev->dev, "Cannot enable PCI device, aborting\n");
		return err;
	}

	/* Due to requirement that all VFs and the PF are *guaranteed* 2 MACS
	 * per port, we must limit the number of VFs to 63 (since their are
	 * 128 MACs)
	 */
	for (i = 0; i < ARRAY_SIZE(nvfs) && i < num_vfs_argc;
	     total_vfs += nvfs[param_map[num_vfs_argc - 1][i]], i++) {
		nvfs[param_map[num_vfs_argc - 1][i]] = num_vfs[i];
		if (nvfs[i] < 0) {
			dev_err(&pdev->dev, "num_vfs module parameter cannot be negative\n");
			err = -EINVAL;
			goto err_disable_pdev;
		}
	}
	for (i = 0; i < ARRAY_SIZE(prb_vf) && i < probe_vfs_argc;
	     i++) {
		prb_vf[param_map[probe_vfs_argc - 1][i]] = probe_vf[i];
		if (prb_vf[i] < 0 || prb_vf[i] > nvfs[i]) {
			dev_err(&pdev->dev, "probe_vf module parameter cannot be negative or greater than num_vfs\n");
			err = -EINVAL;
			goto err_disable_pdev;
		}
	}
	if (total_vfs > MLX4_MAX_NUM_VF) {
		dev_err(&pdev->dev,
			"Requested more VF's (%d) than allowed by hw (%d)\n",
			total_vfs, MLX4_MAX_NUM_VF);
		err = -EINVAL;
		goto err_disable_pdev;
	}

	for (i = 0; i < MLX4_MAX_PORTS; i++) {
		if (nvfs[i] + nvfs[2] > MLX4_MAX_NUM_VF_P_PORT) {
			dev_err(&pdev->dev,
				"Requested more VF's (%d) for port (%d) than allowed by driver (%d)\n",
				nvfs[i] + nvfs[2], i + 1,
				MLX4_MAX_NUM_VF_P_PORT);
			err = -EINVAL;
			goto err_disable_pdev;
		}
	}

	/* Check for BARs. */
	if (!(pci_dev_data & MLX4_PCI_DEV_IS_VF) &&
	    !(pci_resource_flags(pdev, 0) & IORESOURCE_MEM)) {
		dev_err(&pdev->dev, "Missing DCS, aborting (driver_data: 0x%x, pci_resource_flags(pdev, 0):0x%lx)\n",
			pci_dev_data, pci_resource_flags(pdev, 0));
		err = -ENODEV;
		goto err_disable_pdev;
	}
	if (!(pci_resource_flags(pdev, 2) & IORESOURCE_MEM)) {
		dev_err(&pdev->dev, "Missing UAR, aborting\n");
		err = -ENODEV;
		goto err_disable_pdev;
	}

	err = pci_request_regions(pdev, DRV_NAME);
	if (err) {
		dev_err(&pdev->dev, "Couldn't get PCI resources, aborting\n");
		goto err_disable_pdev;
	}

	pci_set_master(pdev);

	err = dma_set_mask_and_coherent(&pdev->dev, DMA_BIT_MASK(64));
	if (err) {
		dev_warn(&pdev->dev, "Warning: couldn't set 64-bit PCI DMA mask\n");
		err = dma_set_mask_and_coherent(&pdev->dev, DMA_BIT_MASK(32));
		if (err) {
			dev_err(&pdev->dev, "Can't set PCI DMA mask, aborting\n");
			goto err_release_regions;
		}
	}

	/* Allow large DMA segments, up to the firmware limit of 1 GB */
	dma_set_max_seg_size(&pdev->dev, 1024 * 1024 * 1024);
	/* Detect if this device is a virtual function */
	if (pci_dev_data & MLX4_PCI_DEV_IS_VF) {
		/* When acting as pf, we normally skip vfs unless explicitly
		 * requested to probe them.
		 */
		if (total_vfs) {
			unsigned vfs_offset = 0;

			for (i = 0; i < ARRAY_SIZE(nvfs) &&
			     vfs_offset + nvfs[i] < extended_func_num(pdev);
			     vfs_offset += nvfs[i], i++)
				;
			if (i == ARRAY_SIZE(nvfs)) {
				err = -ENODEV;
				goto err_release_regions;
			}
			if ((extended_func_num(pdev) - vfs_offset)
			    > prb_vf[i]) {
				dev_warn(&pdev->dev, "Skipping virtual function:%d\n",
					 extended_func_num(pdev));
				err = -ENODEV;
				goto err_release_regions;
			}
		}
	}

	err = mlx4_crdump_init(&priv->dev);
	if (err)
		goto err_release_regions;

	err = mlx4_catas_init(&priv->dev);
	if (err)
		goto err_crdump;

	err = mlx4_load_one(pdev, pci_dev_data, total_vfs, nvfs, priv, 0);
	if (err)
		goto err_catas;

	return 0;

err_catas:
	mlx4_catas_end(&priv->dev);

err_crdump:
	mlx4_crdump_end(&priv->dev);

err_release_regions:
	pci_release_regions(pdev);

err_disable_pdev:
	mlx4_pci_disable_device(&priv->dev);
	return err;
}

static int mlx4_devlink_port_type_set(struct devlink_port *devlink_port,
				      enum devlink_port_type port_type)
{
	struct mlx4_port_info *info = container_of(devlink_port,
						   struct mlx4_port_info,
						   devlink_port);
	enum mlx4_port_type mlx4_port_type;

	switch (port_type) {
	case DEVLINK_PORT_TYPE_AUTO:
		mlx4_port_type = MLX4_PORT_TYPE_AUTO;
		break;
	case DEVLINK_PORT_TYPE_ETH:
		mlx4_port_type = MLX4_PORT_TYPE_ETH;
		break;
	case DEVLINK_PORT_TYPE_IB:
		mlx4_port_type = MLX4_PORT_TYPE_IB;
		break;
	default:
		return -EOPNOTSUPP;
	}

	return __set_port_type(info, mlx4_port_type);
}

static void mlx4_devlink_param_load_driverinit_values(struct devlink *devlink)
{
	struct mlx4_priv *priv = devlink_priv(devlink);
	struct mlx4_dev *dev = &priv->dev;
	struct mlx4_fw_crdump *crdump = &dev->persist->crdump;
	union devlink_param_value saved_value;
	int err;

	err = devlink_param_driverinit_value_get(devlink,
						 DEVLINK_PARAM_GENERIC_ID_INT_ERR_RESET,
						 &saved_value);
	if (!err && mlx4_internal_err_reset != saved_value.vbool) {
		mlx4_internal_err_reset = saved_value.vbool;
		/* Notify on value changed on runtime configuration mode */
		devlink_param_value_changed(devlink,
					    DEVLINK_PARAM_GENERIC_ID_INT_ERR_RESET);
	}
	err = devlink_param_driverinit_value_get(devlink,
						 DEVLINK_PARAM_GENERIC_ID_MAX_MACS,
						 &saved_value);
	if (!err)
		log_num_mac = order_base_2(saved_value.vu32);
	err = devlink_param_driverinit_value_get(devlink,
						 MLX4_DEVLINK_PARAM_ID_ENABLE_64B_CQE_EQE,
						 &saved_value);
	if (!err)
		enable_64b_cqe_eqe = saved_value.vbool;
	err = devlink_param_driverinit_value_get(devlink,
						 MLX4_DEVLINK_PARAM_ID_ENABLE_4K_UAR,
						 &saved_value);
	if (!err)
		enable_4k_uar = saved_value.vbool;
	err = devlink_param_driverinit_value_get(devlink,
						 DEVLINK_PARAM_GENERIC_ID_REGION_SNAPSHOT,
						 &saved_value);
	if (!err && crdump->snapshot_enable != saved_value.vbool) {
		crdump->snapshot_enable = saved_value.vbool;
		devlink_param_value_changed(devlink,
					    DEVLINK_PARAM_GENERIC_ID_REGION_SNAPSHOT);
	}
}

static void mlx4_restart_one_down(struct pci_dev *pdev);
static int mlx4_restart_one_up(struct pci_dev *pdev, bool reload,
			       struct devlink *devlink);

static int mlx4_devlink_reload_down(struct devlink *devlink, bool netns_change,
				    enum devlink_reload_action action,
				    enum devlink_reload_limit limit,
				    struct netlink_ext_ack *extack)
{
	struct mlx4_priv *priv = devlink_priv(devlink);
	struct mlx4_dev *dev = &priv->dev;
	struct mlx4_dev_persistent *persist = dev->persist;

	if (netns_change) {
		NL_SET_ERR_MSG_MOD(extack, "Namespace change is not supported");
		return -EOPNOTSUPP;
	}
	if (persist->num_vfs)
		mlx4_warn(persist->dev, "Reload performed on PF, will cause reset on operating Virtual Functions\n");
	mlx4_restart_one_down(persist->pdev);
	return 0;
}

static int mlx4_devlink_reload_up(struct devlink *devlink, enum devlink_reload_action action,
				  enum devlink_reload_limit limit, u32 *actions_performed,
				  struct netlink_ext_ack *extack)
{
	struct mlx4_priv *priv = devlink_priv(devlink);
	struct mlx4_dev *dev = &priv->dev;
	struct mlx4_dev_persistent *persist = dev->persist;
	int err;

	*actions_performed = BIT(DEVLINK_RELOAD_ACTION_DRIVER_REINIT);
	err = mlx4_restart_one_up(persist->pdev, true, devlink);
	if (err)
		mlx4_err(persist->dev, "mlx4_restart_one_up failed, ret=%d\n",
			 err);

	return err;
}

static const struct devlink_ops mlx4_devlink_ops = {
	.port_type_set	= mlx4_devlink_port_type_set,
	.reload_actions = BIT(DEVLINK_RELOAD_ACTION_DRIVER_REINIT),
	.reload_down	= mlx4_devlink_reload_down,
	.reload_up	= mlx4_devlink_reload_up,
};

static int mlx4_init_one(struct pci_dev *pdev, const struct pci_device_id *id)
{
	struct devlink *devlink;
	struct mlx4_priv *priv;
	struct mlx4_dev *dev;
	int ret;

	printk_once(KERN_INFO "%s", mlx4_version);

	devlink = devlink_alloc(&mlx4_devlink_ops, sizeof(*priv), &pdev->dev);
	if (!devlink)
		return -ENOMEM;
	priv = devlink_priv(devlink);

	dev       = &priv->dev;
	dev->persist = kzalloc(sizeof(*dev->persist), GFP_KERNEL);
	if (!dev->persist) {
		ret = -ENOMEM;
		goto err_devlink_free;
	}
	dev->persist->pdev = pdev;
	dev->persist->dev = dev;
	pci_set_drvdata(pdev, dev->persist);
	priv->pci_dev_data = id->driver_data;
	mutex_init(&dev->persist->device_state_mutex);
	mutex_init(&dev->persist->interface_state_mutex);
	mutex_init(&dev->persist->pci_status_mutex);

<<<<<<< HEAD
	ret = devlink_register(devlink);
	if (ret)
		goto err_persist_free;
=======
>>>>>>> df0cc57e
	ret = devlink_params_register(devlink, mlx4_devlink_params,
				      ARRAY_SIZE(mlx4_devlink_params));
	if (ret)
		goto err_devlink_unregister;
	mlx4_devlink_set_params_init_values(devlink);
	ret =  __mlx4_init_one(pdev, id->driver_data, priv);
	if (ret)
		goto err_params_unregister;

	pci_save_state(pdev);
	devlink_set_features(devlink, DEVLINK_F_RELOAD);
	devlink_register(devlink);
	return 0;

err_params_unregister:
	devlink_params_unregister(devlink, mlx4_devlink_params,
				  ARRAY_SIZE(mlx4_devlink_params));
err_devlink_unregister:
	kfree(dev->persist);
err_devlink_free:
	devlink_free(devlink);
	return ret;
}

static void mlx4_clean_dev(struct mlx4_dev *dev)
{
	struct mlx4_dev_persistent *persist = dev->persist;
	struct mlx4_priv *priv = mlx4_priv(dev);
	unsigned long	flags = (dev->flags & RESET_PERSIST_MASK_FLAGS);

	memset(priv, 0, sizeof(*priv));
	priv->dev.persist = persist;
	priv->dev.flags = flags;
}

static void mlx4_unload_one(struct pci_dev *pdev)
{
	struct mlx4_dev_persistent *persist = pci_get_drvdata(pdev);
	struct mlx4_dev  *dev  = persist->dev;
	struct mlx4_priv *priv = mlx4_priv(dev);
	int               pci_dev_data;
	int p, i;

	if (priv->removed)
		return;

	/* saving current ports type for further use */
	for (i = 0; i < dev->caps.num_ports; i++) {
		dev->persist->curr_port_type[i] = dev->caps.port_type[i + 1];
		dev->persist->curr_port_poss_type[i] = dev->caps.
						       possible_type[i + 1];
	}

	pci_dev_data = priv->pci_dev_data;

	mlx4_stop_sense(dev);
	mlx4_unregister_device(dev);

	for (p = 1; p <= dev->caps.num_ports; p++) {
		mlx4_cleanup_port_info(&priv->port[p]);
		mlx4_CLOSE_PORT(dev, p);
	}

	if (mlx4_is_master(dev))
		mlx4_free_resource_tracker(dev,
					   RES_TR_FREE_SLAVES_ONLY);

	mlx4_cleanup_default_counters(dev);
	if (!mlx4_is_slave(dev))
		mlx4_cleanup_counters_table(dev);
	mlx4_cleanup_qp_table(dev);
	mlx4_cleanup_srq_table(dev);
	mlx4_cleanup_cq_table(dev);
	mlx4_cmd_use_polling(dev);
	mlx4_cleanup_eq_table(dev);
	mlx4_cleanup_mcg_table(dev);
	mlx4_cleanup_mr_table(dev);
	mlx4_cleanup_xrcd_table(dev);
	mlx4_cleanup_pd_table(dev);

	if (mlx4_is_master(dev))
		mlx4_free_resource_tracker(dev,
					   RES_TR_FREE_STRUCTS_ONLY);

	iounmap(priv->kar);
	mlx4_uar_free(dev, &priv->driver_uar);
	mlx4_cleanup_uar_table(dev);
	if (!mlx4_is_slave(dev))
		mlx4_clear_steering(dev);
	mlx4_free_eq_table(dev);
	if (mlx4_is_master(dev))
		mlx4_multi_func_cleanup(dev);
	mlx4_close_hca(dev);
	mlx4_close_fw(dev);
	if (mlx4_is_slave(dev))
		mlx4_multi_func_cleanup(dev);
	mlx4_cmd_cleanup(dev, MLX4_CMD_CLEANUP_ALL);

	if (dev->flags & MLX4_FLAG_MSI_X)
		pci_disable_msix(pdev);

	if (!mlx4_is_slave(dev))
		mlx4_free_ownership(dev);

	mlx4_slave_destroy_special_qp_cap(dev);
	kfree(dev->dev_vfs);

	mlx4_clean_dev(dev);
	priv->pci_dev_data = pci_dev_data;
	priv->removed = 1;
}

static void mlx4_remove_one(struct pci_dev *pdev)
{
	struct mlx4_dev_persistent *persist = pci_get_drvdata(pdev);
	struct mlx4_dev  *dev  = persist->dev;
	struct mlx4_priv *priv = mlx4_priv(dev);
	struct devlink *devlink = priv_to_devlink(priv);
	int active_vfs = 0;

	devlink_unregister(devlink);

	if (mlx4_is_slave(dev))
		persist->interface_state |= MLX4_INTERFACE_STATE_NOWAIT;

	mutex_lock(&persist->interface_state_mutex);
	persist->interface_state |= MLX4_INTERFACE_STATE_DELETION;
	mutex_unlock(&persist->interface_state_mutex);

	/* Disabling SR-IOV is not allowed while there are active vf's */
	if (mlx4_is_master(dev) && dev->flags & MLX4_FLAG_SRIOV) {
		active_vfs = mlx4_how_many_lives_vf(dev);
		if (active_vfs) {
			pr_warn("Removing PF when there are active VF's !!\n");
			pr_warn("Will not disable SR-IOV.\n");
		}
	}

	/* device marked to be under deletion running now without the lock
	 * letting other tasks to be terminated
	 */
	if (persist->interface_state & MLX4_INTERFACE_STATE_UP)
		mlx4_unload_one(pdev);
	else
		mlx4_info(dev, "%s: interface is down\n", __func__);
	mlx4_catas_end(dev);
	mlx4_crdump_end(dev);
	if (dev->flags & MLX4_FLAG_SRIOV && !active_vfs) {
		mlx4_warn(dev, "Disabling SR-IOV\n");
		pci_disable_sriov(pdev);
	}

	pci_release_regions(pdev);
	mlx4_pci_disable_device(dev);
	devlink_params_unregister(devlink, mlx4_devlink_params,
				  ARRAY_SIZE(mlx4_devlink_params));
	kfree(dev->persist);
	devlink_free(devlink);
}

static int restore_current_port_types(struct mlx4_dev *dev,
				      enum mlx4_port_type *types,
				      enum mlx4_port_type *poss_types)
{
	struct mlx4_priv *priv = mlx4_priv(dev);
	int err, i;

	mlx4_stop_sense(dev);

	mutex_lock(&priv->port_mutex);
	for (i = 0; i < dev->caps.num_ports; i++)
		dev->caps.possible_type[i + 1] = poss_types[i];
	err = mlx4_change_port_types(dev, types);
	mlx4_start_sense(dev);
	mutex_unlock(&priv->port_mutex);

	return err;
}

static void mlx4_restart_one_down(struct pci_dev *pdev)
{
	mlx4_unload_one(pdev);
}

static int mlx4_restart_one_up(struct pci_dev *pdev, bool reload,
			       struct devlink *devlink)
{
	struct mlx4_dev_persistent *persist = pci_get_drvdata(pdev);
	struct mlx4_dev	 *dev  = persist->dev;
	struct mlx4_priv *priv = mlx4_priv(dev);
	int nvfs[MLX4_MAX_PORTS + 1] = {0, 0, 0};
	int pci_dev_data, err, total_vfs;

	pci_dev_data = priv->pci_dev_data;
	total_vfs = dev->persist->num_vfs;
	memcpy(nvfs, dev->persist->nvfs, sizeof(dev->persist->nvfs));

	if (reload)
		mlx4_devlink_param_load_driverinit_values(devlink);
	err = mlx4_load_one(pdev, pci_dev_data, total_vfs, nvfs, priv, 1);
	if (err) {
		mlx4_err(dev, "%s: ERROR: mlx4_load_one failed, pci_name=%s, err=%d\n",
			 __func__, pci_name(pdev), err);
		return err;
	}

	err = restore_current_port_types(dev, dev->persist->curr_port_type,
					 dev->persist->curr_port_poss_type);
	if (err)
		mlx4_err(dev, "could not restore original port types (%d)\n",
			 err);

	return err;
}

int mlx4_restart_one(struct pci_dev *pdev)
{
	mlx4_restart_one_down(pdev);
	return mlx4_restart_one_up(pdev, false, NULL);
}

#define MLX_SP(id) { PCI_VDEVICE(MELLANOX, id), MLX4_PCI_DEV_FORCE_SENSE_PORT }
#define MLX_VF(id) { PCI_VDEVICE(MELLANOX, id), MLX4_PCI_DEV_IS_VF }
#define MLX_GN(id) { PCI_VDEVICE(MELLANOX, id), 0 }

static const struct pci_device_id mlx4_pci_table[] = {
#ifdef CONFIG_MLX4_CORE_GEN2
	/* MT25408 "Hermon" */
	MLX_SP(PCI_DEVICE_ID_MELLANOX_HERMON_SDR),	/* SDR */
	MLX_SP(PCI_DEVICE_ID_MELLANOX_HERMON_DDR),	/* DDR */
	MLX_SP(PCI_DEVICE_ID_MELLANOX_HERMON_QDR),	/* QDR */
	MLX_SP(PCI_DEVICE_ID_MELLANOX_HERMON_DDR_GEN2), /* DDR Gen2 */
	MLX_SP(PCI_DEVICE_ID_MELLANOX_HERMON_QDR_GEN2),	/* QDR Gen2 */
	MLX_SP(PCI_DEVICE_ID_MELLANOX_HERMON_EN),	/* EN 10GigE */
	MLX_SP(PCI_DEVICE_ID_MELLANOX_HERMON_EN_GEN2),  /* EN 10GigE Gen2 */
	/* MT25458 ConnectX EN 10GBASE-T */
	MLX_SP(PCI_DEVICE_ID_MELLANOX_CONNECTX_EN),
	MLX_SP(PCI_DEVICE_ID_MELLANOX_CONNECTX_EN_T_GEN2),	/* Gen2 */
	/* MT26468 ConnectX EN 10GigE PCIe Gen2*/
	MLX_SP(PCI_DEVICE_ID_MELLANOX_CONNECTX_EN_GEN2),
	/* MT26438 ConnectX EN 40GigE PCIe Gen2 5GT/s */
	MLX_SP(PCI_DEVICE_ID_MELLANOX_CONNECTX_EN_5_GEN2),
	/* MT26478 ConnectX2 40GigE PCIe Gen2 */
	MLX_SP(PCI_DEVICE_ID_MELLANOX_CONNECTX2),
	/* MT25400 Family [ConnectX-2] */
	MLX_VF(0x1002),					/* Virtual Function */
#endif /* CONFIG_MLX4_CORE_GEN2 */
	/* MT27500 Family [ConnectX-3] */
	MLX_GN(PCI_DEVICE_ID_MELLANOX_CONNECTX3),
	MLX_VF(0x1004),					/* Virtual Function */
	MLX_GN(0x1005),					/* MT27510 Family */
	MLX_GN(0x1006),					/* MT27511 Family */
	MLX_GN(PCI_DEVICE_ID_MELLANOX_CONNECTX3_PRO),	/* MT27520 Family */
	MLX_GN(0x1008),					/* MT27521 Family */
	MLX_GN(0x1009),					/* MT27530 Family */
	MLX_GN(0x100a),					/* MT27531 Family */
	MLX_GN(0x100b),					/* MT27540 Family */
	MLX_GN(0x100c),					/* MT27541 Family */
	MLX_GN(0x100d),					/* MT27550 Family */
	MLX_GN(0x100e),					/* MT27551 Family */
	MLX_GN(0x100f),					/* MT27560 Family */
	MLX_GN(0x1010),					/* MT27561 Family */

	/*
	 * See the mellanox_check_broken_intx_masking() quirk when
	 * adding devices
	 */

	{ 0, }
};

MODULE_DEVICE_TABLE(pci, mlx4_pci_table);

static pci_ers_result_t mlx4_pci_err_detected(struct pci_dev *pdev,
					      pci_channel_state_t state)
{
	struct mlx4_dev_persistent *persist = pci_get_drvdata(pdev);

	mlx4_err(persist->dev, "mlx4_pci_err_detected was called\n");
	mlx4_enter_error_state(persist);

	mutex_lock(&persist->interface_state_mutex);
	if (persist->interface_state & MLX4_INTERFACE_STATE_UP)
		mlx4_unload_one(pdev);

	mutex_unlock(&persist->interface_state_mutex);
	if (state == pci_channel_io_perm_failure)
		return PCI_ERS_RESULT_DISCONNECT;

	mlx4_pci_disable_device(persist->dev);
	return PCI_ERS_RESULT_NEED_RESET;
}

static pci_ers_result_t mlx4_pci_slot_reset(struct pci_dev *pdev)
{
	struct mlx4_dev_persistent *persist = pci_get_drvdata(pdev);
	struct mlx4_dev	 *dev  = persist->dev;
	int err;

	mlx4_err(dev, "mlx4_pci_slot_reset was called\n");
	err = mlx4_pci_enable_device(dev);
	if (err) {
		mlx4_err(dev, "Can not re-enable device, err=%d\n", err);
		return PCI_ERS_RESULT_DISCONNECT;
	}

	pci_set_master(pdev);
	pci_restore_state(pdev);
	pci_save_state(pdev);
	return PCI_ERS_RESULT_RECOVERED;
}

static void mlx4_pci_resume(struct pci_dev *pdev)
{
	struct mlx4_dev_persistent *persist = pci_get_drvdata(pdev);
	struct mlx4_dev	 *dev  = persist->dev;
	struct mlx4_priv *priv = mlx4_priv(dev);
	int nvfs[MLX4_MAX_PORTS + 1] = {0, 0, 0};
	int total_vfs;
	int err;

	mlx4_err(dev, "%s was called\n", __func__);
	total_vfs = dev->persist->num_vfs;
	memcpy(nvfs, dev->persist->nvfs, sizeof(dev->persist->nvfs));

	mutex_lock(&persist->interface_state_mutex);
	if (!(persist->interface_state & MLX4_INTERFACE_STATE_UP)) {
		err = mlx4_load_one(pdev, priv->pci_dev_data, total_vfs, nvfs,
				    priv, 1);
		if (err) {
			mlx4_err(dev, "%s: mlx4_load_one failed, err=%d\n",
				 __func__,  err);
			goto end;
		}

		err = restore_current_port_types(dev, dev->persist->
						 curr_port_type, dev->persist->
						 curr_port_poss_type);
		if (err)
			mlx4_err(dev, "could not restore original port types (%d)\n", err);
	}
end:
	mutex_unlock(&persist->interface_state_mutex);

}

static void mlx4_shutdown(struct pci_dev *pdev)
{
	struct mlx4_dev_persistent *persist = pci_get_drvdata(pdev);
	struct mlx4_dev *dev = persist->dev;

	mlx4_info(persist->dev, "mlx4_shutdown was called\n");
	mutex_lock(&persist->interface_state_mutex);
	if (persist->interface_state & MLX4_INTERFACE_STATE_UP)
		mlx4_unload_one(pdev);
	mutex_unlock(&persist->interface_state_mutex);
	mlx4_pci_disable_device(dev);
}

static const struct pci_error_handlers mlx4_err_handler = {
	.error_detected = mlx4_pci_err_detected,
	.slot_reset     = mlx4_pci_slot_reset,
	.resume		= mlx4_pci_resume,
};

static int __maybe_unused mlx4_suspend(struct device *dev_d)
{
	struct pci_dev *pdev = to_pci_dev(dev_d);
	struct mlx4_dev_persistent *persist = pci_get_drvdata(pdev);
	struct mlx4_dev	*dev = persist->dev;

	mlx4_err(dev, "suspend was called\n");
	mutex_lock(&persist->interface_state_mutex);
	if (persist->interface_state & MLX4_INTERFACE_STATE_UP)
		mlx4_unload_one(pdev);
	mutex_unlock(&persist->interface_state_mutex);

	return 0;
}

static int __maybe_unused mlx4_resume(struct device *dev_d)
{
	struct pci_dev *pdev = to_pci_dev(dev_d);
	struct mlx4_dev_persistent *persist = pci_get_drvdata(pdev);
	struct mlx4_dev	*dev = persist->dev;
	struct mlx4_priv *priv = mlx4_priv(dev);
	int nvfs[MLX4_MAX_PORTS + 1] = {0, 0, 0};
	int total_vfs;
	int ret = 0;

	mlx4_err(dev, "resume was called\n");
	total_vfs = dev->persist->num_vfs;
	memcpy(nvfs, dev->persist->nvfs, sizeof(dev->persist->nvfs));

	mutex_lock(&persist->interface_state_mutex);
	if (!(persist->interface_state & MLX4_INTERFACE_STATE_UP)) {
		ret = mlx4_load_one(pdev, priv->pci_dev_data, total_vfs,
				    nvfs, priv, 1);
		if (!ret) {
			ret = restore_current_port_types(dev,
					dev->persist->curr_port_type,
					dev->persist->curr_port_poss_type);
			if (ret)
				mlx4_err(dev, "resume: could not restore original port types (%d)\n", ret);
		}
	}
	mutex_unlock(&persist->interface_state_mutex);

	return ret;
}

static SIMPLE_DEV_PM_OPS(mlx4_pm_ops, mlx4_suspend, mlx4_resume);

static struct pci_driver mlx4_driver = {
	.name		= DRV_NAME,
	.id_table	= mlx4_pci_table,
	.probe		= mlx4_init_one,
	.shutdown	= mlx4_shutdown,
	.remove		= mlx4_remove_one,
	.driver.pm	= &mlx4_pm_ops,
	.err_handler    = &mlx4_err_handler,
};

static int __init mlx4_verify_params(void)
{
	if (msi_x < 0) {
		pr_warn("mlx4_core: bad msi_x: %d\n", msi_x);
		return -1;
	}

	if ((log_num_mac < 0) || (log_num_mac > 7)) {
		pr_warn("mlx4_core: bad num_mac: %d\n", log_num_mac);
		return -1;
	}

	if (log_num_vlan != 0)
		pr_warn("mlx4_core: log_num_vlan - obsolete module param, using %d\n",
			MLX4_LOG_NUM_VLANS);

	if (use_prio != 0)
		pr_warn("mlx4_core: use_prio - obsolete module param, ignored\n");

	if ((log_mtts_per_seg < 0) || (log_mtts_per_seg > 7)) {
		pr_warn("mlx4_core: bad log_mtts_per_seg: %d\n",
			log_mtts_per_seg);
		return -1;
	}

	/* Check if module param for ports type has legal combination */
	if (port_type_array[0] == false && port_type_array[1] == true) {
		pr_warn("Module parameter configuration ETH/IB is not supported. Switching to default configuration IB/IB\n");
		port_type_array[0] = true;
	}

	if (mlx4_log_num_mgm_entry_size < -7 ||
	    (mlx4_log_num_mgm_entry_size > 0 &&
	     (mlx4_log_num_mgm_entry_size < MLX4_MIN_MGM_LOG_ENTRY_SIZE ||
	      mlx4_log_num_mgm_entry_size > MLX4_MAX_MGM_LOG_ENTRY_SIZE))) {
		pr_warn("mlx4_core: mlx4_log_num_mgm_entry_size (%d) not in legal range (-7..0 or %d..%d)\n",
			mlx4_log_num_mgm_entry_size,
			MLX4_MIN_MGM_LOG_ENTRY_SIZE,
			MLX4_MAX_MGM_LOG_ENTRY_SIZE);
		return -1;
	}

	return 0;
}

static int __init mlx4_init(void)
{
	int ret;

	if (mlx4_verify_params())
		return -EINVAL;


	mlx4_wq = create_singlethread_workqueue("mlx4");
	if (!mlx4_wq)
		return -ENOMEM;

	ret = pci_register_driver(&mlx4_driver);
	if (ret < 0)
		destroy_workqueue(mlx4_wq);
	return ret < 0 ? ret : 0;
}

static void __exit mlx4_cleanup(void)
{
	pci_unregister_driver(&mlx4_driver);
	destroy_workqueue(mlx4_wq);
}

module_init(mlx4_init);
module_exit(mlx4_cleanup);<|MERGE_RESOLUTION|>--- conflicted
+++ resolved
@@ -4015,12 +4015,6 @@
 	mutex_init(&dev->persist->interface_state_mutex);
 	mutex_init(&dev->persist->pci_status_mutex);
 
-<<<<<<< HEAD
-	ret = devlink_register(devlink);
-	if (ret)
-		goto err_persist_free;
-=======
->>>>>>> df0cc57e
 	ret = devlink_params_register(devlink, mlx4_devlink_params,
 				      ARRAY_SIZE(mlx4_devlink_params));
 	if (ret)
