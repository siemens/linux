/*
 * CAN bus driver for Bosch C_CAN controller
 *
 * Copyright (C) 2010 ST Microelectronics
 * Bhupesh Sharma <bhupesh.sharma@st.com>
 *
 * Borrowed heavily from the C_CAN driver originally written by:
 * Copyright (C) 2007
 * - Sascha Hauer, Marc Kleine-Budde, Pengutronix <s.hauer@pengutronix.de>
 * - Simon Kallweit, intefo AG <simon.kallweit@intefo.ch>
 *
 * TX and RX NAPI implementation has been borrowed from at91 CAN driver
 * written by:
 * Copyright
 * (C) 2007 by Hans J. Koch <hjk@hansjkoch.de>
 * (C) 2008, 2009 by Marc Kleine-Budde <kernel@pengutronix.de>
 *
 * Bosch C_CAN controller is compliant to CAN protocol version 2.0 part A and B.
 * Bosch C_CAN user manual can be obtained from:
 * http://www.semiconductors.bosch.de/media/en/pdf/ipmodules_1/c_can/
 * users_manual_c_can.pdf
 *
 * This file is licensed under the terms of the GNU General Public
 * License version 2. This program is licensed "as is" without any
 * warranty of any kind, whether express or implied.
 */

#include <linux/kernel.h>
#include <linux/module.h>
#include <linux/interrupt.h>
#include <linux/delay.h>
#include <linux/netdevice.h>
#include <linux/if_arp.h>
#include <linux/if_ether.h>
#include <linux/list.h>
#include <linux/io.h>
#include <linux/pm_runtime.h>

#include <linux/can.h>
#include <linux/can/dev.h>
#include <linux/can/error.h>
#include <linux/can/led.h>

#include "c_can.h"

/* Number of interface registers */
#define IF_ENUM_REG_LEN		11
#define C_CAN_IFACE(reg, iface)	(C_CAN_IF1_##reg + (iface) * IF_ENUM_REG_LEN)

/* control extension register D_CAN specific */
#define CONTROL_EX_PDR		BIT(8)

/* control register */
#define CONTROL_TEST		BIT(7)
#define CONTROL_CCE		BIT(6)
#define CONTROL_DISABLE_AR	BIT(5)
#define CONTROL_ENABLE_AR	(0 << 5)
#define CONTROL_EIE		BIT(3)
#define CONTROL_SIE		BIT(2)
#define CONTROL_IE		BIT(1)
#define CONTROL_INIT		BIT(0)

#define CONTROL_IRQMSK		(CONTROL_EIE | CONTROL_IE | CONTROL_SIE)

/* test register */
#define TEST_RX			BIT(7)
#define TEST_TX1		BIT(6)
#define TEST_TX2		BIT(5)
#define TEST_LBACK		BIT(4)
#define TEST_SILENT		BIT(3)
#define TEST_BASIC		BIT(2)

/* status register */
#define STATUS_PDA		BIT(10)
#define STATUS_BOFF		BIT(7)
#define STATUS_EWARN		BIT(6)
#define STATUS_EPASS		BIT(5)
#define STATUS_RXOK		BIT(4)
#define STATUS_TXOK		BIT(3)

/* error counter register */
#define ERR_CNT_TEC_MASK	0xff
#define ERR_CNT_TEC_SHIFT	0
#define ERR_CNT_REC_SHIFT	8
#define ERR_CNT_REC_MASK	(0x7f << ERR_CNT_REC_SHIFT)
#define ERR_CNT_RP_SHIFT	15
#define ERR_CNT_RP_MASK		(0x1 << ERR_CNT_RP_SHIFT)

/* bit-timing register */
#define BTR_BRP_MASK		0x3f
#define BTR_BRP_SHIFT		0
#define BTR_SJW_SHIFT		6
#define BTR_SJW_MASK		(0x3 << BTR_SJW_SHIFT)
#define BTR_TSEG1_SHIFT		8
#define BTR_TSEG1_MASK		(0xf << BTR_TSEG1_SHIFT)
#define BTR_TSEG2_SHIFT		12
#define BTR_TSEG2_MASK		(0x7 << BTR_TSEG2_SHIFT)

/* brp extension register */
#define BRP_EXT_BRPE_MASK	0x0f
#define BRP_EXT_BRPE_SHIFT	0

/* IFx command request */
#define IF_COMR_BUSY		BIT(15)

/* IFx command mask */
#define IF_COMM_WR		BIT(7)
#define IF_COMM_MASK		BIT(6)
#define IF_COMM_ARB		BIT(5)
#define IF_COMM_CONTROL		BIT(4)
#define IF_COMM_CLR_INT_PND	BIT(3)
#define IF_COMM_TXRQST		BIT(2)
#define IF_COMM_CLR_NEWDAT	IF_COMM_TXRQST
#define IF_COMM_DATAA		BIT(1)
#define IF_COMM_DATAB		BIT(0)

/* TX buffer setup */
#define IF_COMM_TX		(IF_COMM_ARB | IF_COMM_CONTROL | \
				 IF_COMM_TXRQST |		 \
				 IF_COMM_DATAA | IF_COMM_DATAB)

/* For the low buffers we clear the interrupt bit, but keep newdat */
#define IF_COMM_RCV_LOW		(IF_COMM_MASK | IF_COMM_ARB | \
				 IF_COMM_CONTROL | IF_COMM_CLR_INT_PND | \
				 IF_COMM_DATAA | IF_COMM_DATAB)

/* For the high buffers we clear the interrupt bit and newdat */
#define IF_COMM_RCV_HIGH	(IF_COMM_RCV_LOW | IF_COMM_CLR_NEWDAT)


/* Receive setup of message objects */
#define IF_COMM_RCV_SETUP	(IF_COMM_MASK | IF_COMM_ARB | IF_COMM_CONTROL)

/* Invalidation of message objects */
#define IF_COMM_INVAL		(IF_COMM_ARB | IF_COMM_CONTROL)

/* For the low buffers we clear the interrupt bit, but keep newdat */
#define IF_COMM_RCV_LOW		(IF_COMM_MASK | IF_COMM_ARB | \
				 IF_COMM_CONTROL | IF_COMM_CLR_INT_PND | \
				 IF_COMM_DATAA | IF_COMM_DATAB)

/* For the high buffers we clear the interrupt bit and newdat */
#define IF_COMM_RCV_HIGH	(IF_COMM_RCV_LOW | IF_COMM_TXRQST)

/* IFx arbitration */
#define IF_ARB_MSGVAL		BIT(31)
#define IF_ARB_MSGXTD		BIT(30)
#define IF_ARB_TRANSMIT		BIT(29)

/* IFx message control */
#define IF_MCONT_NEWDAT		BIT(15)
#define IF_MCONT_MSGLST		BIT(14)
#define IF_MCONT_INTPND		BIT(13)
#define IF_MCONT_UMASK		BIT(12)
#define IF_MCONT_TXIE		BIT(11)
#define IF_MCONT_RXIE		BIT(10)
#define IF_MCONT_RMTEN		BIT(9)
#define IF_MCONT_TXRQST		BIT(8)
#define IF_MCONT_EOB		BIT(7)
#define IF_MCONT_DLC_MASK	0xf

<<<<<<< HEAD
/*
 * Use IF1 for RX and IF2 for TX
 */
#define IF_RX			0
#define IF_TX			1
=======
#define IF_MCONT_RCV		(IF_MCONT_RXIE | IF_MCONT_UMASK)
#define IF_MCONT_RCV_EOB	(IF_MCONT_RCV | IF_MCONT_EOB)
>>>>>>> f58b8487

#define IF_MCONT_TX		(IF_MCONT_TXIE | IF_MCONT_EOB)

/*
 * Use IF1 for RX and IF2 for TX
 */
#define IF_RX			0
#define IF_TX			1

/* minimum timeout for checking BUSY status */
#define MIN_TIMEOUT_VALUE	6

/* Wait for ~1 sec for INIT bit */
#define INIT_WAIT_MS		1000

/* napi related */
#define C_CAN_NAPI_WEIGHT	C_CAN_MSG_OBJ_RX_NUM

/* c_can lec values */
enum c_can_lec_type {
	LEC_NO_ERROR = 0,
	LEC_STUFF_ERROR,
	LEC_FORM_ERROR,
	LEC_ACK_ERROR,
	LEC_BIT1_ERROR,
	LEC_BIT0_ERROR,
	LEC_CRC_ERROR,
	LEC_UNUSED,
	LEC_MASK = LEC_UNUSED,
};

/*
 * c_can error types:
 * Bus errors (BUS_OFF, ERROR_WARNING, ERROR_PASSIVE) are supported
 */
enum c_can_bus_error_types {
	C_CAN_NO_ERROR = 0,
	C_CAN_BUS_OFF,
	C_CAN_ERROR_WARNING,
	C_CAN_ERROR_PASSIVE,
};

static const struct can_bittiming_const c_can_bittiming_const = {
	.name = KBUILD_MODNAME,
	.tseg1_min = 2,		/* Time segment 1 = prop_seg + phase_seg1 */
	.tseg1_max = 16,
	.tseg2_min = 1,		/* Time segment 2 = phase_seg2 */
	.tseg2_max = 8,
	.sjw_max = 4,
	.brp_min = 1,
	.brp_max = 1024,	/* 6-bit BRP field + 4-bit BRPE field*/
	.brp_inc = 1,
};

static inline void c_can_pm_runtime_enable(const struct c_can_priv *priv)
{
	if (priv->device)
		pm_runtime_enable(priv->device);
}

static inline void c_can_pm_runtime_disable(const struct c_can_priv *priv)
{
	if (priv->device)
		pm_runtime_disable(priv->device);
}

static inline void c_can_pm_runtime_get_sync(const struct c_can_priv *priv)
{
	if (priv->device)
		pm_runtime_get_sync(priv->device);
}

static inline void c_can_pm_runtime_put_sync(const struct c_can_priv *priv)
{
	if (priv->device)
		pm_runtime_put_sync(priv->device);
}

static inline void c_can_reset_ram(const struct c_can_priv *priv, bool enable)
{
	if (priv->raminit)
		priv->raminit(priv, enable);
}

static void c_can_irq_control(struct c_can_priv *priv, bool enable)
{
<<<<<<< HEAD
	return (priv->tx_next & C_CAN_NEXT_MSG_OBJ_MASK) +
			C_CAN_MSG_OBJ_TX_FIRST;
}

static inline int get_tx_echo_msg_obj(int txecho)
{
	return (txecho & C_CAN_NEXT_MSG_OBJ_MASK) + C_CAN_MSG_OBJ_TX_FIRST;
}

static u32 c_can_read_reg32(struct c_can_priv *priv, enum reg index)
{
	u32 val = priv->read_reg(priv, index);
	val |= ((u32) priv->read_reg(priv, index + 1)) << 16;
	return val;
}

static void c_can_enable_all_interrupts(struct c_can_priv *priv,
						int enable)
{
	unsigned int cntrl_save = priv->read_reg(priv,
						C_CAN_CTRL_REG);
=======
	u32 ctrl = priv->read_reg(priv,	C_CAN_CTRL_REG) & ~CONTROL_IRQMSK;
>>>>>>> f58b8487

	if (enable)
		ctrl |= CONTROL_IRQMSK;

	priv->write_reg(priv, C_CAN_CTRL_REG, ctrl);
}

static void c_can_obj_update(struct net_device *dev, int iface, u32 cmd, u32 obj)
{
	struct c_can_priv *priv = netdev_priv(dev);
	int cnt, reg = C_CAN_IFACE(COMREQ_REG, iface);

	priv->write_reg(priv, reg + 1, cmd);
	priv->write_reg(priv, reg, obj);

	for (cnt = MIN_TIMEOUT_VALUE; cnt; cnt--) {
		if (!(priv->read_reg(priv, reg) & IF_COMR_BUSY))
			return;
		udelay(1);
	}
	netdev_err(dev, "Updating object timed out\n");

}

static inline void c_can_object_get(struct net_device *dev, int iface,
				    u32 obj, u32 cmd)
{
	c_can_obj_update(dev, iface, cmd, obj);
}

static inline void c_can_object_put(struct net_device *dev, int iface,
				    u32 obj, u32 cmd)
{
	c_can_obj_update(dev, iface, cmd | IF_COMM_WR, obj);
}

/*
 * Note: According to documentation clearing TXIE while MSGVAL is set
 * is not allowed, but works nicely on C/DCAN. And that lowers the I/O
 * load significantly.
 */
static void c_can_inval_tx_object(struct net_device *dev, int iface, int obj)
{
	struct c_can_priv *priv = netdev_priv(dev);

	priv->write_reg(priv, C_CAN_IFACE(MSGCTRL_REG, iface), 0);
	c_can_object_put(dev, iface, obj, IF_COMM_INVAL);
}

static void c_can_inval_msg_object(struct net_device *dev, int iface, int obj)
{
	struct c_can_priv *priv = netdev_priv(dev);

	priv->write_reg(priv, C_CAN_IFACE(ARB1_REG, iface), 0);
	priv->write_reg(priv, C_CAN_IFACE(ARB2_REG, iface), 0);
	c_can_inval_tx_object(dev, iface, obj);
}

static void c_can_setup_tx_object(struct net_device *dev, int iface,
				  struct can_frame *frame, int idx)
{
	struct c_can_priv *priv = netdev_priv(dev);
	u16 ctrl = IF_MCONT_TX | frame->can_dlc;
	bool rtr = frame->can_id & CAN_RTR_FLAG;
	u32 arb = IF_ARB_MSGVAL;
	int i;

	if (frame->can_id & CAN_EFF_FLAG) {
		arb |= frame->can_id & CAN_EFF_MASK;
		arb |= IF_ARB_MSGXTD;
	} else {
		arb |= (frame->can_id & CAN_SFF_MASK) << 18;
	}

	if (!rtr)
		arb |= IF_ARB_TRANSMIT;

	/*
	 * If we change the DIR bit, we need to invalidate the buffer
	 * first, i.e. clear the MSGVAL flag in the arbiter.
	 */
	if (rtr != (bool)test_bit(idx, &priv->tx_dir)) {
		u32 obj = idx + C_CAN_MSG_OBJ_TX_FIRST;

		c_can_inval_msg_object(dev, iface, obj);
		change_bit(idx, &priv->tx_dir);
	}

<<<<<<< HEAD
	/* enable interrupt for this message object */
	priv->write_reg(priv, C_CAN_IFACE(MSGCTRL_REG, iface),
			IF_MCONT_TXIE | IF_MCONT_TXRQST | IF_MCONT_EOB |
			frame->can_dlc);
	c_can_object_put(dev, iface, objno, IF_COMM_ALL);
=======
	priv->write_reg(priv, C_CAN_IFACE(ARB1_REG, iface), arb);
	priv->write_reg(priv, C_CAN_IFACE(ARB2_REG, iface), arb >> 16);

	priv->write_reg(priv, C_CAN_IFACE(MSGCTRL_REG, iface), ctrl);

	for (i = 0; i < frame->can_dlc; i += 2) {
		priv->write_reg(priv, C_CAN_IFACE(DATA1_REG, iface) + i / 2,
				frame->data[i] | (frame->data[i + 1] << 8));
	}
>>>>>>> f58b8487
}

static inline void c_can_activate_all_lower_rx_msg_obj(struct net_device *dev,
						       int iface)
{
	int i;
<<<<<<< HEAD
	struct c_can_priv *priv = netdev_priv(dev);

	for (i = C_CAN_MSG_OBJ_RX_FIRST; i <= C_CAN_MSG_RX_LOW_LAST; i++) {
		priv->write_reg(priv, C_CAN_IFACE(MSGCTRL_REG, iface),
				ctrl_mask & ~IF_MCONT_NEWDAT);
		c_can_object_put(dev, iface, i, IF_COMM_CONTROL);
	}
}

=======

	for (i = C_CAN_MSG_OBJ_RX_FIRST; i <= C_CAN_MSG_RX_LOW_LAST; i++)
		c_can_object_get(dev, iface, i, IF_COMM_CLR_NEWDAT);
}

>>>>>>> f58b8487
static int c_can_handle_lost_msg_obj(struct net_device *dev,
				     int iface, int objno, u32 ctrl)
{
	struct net_device_stats *stats = &dev->stats;
	struct c_can_priv *priv = netdev_priv(dev);
	struct can_frame *frame;
	struct sk_buff *skb;

	ctrl &= ~(IF_MCONT_MSGLST | IF_MCONT_INTPND | IF_MCONT_NEWDAT);
	priv->write_reg(priv, C_CAN_IFACE(MSGCTRL_REG, iface), ctrl);
	c_can_object_put(dev, iface, objno, IF_COMM_CONTROL);
<<<<<<< HEAD
=======

	stats->rx_errors++;
	stats->rx_over_errors++;
>>>>>>> f58b8487

	/* create an error msg */
	skb = alloc_can_err_skb(dev, &frame);
	if (unlikely(!skb))
		return 0;

	frame->can_id |= CAN_ERR_CRTL;
	frame->data[1] = CAN_ERR_CRTL_RX_OVERFLOW;

	netif_receive_skb(skb);
	return 1;
}

static int c_can_read_msg_object(struct net_device *dev, int iface, u32 ctrl)
{
	struct net_device_stats *stats = &dev->stats;
	struct c_can_priv *priv = netdev_priv(dev);
	struct can_frame *frame;
	struct sk_buff *skb;
	u32 arb, data;

	skb = alloc_can_skb(dev, &frame);
	if (!skb) {
		stats->rx_dropped++;
		return -ENOMEM;
	}

	frame->can_dlc = get_can_dlc(ctrl & 0x0F);

	arb = priv->read_reg(priv, C_CAN_IFACE(ARB1_REG, iface));
	arb |= priv->read_reg(priv, C_CAN_IFACE(ARB2_REG, iface)) << 16;

	if (arb & IF_ARB_MSGXTD)
		frame->can_id = (arb & CAN_EFF_MASK) | CAN_EFF_FLAG;
	else
		frame->can_id = (arb >> 18) & CAN_SFF_MASK;

	if (arb & IF_ARB_TRANSMIT) {
		frame->can_id |= CAN_RTR_FLAG;
	} else {
		int i, dreg = C_CAN_IFACE(DATA1_REG, iface);

		for (i = 0; i < frame->can_dlc; i += 2, dreg ++) {
			data = priv->read_reg(priv, dreg);
			frame->data[i] = data;
			frame->data[i + 1] = data >> 8;
		}
	}

	stats->rx_packets++;
	stats->rx_bytes += frame->can_dlc;
<<<<<<< HEAD
=======

	netif_receive_skb(skb);
>>>>>>> f58b8487
	return 0;
}

static void c_can_setup_receive_object(struct net_device *dev, int iface,
				       u32 obj, u32 mask, u32 id, u32 mcont)
{
	struct c_can_priv *priv = netdev_priv(dev);

	mask |= BIT(29);
	priv->write_reg(priv, C_CAN_IFACE(MASK1_REG, iface), mask);
	priv->write_reg(priv, C_CAN_IFACE(MASK2_REG, iface), mask >> 16);

	id |= IF_ARB_MSGVAL;
	priv->write_reg(priv, C_CAN_IFACE(ARB1_REG, iface), id);
	priv->write_reg(priv, C_CAN_IFACE(ARB2_REG, iface), id >> 16);

	priv->write_reg(priv, C_CAN_IFACE(MSGCTRL_REG, iface), mcont);
	c_can_object_put(dev, iface, obj, IF_COMM_RCV_SETUP);
}

static netdev_tx_t c_can_start_xmit(struct sk_buff *skb,
				    struct net_device *dev)
{
	struct can_frame *frame = (struct can_frame *)skb->data;
	struct c_can_priv *priv = netdev_priv(dev);
	u32 idx, obj;

	if (can_dropped_invalid_skb(dev, skb))
		return NETDEV_TX_OK;
<<<<<<< HEAD

	spin_lock_bh(&priv->xmit_lock);
	msg_obj_no = get_tx_next_msg_obj(priv);

	/* prepare message object for transmission */
	c_can_write_msg_object(dev, IF_TX, frame, msg_obj_no);
	priv->dlc[msg_obj_no - C_CAN_MSG_OBJ_TX_FIRST] = frame->can_dlc;
	can_put_echo_skb(skb, dev, msg_obj_no - C_CAN_MSG_OBJ_TX_FIRST);

=======
>>>>>>> f58b8487
	/*
	 * This is not a FIFO. C/D_CAN sends out the buffers
	 * prioritized. The lowest buffer number wins.
	 */
	idx = fls(atomic_read(&priv->tx_active));
	obj = idx + C_CAN_MSG_OBJ_TX_FIRST;

	/* If this is the last buffer, stop the xmit queue */
	if (idx == C_CAN_MSG_OBJ_TX_NUM - 1)
		netif_stop_queue(dev);
<<<<<<< HEAD
	spin_unlock_bh(&priv->xmit_lock);
=======
	/*
	 * Store the message in the interface so we can call
	 * can_put_echo_skb(). We must do this before we enable
	 * transmit as we might race against do_tx().
	 */
	c_can_setup_tx_object(dev, IF_TX, frame, idx);
	priv->dlc[idx] = frame->can_dlc;
	can_put_echo_skb(skb, dev, idx);

	/* Update the active bits */
	atomic_add((1 << idx), &priv->tx_active);
	/* Start transmission */
	c_can_object_put(dev, IF_TX, obj, IF_COMM_TX);
>>>>>>> f58b8487

	return NETDEV_TX_OK;
}

static int c_can_wait_for_ctrl_init(struct net_device *dev,
				    struct c_can_priv *priv, u32 init)
{
	int retry = 0;

	while (init != (priv->read_reg(priv, C_CAN_CTRL_REG) & CONTROL_INIT)) {
		udelay(10);
		if (retry++ > 1000) {
			netdev_err(dev, "CCTRL: set CONTROL_INIT failed\n");
			return -EIO;
		}
	}
	return 0;
}

static int c_can_set_bittiming(struct net_device *dev)
{
	unsigned int reg_btr, reg_brpe, ctrl_save;
	u8 brp, brpe, sjw, tseg1, tseg2;
	u32 ten_bit_brp;
	struct c_can_priv *priv = netdev_priv(dev);
	const struct can_bittiming *bt = &priv->can.bittiming;
	int res;

	/* c_can provides a 6-bit brp and 4-bit brpe fields */
	ten_bit_brp = bt->brp - 1;
	brp = ten_bit_brp & BTR_BRP_MASK;
	brpe = ten_bit_brp >> 6;

	sjw = bt->sjw - 1;
	tseg1 = bt->prop_seg + bt->phase_seg1 - 1;
	tseg2 = bt->phase_seg2 - 1;
	reg_btr = brp | (sjw << BTR_SJW_SHIFT) | (tseg1 << BTR_TSEG1_SHIFT) |
			(tseg2 << BTR_TSEG2_SHIFT);
	reg_brpe = brpe & BRP_EXT_BRPE_MASK;

	netdev_info(dev,
		"setting BTR=%04x BRPE=%04x\n", reg_btr, reg_brpe);

	ctrl_save = priv->read_reg(priv, C_CAN_CTRL_REG);
	ctrl_save &= ~CONTROL_INIT;
	priv->write_reg(priv, C_CAN_CTRL_REG, CONTROL_CCE | CONTROL_INIT);
	res = c_can_wait_for_ctrl_init(dev, priv, CONTROL_INIT);
	if (res)
		return res;

	priv->write_reg(priv, C_CAN_BTR_REG, reg_btr);
	priv->write_reg(priv, C_CAN_BRPEXT_REG, reg_brpe);
	priv->write_reg(priv, C_CAN_CTRL_REG, ctrl_save);

	return c_can_wait_for_ctrl_init(dev, priv, 0);
}

/*
 * Configure C_CAN message objects for Tx and Rx purposes:
 * C_CAN provides a total of 32 message objects that can be configured
 * either for Tx or Rx purposes. Here the first 16 message objects are used as
 * a reception FIFO. The end of reception FIFO is signified by the EoB bit
 * being SET. The remaining 16 message objects are kept aside for Tx purposes.
 * See user guide document for further details on configuring message
 * objects.
 */
static void c_can_configure_msg_objects(struct net_device *dev)
{
	int i;

	/* first invalidate all message objects */
	for (i = C_CAN_MSG_OBJ_RX_FIRST; i <= C_CAN_NO_OF_OBJECTS; i++)
		c_can_inval_msg_object(dev, IF_RX, i);

	/* setup receive message objects */
	for (i = C_CAN_MSG_OBJ_RX_FIRST; i < C_CAN_MSG_OBJ_RX_LAST; i++)
<<<<<<< HEAD
		c_can_setup_receive_object(dev, IF_RX, i, 0, 0,
			(IF_MCONT_RXIE | IF_MCONT_UMASK) & ~IF_MCONT_EOB);

	c_can_setup_receive_object(dev, IF_RX, C_CAN_MSG_OBJ_RX_LAST, 0, 0,
			IF_MCONT_EOB | IF_MCONT_RXIE | IF_MCONT_UMASK);
=======
		c_can_setup_receive_object(dev, IF_RX, i, 0, 0, IF_MCONT_RCV);

	c_can_setup_receive_object(dev, IF_RX, C_CAN_MSG_OBJ_RX_LAST, 0, 0,
				   IF_MCONT_RCV_EOB);
>>>>>>> f58b8487
}

/*
 * Configure C_CAN chip:
 * - enable/disable auto-retransmission
 * - set operating mode
 * - configure message objects
 */
static int c_can_chip_config(struct net_device *dev)
{
	struct c_can_priv *priv = netdev_priv(dev);

	/* enable automatic retransmission */
	priv->write_reg(priv, C_CAN_CTRL_REG, CONTROL_ENABLE_AR);

	if ((priv->can.ctrlmode & CAN_CTRLMODE_LISTENONLY) &&
	    (priv->can.ctrlmode & CAN_CTRLMODE_LOOPBACK)) {
		/* loopback + silent mode : useful for hot self-test */
		priv->write_reg(priv, C_CAN_CTRL_REG, CONTROL_TEST);
		priv->write_reg(priv, C_CAN_TEST_REG, TEST_LBACK | TEST_SILENT);
	} else if (priv->can.ctrlmode & CAN_CTRLMODE_LOOPBACK) {
		/* loopback mode : useful for self-test function */
		priv->write_reg(priv, C_CAN_CTRL_REG, CONTROL_TEST);
		priv->write_reg(priv, C_CAN_TEST_REG, TEST_LBACK);
	} else if (priv->can.ctrlmode & CAN_CTRLMODE_LISTENONLY) {
		/* silent mode : bus-monitoring mode */
		priv->write_reg(priv, C_CAN_CTRL_REG, CONTROL_TEST);
		priv->write_reg(priv, C_CAN_TEST_REG, TEST_SILENT);
	}

	/* configure message objects */
	c_can_configure_msg_objects(dev);

	/* set a `lec` value so that we can check for updates later */
	priv->write_reg(priv, C_CAN_STS_REG, LEC_UNUSED);

	/* Clear all internal status */
	atomic_set(&priv->tx_active, 0);
	priv->rxmasked = 0;
	priv->tx_dir = 0;

	/* set bittiming params */
	return c_can_set_bittiming(dev);
}

static int c_can_start(struct net_device *dev)
{
	struct c_can_priv *priv = netdev_priv(dev);
	int err;

	/* basic c_can configuration */
	err = c_can_chip_config(dev);
	if (err)
		return err;

	/* Setup the command for new messages */
	priv->comm_rcv_high = priv->type != BOSCH_D_CAN ?
		IF_COMM_RCV_LOW : IF_COMM_RCV_HIGH;

	priv->can.state = CAN_STATE_ERROR_ACTIVE;

<<<<<<< HEAD
	/* enable status change, error and module interrupts */
	c_can_enable_all_interrupts(priv, ENABLE_ALL_INTERRUPTS);

=======
>>>>>>> f58b8487
	return 0;
}

static void c_can_stop(struct net_device *dev)
{
	struct c_can_priv *priv = netdev_priv(dev);

	c_can_irq_control(priv, false);
	priv->can.state = CAN_STATE_STOPPED;
}

static int c_can_set_mode(struct net_device *dev, enum can_mode mode)
{
<<<<<<< HEAD
=======
	struct c_can_priv *priv = netdev_priv(dev);
>>>>>>> f58b8487
	int err;

	switch (mode) {
	case CAN_MODE_START:
		err = c_can_start(dev);
		if (err)
			return err;
		netif_wake_queue(dev);
		c_can_irq_control(priv, true);
		break;
	default:
		return -EOPNOTSUPP;
	}

	return 0;
}

static int __c_can_get_berr_counter(const struct net_device *dev,
				    struct can_berr_counter *bec)
{
	unsigned int reg_err_counter;
	struct c_can_priv *priv = netdev_priv(dev);

	reg_err_counter = priv->read_reg(priv, C_CAN_ERR_CNT_REG);
	bec->rxerr = (reg_err_counter & ERR_CNT_REC_MASK) >>
				ERR_CNT_REC_SHIFT;
	bec->txerr = reg_err_counter & ERR_CNT_TEC_MASK;

	return 0;
}

static int c_can_get_berr_counter(const struct net_device *dev,
				  struct can_berr_counter *bec)
{
	struct c_can_priv *priv = netdev_priv(dev);
	int err;

	c_can_pm_runtime_get_sync(priv);
	err = __c_can_get_berr_counter(dev, bec);
	c_can_pm_runtime_put_sync(priv);

	return err;
}

<<<<<<< HEAD
/*
 * priv->tx_echo holds the number of the oldest can_frame put for
 * transmission into the hardware, but not yet ACKed by the CAN tx
 * complete IRQ.
 *
 * We iterate from priv->tx_echo to priv->tx_next and check if the
 * packet has been transmitted, echo it back to the CAN framework.
 * If we discover a not yet transmitted packet, stop looking for more.
 */
=======
>>>>>>> f58b8487
static void c_can_do_tx(struct net_device *dev)
{
	struct c_can_priv *priv = netdev_priv(dev);
	struct net_device_stats *stats = &dev->stats;
<<<<<<< HEAD
	u32 val, obj, pkts = 0, bytes = 0;

	spin_lock_bh(&priv->xmit_lock);

	for (; (priv->tx_next - priv->tx_echo) > 0; priv->tx_echo++) {
		obj = get_tx_echo_msg_obj(priv->tx_echo);
		val = c_can_read_reg32(priv, C_CAN_TXRQST1_REG);

		if (val & (1 << (obj - 1)))
			break;

		can_get_echo_skb(dev, obj - C_CAN_MSG_OBJ_TX_FIRST);
		bytes += priv->dlc[obj - C_CAN_MSG_OBJ_TX_FIRST];
		pkts++;
		c_can_inval_msg_object(dev, IF_TX, obj);
	}

	/* restart queue if wrap-up or if queue stalled on last pkt */
	if (((priv->tx_next & C_CAN_NEXT_MSG_OBJ_MASK) != 0) ||
			((priv->tx_echo & C_CAN_NEXT_MSG_OBJ_MASK) == 0))
		netif_wake_queue(dev);

	spin_unlock_bh(&priv->xmit_lock);

	if (pkts) {
		stats->tx_bytes += bytes;
		stats->tx_packets += pkts;
		can_led_event(dev, CAN_LED_EVENT_TX);
	}
}

/*
 * If we have a gap in the pending bits, that means we either
 * raced with the hardware or failed to readout all upper
 * objects in the last run due to quota limit.
 */
static u32 c_can_adjust_pending(u32 pend)
{
	u32 weight, lasts;

	if (pend == RECEIVE_OBJECT_BITS)
		return pend;

	/*
	 * If the last set bit is larger than the number of pending
	 * bits we have a gap.
	 */
	weight = hweight32(pend);
	lasts = fls(pend);

	/* If the bits are linear, nothing to do */
	if (lasts == weight)
		return pend;

	/*
	 * Find the first set bit after the gap. We walk backwards
	 * from the last set bit.
	 */
	for (lasts--; pend & (1 << (lasts - 1)); lasts--);

	return pend & ~((1 << lasts) - 1);
}

static int c_can_read_objects(struct net_device *dev, struct c_can_priv *priv,
			      u32 pend, int quota)
{
	u32 pkts = 0, ctrl, obj, mcmd;

	while ((obj = ffs(pend)) && quota > 0) {
		pend &= ~BIT(obj - 1);

		mcmd = obj < C_CAN_MSG_RX_LOW_LAST ?
			IF_COMM_RCV_LOW : IF_COMM_RCV_HIGH;

		c_can_object_get(dev, IF_RX, obj, mcmd);
		ctrl = priv->read_reg(priv, C_CAN_IFACE(MSGCTRL_REG, IF_RX));

		if (ctrl & IF_MCONT_MSGLST) {
			int n = c_can_handle_lost_msg_obj(dev, IF_RX, obj, ctrl);

			pkts += n;
			quota -= n;
			continue;
		}

		/*
		 * This really should not happen, but this covers some
		 * odd HW behaviour. Do not remove that unless you
		 * want to brick your machine.
		 */
		if (!(ctrl & IF_MCONT_NEWDAT))
			continue;

		/* read the data from the message object */
		c_can_read_msg_object(dev, IF_RX, ctrl);

		if (obj == C_CAN_MSG_RX_LOW_LAST)
			/* activate all lower message objects */
			c_can_activate_all_lower_rx_msg_obj(dev, IF_RX, ctrl);

		pkts++;
		quota--;
	}

	return pkts;
=======
	u32 idx, obj, pkts = 0, bytes = 0, pend, clr;

	clr = pend = priv->read_reg(priv, C_CAN_INTPND2_REG);

	while ((idx = ffs(pend))) {
		idx--;
		pend &= ~(1 << idx);
		obj = idx + C_CAN_MSG_OBJ_TX_FIRST;
		c_can_inval_tx_object(dev, IF_RX, obj);
		can_get_echo_skb(dev, idx);
		bytes += priv->dlc[idx];
		pkts++;
	}

	/* Clear the bits in the tx_active mask */
	atomic_sub(clr, &priv->tx_active);

	if (clr & (1 << (C_CAN_MSG_OBJ_TX_NUM - 1)))
		netif_wake_queue(dev);

	if (pkts) {
		stats->tx_bytes += bytes;
		stats->tx_packets += pkts;
		can_led_event(dev, CAN_LED_EVENT_TX);
	}
}

/*
 * If we have a gap in the pending bits, that means we either
 * raced with the hardware or failed to readout all upper
 * objects in the last run due to quota limit.
 */
static u32 c_can_adjust_pending(u32 pend)
{
	u32 weight, lasts;

	if (pend == RECEIVE_OBJECT_BITS)
		return pend;

	/*
	 * If the last set bit is larger than the number of pending
	 * bits we have a gap.
	 */
	weight = hweight32(pend);
	lasts = fls(pend);

	/* If the bits are linear, nothing to do */
	if (lasts == weight)
		return pend;

	/*
	 * Find the first set bit after the gap. We walk backwards
	 * from the last set bit.
	 */
	for (lasts--; pend & (1 << (lasts - 1)); lasts--);

	return pend & ~((1 << lasts) - 1);
}

static inline void c_can_rx_object_get(struct net_device *dev,
				       struct c_can_priv *priv, u32 obj)
{
#ifdef CONFIG_CAN_C_CAN_STRICT_FRAME_ORDERING
	if (obj < C_CAN_MSG_RX_LOW_LAST)
		c_can_object_get(dev, IF_RX, obj, IF_COMM_RCV_LOW);
	else
#endif
		c_can_object_get(dev, IF_RX, obj, priv->comm_rcv_high);
}

static inline void c_can_rx_finalize(struct net_device *dev,
				     struct c_can_priv *priv, u32 obj)
{
#ifdef CONFIG_CAN_C_CAN_STRICT_FRAME_ORDERING
	if (obj < C_CAN_MSG_RX_LOW_LAST)
		priv->rxmasked |= BIT(obj - 1);
	else if (obj == C_CAN_MSG_RX_LOW_LAST) {
		priv->rxmasked = 0;
		/* activate all lower message objects */
		c_can_activate_all_lower_rx_msg_obj(dev, IF_RX);
	}
#endif
	if (priv->type != BOSCH_D_CAN)
		c_can_object_get(dev, IF_RX, obj, IF_COMM_CLR_NEWDAT);
}

static int c_can_read_objects(struct net_device *dev, struct c_can_priv *priv,
			      u32 pend, int quota)
{
	u32 pkts = 0, ctrl, obj;

	while ((obj = ffs(pend)) && quota > 0) {
		pend &= ~BIT(obj - 1);

		c_can_rx_object_get(dev, priv, obj);
		ctrl = priv->read_reg(priv, C_CAN_IFACE(MSGCTRL_REG, IF_RX));

		if (ctrl & IF_MCONT_MSGLST) {
			int n = c_can_handle_lost_msg_obj(dev, IF_RX, obj, ctrl);

			pkts += n;
			quota -= n;
			continue;
		}

		/*
		 * This really should not happen, but this covers some
		 * odd HW behaviour. Do not remove that unless you
		 * want to brick your machine.
		 */
		if (!(ctrl & IF_MCONT_NEWDAT))
			continue;

		/* read the data from the message object */
		c_can_read_msg_object(dev, IF_RX, ctrl);

		c_can_rx_finalize(dev, priv, obj);

		pkts++;
		quota--;
	}

	return pkts;
}

static inline u32 c_can_get_pending(struct c_can_priv *priv)
{
	u32 pend = priv->read_reg(priv, C_CAN_NEWDAT1_REG);

#ifdef CONFIG_CAN_C_CAN_STRICT_FRAME_ORDERING
	pend &= ~priv->rxmasked;
#endif
	return pend;
>>>>>>> f58b8487
}

/*
 * theory of operation:
 *
 * c_can core saves a received CAN message into the first free message
 * object it finds free (starting with the lowest). Bits NEWDAT and
 * INTPND are set for this message object indicating that a new message
 * has arrived. To work-around this issue, we keep two groups of message
 * objects whose partitioning is defined by C_CAN_MSG_OBJ_RX_SPLIT.
 *
 * If CONFIG_CAN_C_CAN_STRICT_FRAME_ORDERING = y
 *
 * To ensure in-order frame reception we use the following
 * approach while re-activating a message object to receive further
 * frames:
 * - if the current message object number is lower than
 *   C_CAN_MSG_RX_LOW_LAST, do not clear the NEWDAT bit while clearing
 *   the INTPND bit.
 * - if the current message object number is equal to
 *   C_CAN_MSG_RX_LOW_LAST then clear the NEWDAT bit of all lower
 *   receive message objects.
 * - if the current message object number is greater than
 *   C_CAN_MSG_RX_LOW_LAST then clear the NEWDAT bit of
 *   only this message object.
 *
 * This can cause packet loss!
 *
 * If CONFIG_CAN_C_CAN_STRICT_FRAME_ORDERING = n
 *
 * We clear the newdat bit right away.
 *
 * This can result in packet reordering when the readout is slow.
 */
static int c_can_do_rx_poll(struct net_device *dev, int quota)
{
	struct c_can_priv *priv = netdev_priv(dev);
	u32 pkts = 0, pend = 0, toread, n;

	/*
	 * It is faster to read only one 16bit register. This is only possible
	 * for a maximum number of 16 objects.
	 */
	BUILD_BUG_ON_MSG(C_CAN_MSG_OBJ_RX_LAST > 16,
			"Implementation does not support more message objects than 16");

	while (quota > 0) {
		if (!pend) {
<<<<<<< HEAD
			pend = priv->read_reg(priv, C_CAN_INTPND1_REG);
=======
			pend = c_can_get_pending(priv);
>>>>>>> f58b8487
			if (!pend)
				break;
			/*
			 * If the pending field has a gap, handle the
			 * bits above the gap first.
			 */
			toread = c_can_adjust_pending(pend);
		} else {
			toread = pend;
		}
		/* Remove the bits from pend */
		pend &= ~toread;
		/* Read the objects */
		n = c_can_read_objects(dev, priv, toread, quota);
		pkts += n;
		quota -= n;
	}

	if (pkts)
		can_led_event(dev, CAN_LED_EVENT_RX);
<<<<<<< HEAD

	return pkts;
}
=======
>>>>>>> f58b8487

	return pkts;
}

static int c_can_handle_state_change(struct net_device *dev,
				enum c_can_bus_error_types error_type)
{
	unsigned int reg_err_counter;
	unsigned int rx_err_passive;
	struct c_can_priv *priv = netdev_priv(dev);
	struct net_device_stats *stats = &dev->stats;
	struct can_frame *cf;
	struct sk_buff *skb;
	struct can_berr_counter bec;

	switch (error_type) {
	case C_CAN_ERROR_WARNING:
		/* error warning state */
		priv->can.can_stats.error_warning++;
		priv->can.state = CAN_STATE_ERROR_WARNING;
		break;
	case C_CAN_ERROR_PASSIVE:
		/* error passive state */
		priv->can.can_stats.error_passive++;
		priv->can.state = CAN_STATE_ERROR_PASSIVE;
		break;
	case C_CAN_BUS_OFF:
		/* bus-off state */
		priv->can.state = CAN_STATE_BUS_OFF;
		can_bus_off(dev);
		break;
	default:
		break;
	}

	/* propagate the error condition to the CAN stack */
	skb = alloc_can_err_skb(dev, &cf);
	if (unlikely(!skb))
		return 0;

	__c_can_get_berr_counter(dev, &bec);
	reg_err_counter = priv->read_reg(priv, C_CAN_ERR_CNT_REG);
	rx_err_passive = (reg_err_counter & ERR_CNT_RP_MASK) >>
				ERR_CNT_RP_SHIFT;

	switch (error_type) {
	case C_CAN_ERROR_WARNING:
		/* error warning state */
		cf->can_id |= CAN_ERR_CRTL;
		cf->data[1] = (bec.txerr > bec.rxerr) ?
			CAN_ERR_CRTL_TX_WARNING :
			CAN_ERR_CRTL_RX_WARNING;
		cf->data[6] = bec.txerr;
		cf->data[7] = bec.rxerr;

		break;
	case C_CAN_ERROR_PASSIVE:
		/* error passive state */
		cf->can_id |= CAN_ERR_CRTL;
		if (rx_err_passive)
			cf->data[1] |= CAN_ERR_CRTL_RX_PASSIVE;
		if (bec.txerr > 127)
			cf->data[1] |= CAN_ERR_CRTL_TX_PASSIVE;

		cf->data[6] = bec.txerr;
		cf->data[7] = bec.rxerr;
		break;
	case C_CAN_BUS_OFF:
		/* bus-off state */
		cf->can_id |= CAN_ERR_BUSOFF;
		can_bus_off(dev);
		break;
	default:
		break;
	}

	stats->rx_packets++;
	stats->rx_bytes += cf->can_dlc;
	netif_receive_skb(skb);

	return 1;
}

static int c_can_handle_bus_err(struct net_device *dev,
				enum c_can_lec_type lec_type)
{
	struct c_can_priv *priv = netdev_priv(dev);
	struct net_device_stats *stats = &dev->stats;
	struct can_frame *cf;
	struct sk_buff *skb;

	/*
	 * early exit if no lec update or no error.
	 * no lec update means that no CAN bus event has been detected
	 * since CPU wrote 0x7 value to status reg.
	 */
	if (lec_type == LEC_UNUSED || lec_type == LEC_NO_ERROR)
		return 0;

	if (!(priv->can.ctrlmode & CAN_CTRLMODE_BERR_REPORTING))
		return 0;

	/* common for all type of bus errors */
	priv->can.can_stats.bus_error++;
	stats->rx_errors++;

	/* propagate the error condition to the CAN stack */
	skb = alloc_can_err_skb(dev, &cf);
	if (unlikely(!skb))
		return 0;

	/*
	 * check for 'last error code' which tells us the
	 * type of the last error to occur on the CAN bus
	 */
	cf->can_id |= CAN_ERR_PROT | CAN_ERR_BUSERROR;
	cf->data[2] |= CAN_ERR_PROT_UNSPEC;

	switch (lec_type) {
	case LEC_STUFF_ERROR:
		netdev_dbg(dev, "stuff error\n");
		cf->data[2] |= CAN_ERR_PROT_STUFF;
		break;
	case LEC_FORM_ERROR:
		netdev_dbg(dev, "form error\n");
		cf->data[2] |= CAN_ERR_PROT_FORM;
		break;
	case LEC_ACK_ERROR:
		netdev_dbg(dev, "ack error\n");
		cf->data[3] |= (CAN_ERR_PROT_LOC_ACK |
				CAN_ERR_PROT_LOC_ACK_DEL);
		break;
	case LEC_BIT1_ERROR:
		netdev_dbg(dev, "bit1 error\n");
		cf->data[2] |= CAN_ERR_PROT_BIT1;
		break;
	case LEC_BIT0_ERROR:
		netdev_dbg(dev, "bit0 error\n");
		cf->data[2] |= CAN_ERR_PROT_BIT0;
		break;
	case LEC_CRC_ERROR:
		netdev_dbg(dev, "CRC error\n");
		cf->data[3] |= (CAN_ERR_PROT_LOC_CRC_SEQ |
				CAN_ERR_PROT_LOC_CRC_DEL);
		break;
	default:
		break;
	}

	stats->rx_packets++;
	stats->rx_bytes += cf->can_dlc;
	netif_receive_skb(skb);
	return 1;
}

static int c_can_poll(struct napi_struct *napi, int quota)
{
	struct net_device *dev = napi->dev;
	struct c_can_priv *priv = netdev_priv(dev);
	u16 curr, last = priv->last_status;
	int work_done = 0;

	priv->last_status = curr = priv->read_reg(priv, C_CAN_STS_REG);
	/* Ack status on C_CAN. D_CAN is self clearing */
	if (priv->type != BOSCH_D_CAN)
		priv->write_reg(priv, C_CAN_STS_REG, LEC_UNUSED);

	/* handle state changes */
	if ((curr & STATUS_EWARN) && (!(last & STATUS_EWARN))) {
		netdev_dbg(dev, "entered error warning state\n");
		work_done += c_can_handle_state_change(dev, C_CAN_ERROR_WARNING);
	}

	if ((curr & STATUS_EPASS) && (!(last & STATUS_EPASS))) {
		netdev_dbg(dev, "entered error passive state\n");
		work_done += c_can_handle_state_change(dev, C_CAN_ERROR_PASSIVE);
	}

	if ((curr & STATUS_BOFF) && (!(last & STATUS_BOFF))) {
		netdev_dbg(dev, "entered bus off state\n");
		work_done += c_can_handle_state_change(dev, C_CAN_BUS_OFF);
		goto end;
	}

	/* handle bus recovery events */
	if ((!(curr & STATUS_BOFF)) && (last & STATUS_BOFF)) {
		netdev_dbg(dev, "left bus off state\n");
		priv->can.state = CAN_STATE_ERROR_ACTIVE;
	}
	if ((!(curr & STATUS_EPASS)) && (last & STATUS_EPASS)) {
		netdev_dbg(dev, "left error passive state\n");
		priv->can.state = CAN_STATE_ERROR_ACTIVE;
	}

	/* handle lec errors on the bus */
	work_done += c_can_handle_bus_err(dev, curr & LEC_MASK);

	/* Handle Tx/Rx events. We do this unconditionally */
	work_done += c_can_do_rx_poll(dev, (quota - work_done));
	c_can_do_tx(dev);

end:
	if (work_done < quota) {
		napi_complete(napi);
		/* enable all IRQs if we are not in bus off state */
		if (priv->can.state != CAN_STATE_BUS_OFF)
			c_can_irq_control(priv, true);
	}

	return work_done;
}

static irqreturn_t c_can_isr(int irq, void *dev_id)
{
	struct net_device *dev = (struct net_device *)dev_id;
	struct c_can_priv *priv = netdev_priv(dev);

	if (!priv->read_reg(priv, C_CAN_INT_REG))
		return IRQ_NONE;

	/* disable all interrupts and schedule the NAPI */
	c_can_irq_control(priv, false);
	napi_schedule(&priv->napi);

	return IRQ_HANDLED;
}

static int c_can_open(struct net_device *dev)
{
	int err;
	struct c_can_priv *priv = netdev_priv(dev);

	c_can_pm_runtime_get_sync(priv);
	c_can_reset_ram(priv, true);

	/* open the can device */
	err = open_candev(dev);
	if (err) {
		netdev_err(dev, "failed to open can device\n");
		goto exit_open_fail;
	}

	/* register interrupt handler */
	err = request_irq(dev->irq, &c_can_isr, IRQF_SHARED, dev->name,
				dev);
	if (err < 0) {
		netdev_err(dev, "failed to request interrupt\n");
		goto exit_irq_fail;
	}

	/* start the c_can controller */
	err = c_can_start(dev);
	if (err)
		goto exit_start_fail;

	can_led_event(dev, CAN_LED_EVENT_OPEN);

	napi_enable(&priv->napi);
<<<<<<< HEAD
=======
	/* enable status change, error and module interrupts */
	c_can_irq_control(priv, true);
>>>>>>> f58b8487
	netif_start_queue(dev);

	return 0;

exit_start_fail:
	free_irq(dev->irq, dev);
exit_irq_fail:
	close_candev(dev);
exit_open_fail:
	c_can_reset_ram(priv, false);
	c_can_pm_runtime_put_sync(priv);
	return err;
}

static int c_can_close(struct net_device *dev)
{
	struct c_can_priv *priv = netdev_priv(dev);

	netif_stop_queue(dev);
	napi_disable(&priv->napi);
	c_can_stop(dev);
	free_irq(dev->irq, dev);
	close_candev(dev);

	c_can_reset_ram(priv, false);
	c_can_pm_runtime_put_sync(priv);

	can_led_event(dev, CAN_LED_EVENT_STOP);

	return 0;
}

struct net_device *alloc_c_can_dev(void)
{
	struct net_device *dev;
	struct c_can_priv *priv;

	dev = alloc_candev(sizeof(struct c_can_priv), C_CAN_MSG_OBJ_TX_NUM);
	if (!dev)
		return NULL;

	priv = netdev_priv(dev);
	spin_lock_init(&priv->xmit_lock);
	netif_napi_add(dev, &priv->napi, c_can_poll, C_CAN_NAPI_WEIGHT);

	priv->dev = dev;
	priv->can.bittiming_const = &c_can_bittiming_const;
	priv->can.do_set_mode = c_can_set_mode;
	priv->can.do_get_berr_counter = c_can_get_berr_counter;
	priv->can.ctrlmode_supported = CAN_CTRLMODE_LOOPBACK |
					CAN_CTRLMODE_LISTENONLY |
					CAN_CTRLMODE_BERR_REPORTING;

	return dev;
}
EXPORT_SYMBOL_GPL(alloc_c_can_dev);

#ifdef CONFIG_PM
int c_can_power_down(struct net_device *dev)
{
	u32 val;
	unsigned long time_out;
	struct c_can_priv *priv = netdev_priv(dev);

	if (!(dev->flags & IFF_UP))
		return 0;

	WARN_ON(priv->type != BOSCH_D_CAN);

	/* set PDR value so the device goes to power down mode */
	val = priv->read_reg(priv, C_CAN_CTRL_EX_REG);
	val |= CONTROL_EX_PDR;
	priv->write_reg(priv, C_CAN_CTRL_EX_REG, val);

	/* Wait for the PDA bit to get set */
	time_out = jiffies + msecs_to_jiffies(INIT_WAIT_MS);
	while (!(priv->read_reg(priv, C_CAN_STS_REG) & STATUS_PDA) &&
				time_after(time_out, jiffies))
		cpu_relax();

	if (time_after(jiffies, time_out))
		return -ETIMEDOUT;

	c_can_stop(dev);

	c_can_reset_ram(priv, false);
	c_can_pm_runtime_put_sync(priv);

	return 0;
}
EXPORT_SYMBOL_GPL(c_can_power_down);

int c_can_power_up(struct net_device *dev)
{
	u32 val;
	unsigned long time_out;
	struct c_can_priv *priv = netdev_priv(dev);
	int ret;

	if (!(dev->flags & IFF_UP))
		return 0;

	WARN_ON(priv->type != BOSCH_D_CAN);

	c_can_pm_runtime_get_sync(priv);
	c_can_reset_ram(priv, true);

	/* Clear PDR and INIT bits */
	val = priv->read_reg(priv, C_CAN_CTRL_EX_REG);
	val &= ~CONTROL_EX_PDR;
	priv->write_reg(priv, C_CAN_CTRL_EX_REG, val);
	val = priv->read_reg(priv, C_CAN_CTRL_REG);
	val &= ~CONTROL_INIT;
	priv->write_reg(priv, C_CAN_CTRL_REG, val);

	/* Wait for the PDA bit to get clear */
	time_out = jiffies + msecs_to_jiffies(INIT_WAIT_MS);
	while ((priv->read_reg(priv, C_CAN_STS_REG) & STATUS_PDA) &&
				time_after(time_out, jiffies))
		cpu_relax();

	if (time_after(jiffies, time_out))
		return -ETIMEDOUT;

<<<<<<< HEAD
	return c_can_start(dev);
=======
	ret = c_can_start(dev);
	if (!ret)
		c_can_irq_control(priv, true);

	return ret;
>>>>>>> f58b8487
}
EXPORT_SYMBOL_GPL(c_can_power_up);
#endif

void free_c_can_dev(struct net_device *dev)
{
	struct c_can_priv *priv = netdev_priv(dev);

	netif_napi_del(&priv->napi);
	free_candev(dev);
}
EXPORT_SYMBOL_GPL(free_c_can_dev);

static const struct net_device_ops c_can_netdev_ops = {
	.ndo_open = c_can_open,
	.ndo_stop = c_can_close,
	.ndo_start_xmit = c_can_start_xmit,
	.ndo_change_mtu = can_change_mtu,
};

int register_c_can_dev(struct net_device *dev)
{
	struct c_can_priv *priv = netdev_priv(dev);
	int err;

	c_can_pm_runtime_enable(priv);

	dev->flags |= IFF_ECHO;	/* we support local echo */
	dev->netdev_ops = &c_can_netdev_ops;

	err = register_candev(dev);
	if (err)
		c_can_pm_runtime_disable(priv);
	else
		devm_can_led_init(dev);

	return err;
}
EXPORT_SYMBOL_GPL(register_c_can_dev);

void unregister_c_can_dev(struct net_device *dev)
{
	struct c_can_priv *priv = netdev_priv(dev);

	unregister_candev(dev);

	c_can_pm_runtime_disable(priv);
}
EXPORT_SYMBOL_GPL(unregister_c_can_dev);

MODULE_AUTHOR("Bhupesh Sharma <bhupesh.sharma@st.com>");
MODULE_LICENSE("GPL v2");
MODULE_DESCRIPTION("CAN bus driver for Bosch C_CAN controller");<|MERGE_RESOLUTION|>--- conflicted
+++ resolved
@@ -134,14 +134,6 @@
 /* Invalidation of message objects */
 #define IF_COMM_INVAL		(IF_COMM_ARB | IF_COMM_CONTROL)
 
-/* For the low buffers we clear the interrupt bit, but keep newdat */
-#define IF_COMM_RCV_LOW		(IF_COMM_MASK | IF_COMM_ARB | \
-				 IF_COMM_CONTROL | IF_COMM_CLR_INT_PND | \
-				 IF_COMM_DATAA | IF_COMM_DATAB)
-
-/* For the high buffers we clear the interrupt bit and newdat */
-#define IF_COMM_RCV_HIGH	(IF_COMM_RCV_LOW | IF_COMM_TXRQST)
-
 /* IFx arbitration */
 #define IF_ARB_MSGVAL		BIT(31)
 #define IF_ARB_MSGXTD		BIT(30)
@@ -159,16 +151,8 @@
 #define IF_MCONT_EOB		BIT(7)
 #define IF_MCONT_DLC_MASK	0xf
 
-<<<<<<< HEAD
-/*
- * Use IF1 for RX and IF2 for TX
- */
-#define IF_RX			0
-#define IF_TX			1
-=======
 #define IF_MCONT_RCV		(IF_MCONT_RXIE | IF_MCONT_UMASK)
 #define IF_MCONT_RCV_EOB	(IF_MCONT_RCV | IF_MCONT_EOB)
->>>>>>> f58b8487
 
 #define IF_MCONT_TX		(IF_MCONT_TXIE | IF_MCONT_EOB)
 
@@ -255,31 +239,7 @@
 
 static void c_can_irq_control(struct c_can_priv *priv, bool enable)
 {
-<<<<<<< HEAD
-	return (priv->tx_next & C_CAN_NEXT_MSG_OBJ_MASK) +
-			C_CAN_MSG_OBJ_TX_FIRST;
-}
-
-static inline int get_tx_echo_msg_obj(int txecho)
-{
-	return (txecho & C_CAN_NEXT_MSG_OBJ_MASK) + C_CAN_MSG_OBJ_TX_FIRST;
-}
-
-static u32 c_can_read_reg32(struct c_can_priv *priv, enum reg index)
-{
-	u32 val = priv->read_reg(priv, index);
-	val |= ((u32) priv->read_reg(priv, index + 1)) << 16;
-	return val;
-}
-
-static void c_can_enable_all_interrupts(struct c_can_priv *priv,
-						int enable)
-{
-	unsigned int cntrl_save = priv->read_reg(priv,
-						C_CAN_CTRL_REG);
-=======
 	u32 ctrl = priv->read_reg(priv,	C_CAN_CTRL_REG) & ~CONTROL_IRQMSK;
->>>>>>> f58b8487
 
 	if (enable)
 		ctrl |= CONTROL_IRQMSK;
@@ -368,13 +328,6 @@
 		change_bit(idx, &priv->tx_dir);
 	}
 
-<<<<<<< HEAD
-	/* enable interrupt for this message object */
-	priv->write_reg(priv, C_CAN_IFACE(MSGCTRL_REG, iface),
-			IF_MCONT_TXIE | IF_MCONT_TXRQST | IF_MCONT_EOB |
-			frame->can_dlc);
-	c_can_object_put(dev, iface, objno, IF_COMM_ALL);
-=======
 	priv->write_reg(priv, C_CAN_IFACE(ARB1_REG, iface), arb);
 	priv->write_reg(priv, C_CAN_IFACE(ARB2_REG, iface), arb >> 16);
 
@@ -384,30 +337,17 @@
 		priv->write_reg(priv, C_CAN_IFACE(DATA1_REG, iface) + i / 2,
 				frame->data[i] | (frame->data[i + 1] << 8));
 	}
->>>>>>> f58b8487
 }
 
 static inline void c_can_activate_all_lower_rx_msg_obj(struct net_device *dev,
 						       int iface)
 {
 	int i;
-<<<<<<< HEAD
-	struct c_can_priv *priv = netdev_priv(dev);
-
-	for (i = C_CAN_MSG_OBJ_RX_FIRST; i <= C_CAN_MSG_RX_LOW_LAST; i++) {
-		priv->write_reg(priv, C_CAN_IFACE(MSGCTRL_REG, iface),
-				ctrl_mask & ~IF_MCONT_NEWDAT);
-		c_can_object_put(dev, iface, i, IF_COMM_CONTROL);
-	}
-}
-
-=======
 
 	for (i = C_CAN_MSG_OBJ_RX_FIRST; i <= C_CAN_MSG_RX_LOW_LAST; i++)
 		c_can_object_get(dev, iface, i, IF_COMM_CLR_NEWDAT);
 }
 
->>>>>>> f58b8487
 static int c_can_handle_lost_msg_obj(struct net_device *dev,
 				     int iface, int objno, u32 ctrl)
 {
@@ -419,12 +359,9 @@
 	ctrl &= ~(IF_MCONT_MSGLST | IF_MCONT_INTPND | IF_MCONT_NEWDAT);
 	priv->write_reg(priv, C_CAN_IFACE(MSGCTRL_REG, iface), ctrl);
 	c_can_object_put(dev, iface, objno, IF_COMM_CONTROL);
-<<<<<<< HEAD
-=======
 
 	stats->rx_errors++;
 	stats->rx_over_errors++;
->>>>>>> f58b8487
 
 	/* create an error msg */
 	skb = alloc_can_err_skb(dev, &frame);
@@ -476,11 +413,8 @@
 
 	stats->rx_packets++;
 	stats->rx_bytes += frame->can_dlc;
-<<<<<<< HEAD
-=======
 
 	netif_receive_skb(skb);
->>>>>>> f58b8487
 	return 0;
 }
 
@@ -510,18 +444,6 @@
 
 	if (can_dropped_invalid_skb(dev, skb))
 		return NETDEV_TX_OK;
-<<<<<<< HEAD
-
-	spin_lock_bh(&priv->xmit_lock);
-	msg_obj_no = get_tx_next_msg_obj(priv);
-
-	/* prepare message object for transmission */
-	c_can_write_msg_object(dev, IF_TX, frame, msg_obj_no);
-	priv->dlc[msg_obj_no - C_CAN_MSG_OBJ_TX_FIRST] = frame->can_dlc;
-	can_put_echo_skb(skb, dev, msg_obj_no - C_CAN_MSG_OBJ_TX_FIRST);
-
-=======
->>>>>>> f58b8487
 	/*
 	 * This is not a FIFO. C/D_CAN sends out the buffers
 	 * prioritized. The lowest buffer number wins.
@@ -532,9 +454,6 @@
 	/* If this is the last buffer, stop the xmit queue */
 	if (idx == C_CAN_MSG_OBJ_TX_NUM - 1)
 		netif_stop_queue(dev);
-<<<<<<< HEAD
-	spin_unlock_bh(&priv->xmit_lock);
-=======
 	/*
 	 * Store the message in the interface so we can call
 	 * can_put_echo_skb(). We must do this before we enable
@@ -548,7 +467,6 @@
 	atomic_add((1 << idx), &priv->tx_active);
 	/* Start transmission */
 	c_can_object_put(dev, IF_TX, obj, IF_COMM_TX);
->>>>>>> f58b8487
 
 	return NETDEV_TX_OK;
 }
@@ -625,18 +543,10 @@
 
 	/* setup receive message objects */
 	for (i = C_CAN_MSG_OBJ_RX_FIRST; i < C_CAN_MSG_OBJ_RX_LAST; i++)
-<<<<<<< HEAD
-		c_can_setup_receive_object(dev, IF_RX, i, 0, 0,
-			(IF_MCONT_RXIE | IF_MCONT_UMASK) & ~IF_MCONT_EOB);
-
-	c_can_setup_receive_object(dev, IF_RX, C_CAN_MSG_OBJ_RX_LAST, 0, 0,
-			IF_MCONT_EOB | IF_MCONT_RXIE | IF_MCONT_UMASK);
-=======
 		c_can_setup_receive_object(dev, IF_RX, i, 0, 0, IF_MCONT_RCV);
 
 	c_can_setup_receive_object(dev, IF_RX, C_CAN_MSG_OBJ_RX_LAST, 0, 0,
 				   IF_MCONT_RCV_EOB);
->>>>>>> f58b8487
 }
 
 /*
@@ -698,12 +608,6 @@
 
 	priv->can.state = CAN_STATE_ERROR_ACTIVE;
 
-<<<<<<< HEAD
-	/* enable status change, error and module interrupts */
-	c_can_enable_all_interrupts(priv, ENABLE_ALL_INTERRUPTS);
-
-=======
->>>>>>> f58b8487
 	return 0;
 }
 
@@ -717,10 +621,7 @@
 
 static int c_can_set_mode(struct net_device *dev, enum can_mode mode)
 {
-<<<<<<< HEAD
-=======
-	struct c_can_priv *priv = netdev_priv(dev);
->>>>>>> f58b8487
+	struct c_can_priv *priv = netdev_priv(dev);
 	int err;
 
 	switch (mode) {
@@ -765,129 +666,10 @@
 	return err;
 }
 
-<<<<<<< HEAD
-/*
- * priv->tx_echo holds the number of the oldest can_frame put for
- * transmission into the hardware, but not yet ACKed by the CAN tx
- * complete IRQ.
- *
- * We iterate from priv->tx_echo to priv->tx_next and check if the
- * packet has been transmitted, echo it back to the CAN framework.
- * If we discover a not yet transmitted packet, stop looking for more.
- */
-=======
->>>>>>> f58b8487
 static void c_can_do_tx(struct net_device *dev)
 {
 	struct c_can_priv *priv = netdev_priv(dev);
 	struct net_device_stats *stats = &dev->stats;
-<<<<<<< HEAD
-	u32 val, obj, pkts = 0, bytes = 0;
-
-	spin_lock_bh(&priv->xmit_lock);
-
-	for (; (priv->tx_next - priv->tx_echo) > 0; priv->tx_echo++) {
-		obj = get_tx_echo_msg_obj(priv->tx_echo);
-		val = c_can_read_reg32(priv, C_CAN_TXRQST1_REG);
-
-		if (val & (1 << (obj - 1)))
-			break;
-
-		can_get_echo_skb(dev, obj - C_CAN_MSG_OBJ_TX_FIRST);
-		bytes += priv->dlc[obj - C_CAN_MSG_OBJ_TX_FIRST];
-		pkts++;
-		c_can_inval_msg_object(dev, IF_TX, obj);
-	}
-
-	/* restart queue if wrap-up or if queue stalled on last pkt */
-	if (((priv->tx_next & C_CAN_NEXT_MSG_OBJ_MASK) != 0) ||
-			((priv->tx_echo & C_CAN_NEXT_MSG_OBJ_MASK) == 0))
-		netif_wake_queue(dev);
-
-	spin_unlock_bh(&priv->xmit_lock);
-
-	if (pkts) {
-		stats->tx_bytes += bytes;
-		stats->tx_packets += pkts;
-		can_led_event(dev, CAN_LED_EVENT_TX);
-	}
-}
-
-/*
- * If we have a gap in the pending bits, that means we either
- * raced with the hardware or failed to readout all upper
- * objects in the last run due to quota limit.
- */
-static u32 c_can_adjust_pending(u32 pend)
-{
-	u32 weight, lasts;
-
-	if (pend == RECEIVE_OBJECT_BITS)
-		return pend;
-
-	/*
-	 * If the last set bit is larger than the number of pending
-	 * bits we have a gap.
-	 */
-	weight = hweight32(pend);
-	lasts = fls(pend);
-
-	/* If the bits are linear, nothing to do */
-	if (lasts == weight)
-		return pend;
-
-	/*
-	 * Find the first set bit after the gap. We walk backwards
-	 * from the last set bit.
-	 */
-	for (lasts--; pend & (1 << (lasts - 1)); lasts--);
-
-	return pend & ~((1 << lasts) - 1);
-}
-
-static int c_can_read_objects(struct net_device *dev, struct c_can_priv *priv,
-			      u32 pend, int quota)
-{
-	u32 pkts = 0, ctrl, obj, mcmd;
-
-	while ((obj = ffs(pend)) && quota > 0) {
-		pend &= ~BIT(obj - 1);
-
-		mcmd = obj < C_CAN_MSG_RX_LOW_LAST ?
-			IF_COMM_RCV_LOW : IF_COMM_RCV_HIGH;
-
-		c_can_object_get(dev, IF_RX, obj, mcmd);
-		ctrl = priv->read_reg(priv, C_CAN_IFACE(MSGCTRL_REG, IF_RX));
-
-		if (ctrl & IF_MCONT_MSGLST) {
-			int n = c_can_handle_lost_msg_obj(dev, IF_RX, obj, ctrl);
-
-			pkts += n;
-			quota -= n;
-			continue;
-		}
-
-		/*
-		 * This really should not happen, but this covers some
-		 * odd HW behaviour. Do not remove that unless you
-		 * want to brick your machine.
-		 */
-		if (!(ctrl & IF_MCONT_NEWDAT))
-			continue;
-
-		/* read the data from the message object */
-		c_can_read_msg_object(dev, IF_RX, ctrl);
-
-		if (obj == C_CAN_MSG_RX_LOW_LAST)
-			/* activate all lower message objects */
-			c_can_activate_all_lower_rx_msg_obj(dev, IF_RX, ctrl);
-
-		pkts++;
-		quota--;
-	}
-
-	return pkts;
-=======
 	u32 idx, obj, pkts = 0, bytes = 0, pend, clr;
 
 	clr = pend = priv->read_reg(priv, C_CAN_INTPND2_REG);
@@ -1021,7 +803,6 @@
 	pend &= ~priv->rxmasked;
 #endif
 	return pend;
->>>>>>> f58b8487
 }
 
 /*
@@ -1070,11 +851,7 @@
 
 	while (quota > 0) {
 		if (!pend) {
-<<<<<<< HEAD
-			pend = priv->read_reg(priv, C_CAN_INTPND1_REG);
-=======
 			pend = c_can_get_pending(priv);
->>>>>>> f58b8487
 			if (!pend)
 				break;
 			/*
@@ -1095,12 +872,6 @@
 
 	if (pkts)
 		can_led_event(dev, CAN_LED_EVENT_RX);
-<<<<<<< HEAD
-
-	return pkts;
-}
-=======
->>>>>>> f58b8487
 
 	return pkts;
 }
@@ -1359,11 +1130,8 @@
 	can_led_event(dev, CAN_LED_EVENT_OPEN);
 
 	napi_enable(&priv->napi);
-<<<<<<< HEAD
-=======
 	/* enable status change, error and module interrupts */
 	c_can_irq_control(priv, true);
->>>>>>> f58b8487
 	netif_start_queue(dev);
 
 	return 0;
@@ -1406,7 +1174,6 @@
 		return NULL;
 
 	priv = netdev_priv(dev);
-	spin_lock_init(&priv->xmit_lock);
 	netif_napi_add(dev, &priv->napi, c_can_poll, C_CAN_NAPI_WEIGHT);
 
 	priv->dev = dev;
@@ -1488,15 +1255,11 @@
 	if (time_after(jiffies, time_out))
 		return -ETIMEDOUT;
 
-<<<<<<< HEAD
-	return c_can_start(dev);
-=======
 	ret = c_can_start(dev);
 	if (!ret)
 		c_can_irq_control(priv, true);
 
 	return ret;
->>>>>>> f58b8487
 }
 EXPORT_SYMBOL_GPL(c_can_power_up);
 #endif
