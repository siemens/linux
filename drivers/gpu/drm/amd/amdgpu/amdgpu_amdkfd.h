/*
 * Copyright 2014 Advanced Micro Devices, Inc.
 *
 * Permission is hereby granted, free of charge, to any person obtaining a
 * copy of this software and associated documentation files (the "Software"),
 * to deal in the Software without restriction, including without limitation
 * the rights to use, copy, modify, merge, publish, distribute, sublicense,
 * and/or sell copies of the Software, and to permit persons to whom the
 * Software is furnished to do so, subject to the following conditions:
 *
 * The above copyright notice and this permission notice shall be included in
 * all copies or substantial portions of the Software.
 *
 * THE SOFTWARE IS PROVIDED "AS IS", WITHOUT WARRANTY OF ANY KIND, EXPRESS OR
 * IMPLIED, INCLUDING BUT NOT LIMITED TO THE WARRANTIES OF MERCHANTABILITY,
 * FITNESS FOR A PARTICULAR PURPOSE AND NONINFRINGEMENT.  IN NO EVENT SHALL
 * THE COPYRIGHT HOLDER(S) OR AUTHOR(S) BE LIABLE FOR ANY CLAIM, DAMAGES OR
 * OTHER LIABILITY, WHETHER IN AN ACTION OF CONTRACT, TORT OR OTHERWISE,
 * ARISING FROM, OUT OF OR IN CONNECTION WITH THE SOFTWARE OR THE USE OR
 * OTHER DEALINGS IN THE SOFTWARE.
 */

/* amdgpu_amdkfd.h defines the private interface between amdgpu and amdkfd. */

#ifndef AMDGPU_AMDKFD_H_INCLUDED
#define AMDGPU_AMDKFD_H_INCLUDED

#include <linux/types.h>
#include <linux/mm.h>
#include <linux/kthread.h>
#include <linux/workqueue.h>
#include <kgd_kfd_interface.h>
#include <drm/ttm/ttm_execbuf_util.h>
#include "amdgpu_sync.h"
#include "amdgpu_vm.h"

extern uint64_t amdgpu_amdkfd_total_mem_size;

enum TLB_FLUSH_TYPE {
	TLB_FLUSH_LEGACY = 0,
	TLB_FLUSH_LIGHTWEIGHT,
	TLB_FLUSH_HEAVYWEIGHT
};

struct amdgpu_device;

enum kfd_mem_attachment_type {
	KFD_MEM_ATT_SHARED,	/* Share kgd_mem->bo or another attachment's */
	KFD_MEM_ATT_USERPTR,	/* SG bo to DMA map pages from a userptr bo */
	KFD_MEM_ATT_DMABUF,	/* DMAbuf to DMA map TTM BOs */
};

struct kfd_mem_attachment {
	struct list_head list;
	enum kfd_mem_attachment_type type;
	bool is_mapped;
	struct amdgpu_bo_va *bo_va;
	struct amdgpu_device *adev;
	uint64_t va;
	uint64_t pte_flags;
};

struct kgd_mem {
	struct mutex lock;
	struct amdgpu_bo *bo;
	struct dma_buf *dmabuf;
	struct list_head attachments;
	/* protected by amdkfd_process_info.lock */
	struct ttm_validate_buffer validate_list;
	struct ttm_validate_buffer resv_list;
	uint32_t domain;
	unsigned int mapped_to_gpu_memory;
	uint64_t va;

	uint32_t alloc_flags;

	atomic_t invalid;
	struct amdkfd_process_info *process_info;

	struct amdgpu_sync sync;

	bool aql_queue;
	bool is_imported;
};

/* KFD Memory Eviction */
struct amdgpu_amdkfd_fence {
	struct dma_fence base;
	struct mm_struct *mm;
	spinlock_t lock;
	char timeline_name[TASK_COMM_LEN];
	struct svm_range_bo *svm_bo;
};

struct amdgpu_kfd_dev {
	struct kfd_dev *dev;
	uint64_t vram_used;
	bool init_complete;
};

enum kgd_engine_type {
	KGD_ENGINE_PFP = 1,
	KGD_ENGINE_ME,
	KGD_ENGINE_CE,
	KGD_ENGINE_MEC1,
	KGD_ENGINE_MEC2,
	KGD_ENGINE_RLC,
	KGD_ENGINE_SDMA1,
	KGD_ENGINE_SDMA2,
	KGD_ENGINE_MAX
};


struct amdkfd_process_info {
	/* List head of all VMs that belong to a KFD process */
	struct list_head vm_list_head;
	/* List head for all KFD BOs that belong to a KFD process. */
	struct list_head kfd_bo_list;
	/* List of userptr BOs that are valid or invalid */
	struct list_head userptr_valid_list;
	struct list_head userptr_inval_list;
	/* Lock to protect kfd_bo_list */
	struct mutex lock;

	/* Number of VMs */
	unsigned int n_vms;
	/* Eviction Fence */
	struct amdgpu_amdkfd_fence *eviction_fence;

	/* MMU-notifier related fields */
	atomic_t evicted_bos;
	struct delayed_work restore_userptr_work;
	struct pid *pid;
};

int amdgpu_amdkfd_init(void);
void amdgpu_amdkfd_fini(void);

void amdgpu_amdkfd_suspend(struct amdgpu_device *adev, bool run_pm);
int amdgpu_amdkfd_resume_iommu(struct amdgpu_device *adev);
int amdgpu_amdkfd_resume(struct amdgpu_device *adev, bool run_pm);
void amdgpu_amdkfd_interrupt(struct amdgpu_device *adev,
			const void *ih_ring_entry);
void amdgpu_amdkfd_device_probe(struct amdgpu_device *adev);
void amdgpu_amdkfd_device_init(struct amdgpu_device *adev);
void amdgpu_amdkfd_device_fini_sw(struct amdgpu_device *adev);
int amdgpu_amdkfd_submit_ib(struct amdgpu_device *adev,
				enum kgd_engine_type engine,
				uint32_t vmid, uint64_t gpu_addr,
				uint32_t *ib_cmd, uint32_t ib_len);
void amdgpu_amdkfd_set_compute_idle(struct amdgpu_device *adev, bool idle);
bool amdgpu_amdkfd_have_atomics_support(struct amdgpu_device *adev);
int amdgpu_amdkfd_flush_gpu_tlb_vmid(struct amdgpu_device *adev,
				uint16_t vmid);
int amdgpu_amdkfd_flush_gpu_tlb_pasid(struct amdgpu_device *adev,
				uint16_t pasid, enum TLB_FLUSH_TYPE flush_type);

bool amdgpu_amdkfd_is_kfd_vmid(struct amdgpu_device *adev, u32 vmid);

int amdgpu_amdkfd_pre_reset(struct amdgpu_device *adev);

int amdgpu_amdkfd_post_reset(struct amdgpu_device *adev);

void amdgpu_amdkfd_gpu_reset(struct amdgpu_device *adev);

int amdgpu_queue_mask_bit_to_set_resource_bit(struct amdgpu_device *adev,
					int queue_bit);

struct amdgpu_amdkfd_fence *amdgpu_amdkfd_fence_create(u64 context,
				struct mm_struct *mm,
				struct svm_range_bo *svm_bo);
#if IS_ENABLED(CONFIG_HSA_AMD)
bool amdkfd_fence_check_mm(struct dma_fence *f, struct mm_struct *mm);
struct amdgpu_amdkfd_fence *to_amdgpu_amdkfd_fence(struct dma_fence *f);
int amdgpu_amdkfd_remove_fence_on_pt_pd_bos(struct amdgpu_bo *bo);
int amdgpu_amdkfd_evict_userptr(struct kgd_mem *mem, struct mm_struct *mm);
#else
static inline
bool amdkfd_fence_check_mm(struct dma_fence *f, struct mm_struct *mm)
{
	return false;
}

static inline
struct amdgpu_amdkfd_fence *to_amdgpu_amdkfd_fence(struct dma_fence *f)
{
	return NULL;
}

static inline
int amdgpu_amdkfd_remove_fence_on_pt_pd_bos(struct amdgpu_bo *bo)
{
	return 0;
}

static inline
int amdgpu_amdkfd_evict_userptr(struct kgd_mem *mem, struct mm_struct *mm)
{
	return 0;
}
#endif
/* Shared API */
int amdgpu_amdkfd_alloc_gtt_mem(struct amdgpu_device *adev, size_t size,
				void **mem_obj, uint64_t *gpu_addr,
				void **cpu_ptr, bool mqd_gfx9);
void amdgpu_amdkfd_free_gtt_mem(struct amdgpu_device *adev, void *mem_obj);
int amdgpu_amdkfd_alloc_gws(struct amdgpu_device *adev, size_t size,
				void **mem_obj);
void amdgpu_amdkfd_free_gws(struct amdgpu_device *adev, void *mem_obj);
int amdgpu_amdkfd_add_gws_to_process(void *info, void *gws, struct kgd_mem **mem);
int amdgpu_amdkfd_remove_gws_from_process(void *info, void *mem);
uint32_t amdgpu_amdkfd_get_fw_version(struct amdgpu_device *adev,
				      enum kgd_engine_type type);
void amdgpu_amdkfd_get_local_mem_info(struct amdgpu_device *adev,
				      struct kfd_local_mem_info *mem_info);
uint64_t amdgpu_amdkfd_get_gpu_clock_counter(struct amdgpu_device *adev);

uint32_t amdgpu_amdkfd_get_max_engine_clock_in_mhz(struct amdgpu_device *adev);
void amdgpu_amdkfd_get_cu_info(struct amdgpu_device *adev,
			       struct kfd_cu_info *cu_info);
int amdgpu_amdkfd_get_dmabuf_info(struct amdgpu_device *adev, int dma_buf_fd,
				  struct amdgpu_device **dmabuf_adev,
				  uint64_t *bo_size, void *metadata_buffer,
				  size_t buffer_size, uint32_t *metadata_size,
				  uint32_t *flags);
uint8_t amdgpu_amdkfd_get_xgmi_hops_count(struct amdgpu_device *dst,
					  struct amdgpu_device *src);
int amdgpu_amdkfd_get_xgmi_bandwidth_mbytes(struct amdgpu_device *dst,
					    struct amdgpu_device *src,
					    bool is_min);
int amdgpu_amdkfd_get_pcie_bandwidth_mbytes(struct amdgpu_device *adev, bool is_min);

/* Read user wptr from a specified user address space with page fault
 * disabled. The memory must be pinned and mapped to the hardware when
 * this is called in hqd_load functions, so it should never fault in
 * the first place. This resolves a circular lock dependency involving
 * four locks, including the DQM lock and mmap_lock.
 */
#define read_user_wptr(mmptr, wptr, dst)				\
	({								\
		bool valid = false;					\
		if ((mmptr) && (wptr)) {				\
			pagefault_disable();				\
			if ((mmptr) == current->mm) {			\
				valid = !get_user((dst), (wptr));	\
			} else if (current->flags & PF_KTHREAD) {	\
				kthread_use_mm(mmptr);			\
				valid = !get_user((dst), (wptr));	\
				kthread_unuse_mm(mmptr);		\
			}						\
			pagefault_enable();				\
		}							\
		valid;							\
	})

/* GPUVM API */
#define drm_priv_to_vm(drm_priv)					\
	(&((struct amdgpu_fpriv *)					\
		((struct drm_file *)(drm_priv))->driver_priv)->vm)

int amdgpu_amdkfd_gpuvm_acquire_process_vm(struct amdgpu_device *adev,
					struct file *filp, u32 pasid,
					void **process_info,
					struct dma_fence **ef);
void amdgpu_amdkfd_gpuvm_release_process_vm(struct amdgpu_device *adev,
					void *drm_priv);
uint64_t amdgpu_amdkfd_gpuvm_get_process_page_dir(void *drm_priv);
int amdgpu_amdkfd_gpuvm_alloc_memory_of_gpu(
		struct amdgpu_device *adev, uint64_t va, uint64_t size,
		void *drm_priv, struct kgd_mem **mem,
		uint64_t *offset, uint32_t flags);
int amdgpu_amdkfd_gpuvm_free_memory_of_gpu(
		struct amdgpu_device *adev, struct kgd_mem *mem, void *drm_priv,
		uint64_t *size);
int amdgpu_amdkfd_gpuvm_map_memory_to_gpu(
		struct amdgpu_device *adev, struct kgd_mem *mem, void *drm_priv,
		bool *table_freed);
int amdgpu_amdkfd_gpuvm_unmap_memory_from_gpu(
		struct amdgpu_device *adev, struct kgd_mem *mem, void *drm_priv);
int amdgpu_amdkfd_gpuvm_sync_memory(
		struct amdgpu_device *adev, struct kgd_mem *mem, bool intr);
int amdgpu_amdkfd_gpuvm_map_gtt_bo_to_kernel(struct amdgpu_device *adev,
		struct kgd_mem *mem, void **kptr, uint64_t *size);
<<<<<<< HEAD
void amdgpu_amdkfd_gpuvm_unmap_gtt_bo_from_kernel(struct kgd_dev *kgd, struct kgd_mem *mem);
=======
void amdgpu_amdkfd_gpuvm_unmap_gtt_bo_from_kernel(struct amdgpu_device *adev,
		struct kgd_mem *mem);
>>>>>>> 754e0b0e

int amdgpu_amdkfd_gpuvm_restore_process_bos(void *process_info,
					    struct dma_fence **ef);
int amdgpu_amdkfd_gpuvm_get_vm_fault_info(struct amdgpu_device *adev,
					      struct kfd_vm_fault_info *info);
int amdgpu_amdkfd_gpuvm_import_dmabuf(struct amdgpu_device *adev,
				      struct dma_buf *dmabuf,
				      uint64_t va, void *drm_priv,
				      struct kgd_mem **mem, uint64_t *size,
				      uint64_t *mmap_offset);
int amdgpu_amdkfd_get_tile_config(struct amdgpu_device *adev,
				struct tile_config *config);
<<<<<<< HEAD
void amdgpu_amdkfd_ras_poison_consumption_handler(struct kgd_dev *kgd);
=======
void amdgpu_amdkfd_ras_poison_consumption_handler(struct amdgpu_device *adev,
				bool reset);
>>>>>>> 754e0b0e
#if IS_ENABLED(CONFIG_HSA_AMD)
void amdgpu_amdkfd_gpuvm_init_mem_limits(void);
void amdgpu_amdkfd_gpuvm_destroy_cb(struct amdgpu_device *adev,
				struct amdgpu_vm *vm);
<<<<<<< HEAD
=======

/**
 * @amdgpu_amdkfd_release_notify() - Notify KFD when GEM object is released
 *
 * Allows KFD to release its resources associated with the GEM object.
 */
>>>>>>> 754e0b0e
void amdgpu_amdkfd_release_notify(struct amdgpu_bo *bo);
void amdgpu_amdkfd_reserve_system_mem(uint64_t size);
#else
static inline
void amdgpu_amdkfd_gpuvm_init_mem_limits(void)
{
}

static inline
void amdgpu_amdkfd_gpuvm_destroy_cb(struct amdgpu_device *adev,
					struct amdgpu_vm *vm)
{
}

static inline
void amdgpu_amdkfd_release_notify(struct amdgpu_bo *bo)
{
}
#endif
/* KGD2KFD callbacks */
int kgd2kfd_quiesce_mm(struct mm_struct *mm);
int kgd2kfd_resume_mm(struct mm_struct *mm);
int kgd2kfd_schedule_evict_and_restore_process(struct mm_struct *mm,
						struct dma_fence *fence);
#if IS_ENABLED(CONFIG_HSA_AMD)
int kgd2kfd_init(void);
void kgd2kfd_exit(void);
<<<<<<< HEAD
struct kfd_dev *kgd2kfd_probe(struct kgd_dev *kgd, bool vf);
=======
struct kfd_dev *kgd2kfd_probe(struct amdgpu_device *adev, bool vf);
>>>>>>> 754e0b0e
bool kgd2kfd_device_init(struct kfd_dev *kfd,
			 struct drm_device *ddev,
			 const struct kgd2kfd_shared_resources *gpu_resources);
void kgd2kfd_device_exit(struct kfd_dev *kfd);
void kgd2kfd_suspend(struct kfd_dev *kfd, bool run_pm);
int kgd2kfd_resume_iommu(struct kfd_dev *kfd);
int kgd2kfd_resume(struct kfd_dev *kfd, bool run_pm);
int kgd2kfd_pre_reset(struct kfd_dev *kfd);
int kgd2kfd_post_reset(struct kfd_dev *kfd);
void kgd2kfd_interrupt(struct kfd_dev *kfd, const void *ih_ring_entry);
void kgd2kfd_set_sram_ecc_flag(struct kfd_dev *kfd);
void kgd2kfd_smi_event_throttle(struct kfd_dev *kfd, uint64_t throttle_bitmask);
#else
static inline int kgd2kfd_init(void)
{
	return -ENOENT;
}

static inline void kgd2kfd_exit(void)
{
}

static inline
<<<<<<< HEAD
struct kfd_dev *kgd2kfd_probe(struct kgd_dev *kgd, bool vf)
=======
struct kfd_dev *kgd2kfd_probe(struct amdgpu_device *adev, bool vf)
>>>>>>> 754e0b0e
{
	return NULL;
}

static inline
bool kgd2kfd_device_init(struct kfd_dev *kfd, struct drm_device *ddev,
				const struct kgd2kfd_shared_resources *gpu_resources)
{
	return false;
}

static inline void kgd2kfd_device_exit(struct kfd_dev *kfd)
{
}

static inline void kgd2kfd_suspend(struct kfd_dev *kfd, bool run_pm)
{
}

static int __maybe_unused kgd2kfd_resume_iommu(struct kfd_dev *kfd)
{
	return 0;
}

static inline int kgd2kfd_resume(struct kfd_dev *kfd, bool run_pm)
{
	return 0;
}

static inline int kgd2kfd_pre_reset(struct kfd_dev *kfd)
{
	return 0;
}

static inline int kgd2kfd_post_reset(struct kfd_dev *kfd)
{
	return 0;
}

static inline
void kgd2kfd_interrupt(struct kfd_dev *kfd, const void *ih_ring_entry)
{
}

static inline
void kgd2kfd_set_sram_ecc_flag(struct kfd_dev *kfd)
{
}

static inline
void kgd2kfd_smi_event_throttle(struct kfd_dev *kfd, uint64_t throttle_bitmask)
{
}
#endif
#endif /* AMDGPU_AMDKFD_H_INCLUDED */<|MERGE_RESOLUTION|>--- conflicted
+++ resolved
@@ -281,12 +281,8 @@
 		struct amdgpu_device *adev, struct kgd_mem *mem, bool intr);
 int amdgpu_amdkfd_gpuvm_map_gtt_bo_to_kernel(struct amdgpu_device *adev,
 		struct kgd_mem *mem, void **kptr, uint64_t *size);
-<<<<<<< HEAD
-void amdgpu_amdkfd_gpuvm_unmap_gtt_bo_from_kernel(struct kgd_dev *kgd, struct kgd_mem *mem);
-=======
 void amdgpu_amdkfd_gpuvm_unmap_gtt_bo_from_kernel(struct amdgpu_device *adev,
 		struct kgd_mem *mem);
->>>>>>> 754e0b0e
 
 int amdgpu_amdkfd_gpuvm_restore_process_bos(void *process_info,
 					    struct dma_fence **ef);
@@ -299,25 +295,18 @@
 				      uint64_t *mmap_offset);
 int amdgpu_amdkfd_get_tile_config(struct amdgpu_device *adev,
 				struct tile_config *config);
-<<<<<<< HEAD
-void amdgpu_amdkfd_ras_poison_consumption_handler(struct kgd_dev *kgd);
-=======
 void amdgpu_amdkfd_ras_poison_consumption_handler(struct amdgpu_device *adev,
 				bool reset);
->>>>>>> 754e0b0e
 #if IS_ENABLED(CONFIG_HSA_AMD)
 void amdgpu_amdkfd_gpuvm_init_mem_limits(void);
 void amdgpu_amdkfd_gpuvm_destroy_cb(struct amdgpu_device *adev,
 				struct amdgpu_vm *vm);
-<<<<<<< HEAD
-=======
 
 /**
  * @amdgpu_amdkfd_release_notify() - Notify KFD when GEM object is released
  *
  * Allows KFD to release its resources associated with the GEM object.
  */
->>>>>>> 754e0b0e
 void amdgpu_amdkfd_release_notify(struct amdgpu_bo *bo);
 void amdgpu_amdkfd_reserve_system_mem(uint64_t size);
 #else
@@ -345,11 +334,7 @@
 #if IS_ENABLED(CONFIG_HSA_AMD)
 int kgd2kfd_init(void);
 void kgd2kfd_exit(void);
-<<<<<<< HEAD
-struct kfd_dev *kgd2kfd_probe(struct kgd_dev *kgd, bool vf);
-=======
 struct kfd_dev *kgd2kfd_probe(struct amdgpu_device *adev, bool vf);
->>>>>>> 754e0b0e
 bool kgd2kfd_device_init(struct kfd_dev *kfd,
 			 struct drm_device *ddev,
 			 const struct kgd2kfd_shared_resources *gpu_resources);
@@ -373,11 +358,7 @@
 }
 
 static inline
-<<<<<<< HEAD
-struct kfd_dev *kgd2kfd_probe(struct kgd_dev *kgd, bool vf)
-=======
 struct kfd_dev *kgd2kfd_probe(struct amdgpu_device *adev, bool vf)
->>>>>>> 754e0b0e
 {
 	return NULL;
 }
