--- conflicted
+++ resolved
@@ -63,10 +63,6 @@
 		psp->smu_reload_quirk = psp_v3_1_smu_reload_quirk;
 		break;
 	case CHIP_RAVEN:
-<<<<<<< HEAD
-		psp->prep_cmd_buf = psp_v10_0_prep_cmd_buf;
-		psp->ring_init = psp_v10_0_ring_init;
-=======
 #if 0
 		psp->init_microcode = psp_v10_0_init_microcode;
 #endif
@@ -74,7 +70,6 @@
 		psp->ring_init = psp_v10_0_ring_init;
 		psp->ring_create = psp_v10_0_ring_create;
 		psp->ring_destroy = psp_v10_0_ring_destroy;
->>>>>>> bb176f67
 		psp->cmd_submit = psp_v10_0_cmd_submit;
 		psp->compare_sram_data = psp_v10_0_compare_sram_data;
 		break;
@@ -449,9 +444,6 @@
 			      &psp->asd_shared_buf);
 	amdgpu_bo_free_kernel(&psp->cmd_buf_bo, &psp->cmd_buf_mc_addr,
 			      (void **)&psp->cmd_buf_mem);
-
-	kfree(psp->cmd);
-	psp->cmd = NULL;
 
 	kfree(psp->cmd);
 	psp->cmd = NULL;
