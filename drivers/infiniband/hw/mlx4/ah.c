--- conflicted
+++ resolved
@@ -141,13 +141,8 @@
 	return 0;
 }
 
-<<<<<<< HEAD
-struct ib_ah *mlx4_ib_create_ah(struct ib_pd *pd, struct rdma_ah_attr *ah_attr,
-				u32 flags, struct ib_udata *udata)
-=======
 int mlx4_ib_create_ah(struct ib_ah *ib_ah, struct rdma_ah_attr *ah_attr,
 		      u32 flags, struct ib_udata *udata)
->>>>>>> 0ecfebd2
 
 {
 	if (ah_attr->type == RDMA_AH_ATTR_TYPE_ROCE) {
@@ -177,15 +172,9 @@
 
 	slave_attr.grh.sgid_attr = NULL;
 	slave_attr.grh.sgid_index = slave_sgid_index;
-<<<<<<< HEAD
-	ah = mlx4_ib_create_ah(pd, &slave_attr, 0, NULL);
-	if (IS_ERR(ah))
-		return ah;
-=======
 	ret = mlx4_ib_create_ah(ah, &slave_attr, 0, NULL);
 	if (ret)
 		return ret;
->>>>>>> 0ecfebd2
 
 	ah->type = ah_attr->type;
 
@@ -241,11 +230,7 @@
 	return 0;
 }
 
-<<<<<<< HEAD
-int mlx4_ib_destroy_ah(struct ib_ah *ah, u32 flags)
-=======
 void mlx4_ib_destroy_ah(struct ib_ah *ah, u32 flags)
->>>>>>> 0ecfebd2
 {
 	return;
 }