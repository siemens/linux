/*
 * ACPI helpers for GPIO API
 *
 * Copyright (C) 2012, Intel Corporation
 * Authors: Mathias Nyman <mathias.nyman@linux.intel.com>
 *          Mika Westerberg <mika.westerberg@linux.intel.com>
 *
 * This program is free software; you can redistribute it and/or modify
 * it under the terms of the GNU General Public License version 2 as
 * published by the Free Software Foundation.
 */

#include <linux/errno.h>
#include <linux/gpio.h>
#include <linux/gpio/consumer.h>
#include <linux/gpio/driver.h>
#include <linux/gpio/machine.h>
#include <linux/export.h>
#include <linux/acpi.h>
#include <linux/interrupt.h>
#include <linux/mutex.h>
#include <linux/pinctrl/pinctrl.h>

#include "gpiolib.h"

struct acpi_gpio_event {
	struct list_head node;
	acpi_handle handle;
	unsigned int pin;
	unsigned int irq;
	struct gpio_desc *desc;
};

struct acpi_gpio_connection {
	struct list_head node;
	unsigned int pin;
	struct gpio_desc *desc;
};

struct acpi_gpio_chip {
	/*
	 * ACPICA requires that the first field of the context parameter
	 * passed to acpi_install_address_space_handler() is large enough
	 * to hold struct acpi_connection_info.
	 */
	struct acpi_connection_info conn_info;
	struct list_head conns;
	struct mutex conn_lock;
	struct gpio_chip *chip;
	struct list_head events;
};

static int acpi_gpiochip_find(struct gpio_chip *gc, void *data)
{
	if (!gc->parent)
		return false;

	return ACPI_HANDLE(gc->parent) == data;
}

#ifdef CONFIG_PINCTRL
/**
 * acpi_gpiochip_pin_to_gpio_offset() - translates ACPI GPIO to Linux GPIO
 * @gdev: GPIO device
 * @pin: ACPI GPIO pin number from GpioIo/GpioInt resource
 *
 * Function takes ACPI GpioIo/GpioInt pin number as a parameter and
 * translates it to a corresponding offset suitable to be passed to a
 * GPIO controller driver.
 *
 * Typically the returned offset is same as @pin, but if the GPIO
 * controller uses pin controller and the mapping is not contiguous the
 * offset might be different.
 */
static int acpi_gpiochip_pin_to_gpio_offset(struct gpio_device *gdev, int pin)
{
	struct gpio_pin_range *pin_range;

	/* If there are no ranges in this chip, use 1:1 mapping */
	if (list_empty(&gdev->pin_ranges))
		return pin;

	list_for_each_entry(pin_range, &gdev->pin_ranges, node) {
		const struct pinctrl_gpio_range *range = &pin_range->range;
		int i;

		if (range->pins) {
			for (i = 0; i < range->npins; i++) {
				if (range->pins[i] == pin)
					return range->base + i - gdev->base;
			}
		} else {
			if (pin >= range->pin_base &&
			    pin < range->pin_base + range->npins) {
				unsigned gpio_base;

				gpio_base = range->base - gdev->base;
				return gpio_base + pin - range->pin_base;
			}
		}
	}

	return -EINVAL;
}
#else
static inline int acpi_gpiochip_pin_to_gpio_offset(struct gpio_device *gdev,
						   int pin)
{
	return pin;
}
#endif

/**
 * acpi_get_gpiod() - Translate ACPI GPIO pin to GPIO descriptor usable with GPIO API
 * @path:	ACPI GPIO controller full path name, (e.g. "\\_SB.GPO1")
 * @pin:	ACPI GPIO pin number (0-based, controller-relative)
 *
 * Return: GPIO descriptor to use with Linux generic GPIO API, or ERR_PTR
 * error value. Specifically returns %-EPROBE_DEFER if the referenced GPIO
 * controller does not have gpiochip registered at the moment. This is to
 * support probe deferral.
 */
static struct gpio_desc *acpi_get_gpiod(char *path, int pin)
{
	struct gpio_chip *chip;
	acpi_handle handle;
	acpi_status status;
	int offset;

	status = acpi_get_handle(NULL, path, &handle);
	if (ACPI_FAILURE(status))
		return ERR_PTR(-ENODEV);

	chip = gpiochip_find(handle, acpi_gpiochip_find);
	if (!chip)
		return ERR_PTR(-EPROBE_DEFER);

	offset = acpi_gpiochip_pin_to_gpio_offset(chip->gpiodev, pin);
	if (offset < 0)
		return ERR_PTR(offset);

	return gpiochip_get_desc(chip, offset);
}

static irqreturn_t acpi_gpio_irq_handler(int irq, void *data)
{
	struct acpi_gpio_event *event = data;

	acpi_evaluate_object(event->handle, NULL, NULL, NULL);

	return IRQ_HANDLED;
}

static irqreturn_t acpi_gpio_irq_handler_evt(int irq, void *data)
{
	struct acpi_gpio_event *event = data;

	acpi_execute_simple_method(event->handle, NULL, event->pin);

	return IRQ_HANDLED;
}

static void acpi_gpio_chip_dh(acpi_handle handle, void *data)
{
	/* The address of this function is used as a key. */
}

bool acpi_gpio_get_irq_resource(struct acpi_resource *ares,
				struct acpi_resource_gpio **agpio)
{
	struct acpi_resource_gpio *gpio;

	if (ares->type != ACPI_RESOURCE_TYPE_GPIO)
		return false;

	gpio = &ares->data.gpio;
	if (gpio->connection_type != ACPI_RESOURCE_GPIO_TYPE_INT)
		return false;

	*agpio = gpio;
	return true;
}
EXPORT_SYMBOL_GPL(acpi_gpio_get_irq_resource);

static acpi_status acpi_gpiochip_request_interrupt(struct acpi_resource *ares,
						   void *context)
{
	struct acpi_gpio_chip *acpi_gpio = context;
	struct gpio_chip *chip = acpi_gpio->chip;
	struct acpi_resource_gpio *agpio;
	acpi_handle handle, evt_handle;
	struct acpi_gpio_event *event;
	irq_handler_t handler = NULL;
	struct gpio_desc *desc;
	unsigned long irqflags;
	int ret, pin, irq;

	if (!acpi_gpio_get_irq_resource(ares, &agpio))
		return AE_OK;

	handle = ACPI_HANDLE(chip->parent);
	pin = agpio->pin_table[0];

	if (pin <= 255) {
		char ev_name[5];
		sprintf(ev_name, "_%c%02hhX",
			agpio->triggering == ACPI_EDGE_SENSITIVE ? 'E' : 'L',
			pin);
		if (ACPI_SUCCESS(acpi_get_handle(handle, ev_name, &evt_handle)))
			handler = acpi_gpio_irq_handler;
	}
	if (!handler) {
		if (ACPI_SUCCESS(acpi_get_handle(handle, "_EVT", &evt_handle)))
			handler = acpi_gpio_irq_handler_evt;
	}
	if (!handler)
		return AE_OK;

	pin = acpi_gpiochip_pin_to_gpio_offset(chip->gpiodev, pin);
	if (pin < 0)
		return AE_BAD_PARAMETER;

	desc = gpiochip_request_own_desc(chip, pin, "ACPI:Event");
	if (IS_ERR(desc)) {
		dev_err(chip->parent, "Failed to request GPIO\n");
		return AE_ERROR;
	}

	gpiod_direction_input(desc);

	ret = gpiochip_lock_as_irq(chip, pin);
	if (ret) {
		dev_err(chip->parent, "Failed to lock GPIO as interrupt\n");
		goto fail_free_desc;
	}

	irq = gpiod_to_irq(desc);
	if (irq < 0) {
		dev_err(chip->parent, "Failed to translate GPIO to IRQ\n");
		goto fail_unlock_irq;
	}

	irqflags = IRQF_ONESHOT;
	if (agpio->triggering == ACPI_LEVEL_SENSITIVE) {
		if (agpio->polarity == ACPI_ACTIVE_HIGH)
			irqflags |= IRQF_TRIGGER_HIGH;
		else
			irqflags |= IRQF_TRIGGER_LOW;
	} else {
		switch (agpio->polarity) {
		case ACPI_ACTIVE_HIGH:
			irqflags |= IRQF_TRIGGER_RISING;
			break;
		case ACPI_ACTIVE_LOW:
			irqflags |= IRQF_TRIGGER_FALLING;
			break;
		default:
			irqflags |= IRQF_TRIGGER_RISING |
				    IRQF_TRIGGER_FALLING;
			break;
		}
	}

	event = kzalloc(sizeof(*event), GFP_KERNEL);
	if (!event)
		goto fail_unlock_irq;

	event->handle = evt_handle;
	event->irq = irq;
	event->pin = pin;
	event->desc = desc;

	ret = request_threaded_irq(event->irq, NULL, handler, irqflags,
				   "ACPI:Event", event);
	if (ret) {
		dev_err(chip->parent,
			"Failed to setup interrupt handler for %d\n",
			event->irq);
		goto fail_free_event;
	}

	if (agpio->wake_capable == ACPI_WAKE_CAPABLE)
		enable_irq_wake(irq);

	list_add_tail(&event->node, &acpi_gpio->events);
	return AE_OK;

fail_free_event:
	kfree(event);
fail_unlock_irq:
	gpiochip_unlock_as_irq(chip, pin);
fail_free_desc:
	gpiochip_free_own_desc(desc);

	return AE_ERROR;
}

/**
 * acpi_gpiochip_request_interrupts() - Register isr for gpio chip ACPI events
 * @chip:      GPIO chip
 *
 * ACPI5 platforms can use GPIO signaled ACPI events. These GPIO interrupts are
 * handled by ACPI event methods which need to be called from the GPIO
 * chip's interrupt handler. acpi_gpiochip_request_interrupts finds out which
 * gpio pins have acpi event methods and assigns interrupt handlers that calls
 * the acpi event methods for those pins.
 */
void acpi_gpiochip_request_interrupts(struct gpio_chip *chip)
{
	struct acpi_gpio_chip *acpi_gpio;
	acpi_handle handle;
	acpi_status status;

	if (!chip->parent || !chip->to_irq)
		return;

	handle = ACPI_HANDLE(chip->parent);
	if (!handle)
		return;

	status = acpi_get_data(handle, acpi_gpio_chip_dh, (void **)&acpi_gpio);
	if (ACPI_FAILURE(status))
		return;

	acpi_walk_resources(handle, "_AEI",
			    acpi_gpiochip_request_interrupt, acpi_gpio);
}
EXPORT_SYMBOL_GPL(acpi_gpiochip_request_interrupts);

/**
 * acpi_gpiochip_free_interrupts() - Free GPIO ACPI event interrupts.
 * @chip:      GPIO chip
 *
 * Free interrupts associated with GPIO ACPI event method for the given
 * GPIO chip.
 */
void acpi_gpiochip_free_interrupts(struct gpio_chip *chip)
{
	struct acpi_gpio_chip *acpi_gpio;
	struct acpi_gpio_event *event, *ep;
	acpi_handle handle;
	acpi_status status;

	if (!chip->parent || !chip->to_irq)
		return;

	handle = ACPI_HANDLE(chip->parent);
	if (!handle)
		return;

	status = acpi_get_data(handle, acpi_gpio_chip_dh, (void **)&acpi_gpio);
	if (ACPI_FAILURE(status))
		return;

	list_for_each_entry_safe_reverse(event, ep, &acpi_gpio->events, node) {
		struct gpio_desc *desc;

		if (irqd_is_wakeup_set(irq_get_irq_data(event->irq)))
			disable_irq_wake(event->irq);

		free_irq(event->irq, event);
		desc = event->desc;
		if (WARN_ON(IS_ERR(desc)))
			continue;
		gpiochip_unlock_as_irq(chip, event->pin);
		gpiochip_free_own_desc(desc);
		list_del(&event->node);
		kfree(event);
	}
}
EXPORT_SYMBOL_GPL(acpi_gpiochip_free_interrupts);

int acpi_dev_add_driver_gpios(struct acpi_device *adev,
			      const struct acpi_gpio_mapping *gpios)
{
	if (adev && gpios) {
		adev->driver_gpios = gpios;
		return 0;
	}
	return -EINVAL;
}
EXPORT_SYMBOL_GPL(acpi_dev_add_driver_gpios);

static void devm_acpi_dev_release_driver_gpios(struct device *dev, void *res)
{
	acpi_dev_remove_driver_gpios(ACPI_COMPANION(dev));
}

int devm_acpi_dev_add_driver_gpios(struct device *dev,
				   const struct acpi_gpio_mapping *gpios)
{
	void *res;
	int ret;

	res = devres_alloc(devm_acpi_dev_release_driver_gpios, 0, GFP_KERNEL);
	if (!res)
		return -ENOMEM;

	ret = acpi_dev_add_driver_gpios(ACPI_COMPANION(dev), gpios);
	if (ret) {
		devres_free(res);
		return ret;
	}
	devres_add(dev, res);
	return 0;
}
EXPORT_SYMBOL_GPL(devm_acpi_dev_add_driver_gpios);

void devm_acpi_dev_remove_driver_gpios(struct device *dev)
{
	WARN_ON(devres_release(dev, devm_acpi_dev_release_driver_gpios, NULL, NULL));
}
EXPORT_SYMBOL_GPL(devm_acpi_dev_remove_driver_gpios);

static bool acpi_get_driver_gpio_data(struct acpi_device *adev,
				      const char *name, int index,
				      struct acpi_reference_args *args)
{
	const struct acpi_gpio_mapping *gm;

	if (!adev->driver_gpios)
		return false;

	for (gm = adev->driver_gpios; gm->name; gm++)
		if (!strcmp(name, gm->name) && gm->data && index < gm->size) {
			const struct acpi_gpio_params *par = gm->data + index;

			args->adev = adev;
			args->args[0] = par->crs_entry_index;
			args->args[1] = par->line_index;
			args->args[2] = par->active_low;
			args->nargs = 3;
			return true;
		}

	return false;
}

static enum gpiod_flags
acpi_gpio_to_gpiod_flags(const struct acpi_resource_gpio *agpio)
{
	bool pull_up = agpio->pin_config == ACPI_PIN_CONFIG_PULLUP;

	switch (agpio->io_restriction) {
	case ACPI_IO_RESTRICT_INPUT:
		return GPIOD_IN;
	case ACPI_IO_RESTRICT_OUTPUT:
		/*
		 * ACPI GPIO resources don't contain an initial value for the
		 * GPIO. Therefore we deduce that value from the pull field
		 * instead. If the pin is pulled up we assume default to be
		 * high, otherwise low.
		 */
		return pull_up ? GPIOD_OUT_HIGH : GPIOD_OUT_LOW;
	default:
		/*
		 * Assume that the BIOS has configured the direction and pull
		 * accordingly.
		 */
		return GPIOD_ASIS;
	}
}

int
acpi_gpio_update_gpiod_flags(enum gpiod_flags *flags, enum gpiod_flags update)
{
	int ret = 0;

	/*
	 * Check if the BIOS has IoRestriction with explicitly set direction
	 * and update @flags accordingly. Otherwise use whatever caller asked
	 * for.
	 */
	if (update & GPIOD_FLAGS_BIT_DIR_SET) {
		enum gpiod_flags diff = *flags ^ update;

		/*
		 * Check if caller supplied incompatible GPIO initialization
		 * flags.
		 *
		 * Return %-EINVAL to notify that firmware has different
		 * settings and we are going to use them.
		 */
		if (((*flags & GPIOD_FLAGS_BIT_DIR_SET) && (diff & GPIOD_FLAGS_BIT_DIR_OUT)) ||
		    ((*flags & GPIOD_FLAGS_BIT_DIR_OUT) && (diff & GPIOD_FLAGS_BIT_DIR_VAL)))
			ret = -EINVAL;
		*flags = update;
	}
	return ret;
}

struct acpi_gpio_lookup {
	struct acpi_gpio_info info;
	int index;
	int pin_index;
	bool active_low;
	struct acpi_device *adev;
	struct gpio_desc *desc;
	int n;
};

static int acpi_populate_gpio_lookup(struct acpi_resource *ares, void *data)
{
	struct acpi_gpio_lookup *lookup = data;

	if (ares->type != ACPI_RESOURCE_TYPE_GPIO)
		return 1;

	if (lookup->n++ == lookup->index && !lookup->desc) {
		const struct acpi_resource_gpio *agpio = &ares->data.gpio;
		int pin_index = lookup->pin_index;

		if (pin_index >= agpio->pin_table_length)
			return 1;

		lookup->desc = acpi_get_gpiod(agpio->resource_source.string_ptr,
					      agpio->pin_table[pin_index]);
		lookup->info.gpioint =
			agpio->connection_type == ACPI_RESOURCE_GPIO_TYPE_INT;

		/*
		 * Polarity and triggering are only specified for GpioInt
		 * resource.
		 * Note: we expect here:
		 * - ACPI_ACTIVE_LOW == GPIO_ACTIVE_LOW
		 * - ACPI_ACTIVE_HIGH == GPIO_ACTIVE_HIGH
		 */
		if (lookup->info.gpioint) {
			lookup->info.flags = GPIOD_IN;
			lookup->info.polarity = agpio->polarity;
			lookup->info.triggering = agpio->triggering;
		} else {
			lookup->info.flags = acpi_gpio_to_gpiod_flags(agpio);
		}

	}

	return 1;
}

static int acpi_gpio_resource_lookup(struct acpi_gpio_lookup *lookup,
				     struct acpi_gpio_info *info)
{
	struct list_head res_list;
	int ret;

	INIT_LIST_HEAD(&res_list);

	ret = acpi_dev_get_resources(lookup->adev, &res_list,
				     acpi_populate_gpio_lookup,
				     lookup);
	if (ret < 0)
		return ret;

	acpi_dev_free_resource_list(&res_list);

	if (!lookup->desc)
		return -ENOENT;

	if (info) {
		*info = lookup->info;
		if (lookup->active_low)
			info->polarity = lookup->active_low;
	}
	return 0;
}

static int acpi_gpio_property_lookup(struct fwnode_handle *fwnode,
				     const char *propname, int index,
				     struct acpi_gpio_lookup *lookup)
{
	struct acpi_reference_args args;
	int ret;

	memset(&args, 0, sizeof(args));
	ret = __acpi_node_get_property_reference(fwnode, propname, index, 3,
						 &args);
	if (ret) {
		struct acpi_device *adev = to_acpi_device_node(fwnode);

		if (!adev)
			return ret;

		if (!acpi_get_driver_gpio_data(adev, propname, index, &args))
			return ret;
	}
	/*
	 * The property was found and resolved, so need to lookup the GPIO based
	 * on returned args.
	 */
	lookup->adev = args.adev;
	if (args.nargs != 3)
		return -EPROTO;

	lookup->index = args.args[0];
	lookup->pin_index = args.args[1];
	lookup->active_low = !!args.args[2];

	return 0;
}

/**
 * acpi_get_gpiod_by_index() - get a GPIO descriptor from device resources
 * @adev: pointer to a ACPI device to get GPIO from
 * @propname: Property name of the GPIO (optional)
 * @index: index of GpioIo/GpioInt resource (starting from %0)
 * @info: info pointer to fill in (optional)
 *
 * Function goes through ACPI resources for @adev and based on @index looks
 * up a GpioIo/GpioInt resource, translates it to the Linux GPIO descriptor,
 * and returns it. @index matches GpioIo/GpioInt resources only so if there
 * are total %3 GPIO resources, the index goes from %0 to %2.
 *
 * If @propname is specified the GPIO is looked using device property. In
 * that case @index is used to select the GPIO entry in the property value
 * (in case of multiple).
 *
 * If the GPIO cannot be translated or there is an error an ERR_PTR is
 * returned.
 *
 * Note: if the GPIO resource has multiple entries in the pin list, this
 * function only returns the first.
 */
static struct gpio_desc *acpi_get_gpiod_by_index(struct acpi_device *adev,
					  const char *propname, int index,
					  struct acpi_gpio_info *info)
{
	struct acpi_gpio_lookup lookup;
	int ret;

	if (!adev)
		return ERR_PTR(-ENODEV);

	memset(&lookup, 0, sizeof(lookup));
	lookup.index = index;

	if (propname) {
		dev_dbg(&adev->dev, "GPIO: looking up %s\n", propname);

		ret = acpi_gpio_property_lookup(acpi_fwnode_handle(adev),
						propname, index, &lookup);
		if (ret)
			return ERR_PTR(ret);

		dev_dbg(&adev->dev, "GPIO: _DSD returned %s %d %d %u\n",
			dev_name(&lookup.adev->dev), lookup.index,
			lookup.pin_index, lookup.active_low);
	} else {
		dev_dbg(&adev->dev, "GPIO: looking up %d in _CRS\n", index);
		lookup.adev = adev;
	}

	ret = acpi_gpio_resource_lookup(&lookup, info);
	return ret ? ERR_PTR(ret) : lookup.desc;
}

struct gpio_desc *acpi_find_gpio(struct device *dev,
				 const char *con_id,
				 unsigned int idx,
				 enum gpiod_flags *dflags,
				 enum gpio_lookup_flags *lookupflags)
{
	struct acpi_device *adev = ACPI_COMPANION(dev);
	struct acpi_gpio_info info;
	struct gpio_desc *desc;
	char propname[32];
	int err;
	int i;

	/* Try first from _DSD */
	for (i = 0; i < ARRAY_SIZE(gpio_suffixes); i++) {
		if (con_id) {
			snprintf(propname, sizeof(propname), "%s-%s",
				 con_id, gpio_suffixes[i]);
		} else {
			snprintf(propname, sizeof(propname), "%s",
				 gpio_suffixes[i]);
		}

		desc = acpi_get_gpiod_by_index(adev, propname, idx, &info);
		if (!IS_ERR(desc))
			break;
		if (PTR_ERR(desc) == -EPROBE_DEFER)
			return ERR_CAST(desc);
	}

	/* Then from plain _CRS GPIOs */
	if (IS_ERR(desc)) {
		if (!acpi_can_fallback_to_crs(adev, con_id))
			return ERR_PTR(-ENOENT);

		desc = acpi_get_gpiod_by_index(adev, NULL, idx, &info);
		if (IS_ERR(desc))
			return desc;
	}

	if (info.gpioint &&
	    (*dflags == GPIOD_OUT_LOW || *dflags == GPIOD_OUT_HIGH)) {
		dev_dbg(dev, "refusing GpioInt() entry when doing GPIOD_OUT_* lookup\n");
		return ERR_PTR(-ENOENT);
	}

	if (info.polarity == GPIO_ACTIVE_LOW)
		*lookupflags |= GPIO_ACTIVE_LOW;

	err = acpi_gpio_update_gpiod_flags(dflags, info.flags);
	if (err)
		dev_dbg(dev, "Override GPIO initialization flags\n");

	return desc;
}

/**
 * acpi_node_get_gpiod() - get a GPIO descriptor from ACPI resources
 * @fwnode: pointer to an ACPI firmware node to get the GPIO information from
 * @propname: Property name of the GPIO
 * @index: index of GpioIo/GpioInt resource (starting from %0)
 * @info: info pointer to fill in (optional)
 *
 * If @fwnode is an ACPI device object, call %acpi_get_gpiod_by_index() for it.
 * Otherwise (ie. it is a data-only non-device object), use the property-based
 * GPIO lookup to get to the GPIO resource with the relevant information and use
 * that to obtain the GPIO descriptor to return.
 */
struct gpio_desc *acpi_node_get_gpiod(struct fwnode_handle *fwnode,
				      const char *propname, int index,
				      struct acpi_gpio_info *info)
{
	struct acpi_gpio_lookup lookup;
	struct acpi_device *adev;
	int ret;

	adev = to_acpi_device_node(fwnode);
	if (adev)
		return acpi_get_gpiod_by_index(adev, propname, index, info);

	if (!is_acpi_data_node(fwnode))
		return ERR_PTR(-ENODEV);

	if (!propname)
		return ERR_PTR(-EINVAL);

	memset(&lookup, 0, sizeof(lookup));
	lookup.index = index;

	ret = acpi_gpio_property_lookup(fwnode, propname, index, &lookup);
	if (ret)
		return ERR_PTR(ret);

	ret = acpi_gpio_resource_lookup(&lookup, info);
	return ret ? ERR_PTR(ret) : lookup.desc;
}

/**
 * acpi_dev_gpio_irq_get() - Find GpioInt and translate it to Linux IRQ number
 * @adev: pointer to a ACPI device to get IRQ from
 * @index: index of GpioInt resource (starting from %0)
 *
 * If the device has one or more GpioInt resources, this function can be
 * used to translate from the GPIO offset in the resource to the Linux IRQ
 * number.
 *
 * The function is idempotent, though each time it runs it will configure GPIO
 * pin direction according to the flags in GpioInt resource.
 *
<<<<<<< HEAD
 * Return: Linux IRQ number (>%0) on success, negative errno on failure.
=======
 * Return: Linux IRQ number (> %0) on success, negative errno on failure.
>>>>>>> bb176f67
 */
int acpi_dev_gpio_irq_get(struct acpi_device *adev, int index)
{
	int idx, i;
	unsigned int irq_flags;
	int ret;

	for (i = 0, idx = 0; idx <= index; i++) {
		struct acpi_gpio_info info;
		struct gpio_desc *desc;

		desc = acpi_get_gpiod_by_index(adev, NULL, i, &info);

		/* Ignore -EPROBE_DEFER, it only matters if idx matches */
		if (IS_ERR(desc) && PTR_ERR(desc) != -EPROBE_DEFER)
			return PTR_ERR(desc);

		if (info.gpioint && idx++ == index) {
			char label[32];
			int irq;

			if (IS_ERR(desc))
				return PTR_ERR(desc);

			irq = gpiod_to_irq(desc);
			if (irq < 0)
				return irq;

			snprintf(label, sizeof(label), "GpioInt() %d", index);
			ret = gpiod_configure_flags(desc, label, 0, info.flags);
			if (ret < 0)
				return ret;

			irq_flags = acpi_dev_get_irq_type(info.triggering,
							  info.polarity);

			/* Set type if specified and different than the current one */
			if (irq_flags != IRQ_TYPE_NONE &&
			    irq_flags != irq_get_trigger_type(irq))
				irq_set_irq_type(irq, irq_flags);

			return irq;
		}

	}
	return -ENOENT;
}
EXPORT_SYMBOL_GPL(acpi_dev_gpio_irq_get);

static acpi_status
acpi_gpio_adr_space_handler(u32 function, acpi_physical_address address,
			    u32 bits, u64 *value, void *handler_context,
			    void *region_context)
{
	struct acpi_gpio_chip *achip = region_context;
	struct gpio_chip *chip = achip->chip;
	struct acpi_resource_gpio *agpio;
	struct acpi_resource *ares;
	int pin_index = (int)address;
	acpi_status status;
	int length;
	int i;

	status = acpi_buffer_to_resource(achip->conn_info.connection,
					 achip->conn_info.length, &ares);
	if (ACPI_FAILURE(status))
		return status;

	if (WARN_ON(ares->type != ACPI_RESOURCE_TYPE_GPIO)) {
		ACPI_FREE(ares);
		return AE_BAD_PARAMETER;
	}

	agpio = &ares->data.gpio;

	if (WARN_ON(agpio->io_restriction == ACPI_IO_RESTRICT_INPUT &&
	    function == ACPI_WRITE)) {
		ACPI_FREE(ares);
		return AE_BAD_PARAMETER;
	}

	length = min(agpio->pin_table_length, (u16)(pin_index + bits));
	for (i = pin_index; i < length; ++i) {
		int pin = agpio->pin_table[i];
		struct acpi_gpio_connection *conn;
		struct gpio_desc *desc;
		bool found;

		pin = acpi_gpiochip_pin_to_gpio_offset(chip->gpiodev, pin);
		if (pin < 0) {
			status = AE_BAD_PARAMETER;
			goto out;
		}

		mutex_lock(&achip->conn_lock);

		found = false;
		list_for_each_entry(conn, &achip->conns, node) {
			if (conn->pin == pin) {
				found = true;
				desc = conn->desc;
				break;
			}
		}

		/*
		 * The same GPIO can be shared between operation region and
		 * event but only if the access here is ACPI_READ. In that
		 * case we "borrow" the event GPIO instead.
		 */
		if (!found && agpio->sharable == ACPI_SHARED &&
		     function == ACPI_READ) {
			struct acpi_gpio_event *event;

			list_for_each_entry(event, &achip->events, node) {
				if (event->pin == pin) {
					desc = event->desc;
					found = true;
					break;
				}
			}
		}

		if (!found) {
			enum gpiod_flags flags = acpi_gpio_to_gpiod_flags(agpio);
			const char *label = "ACPI:OpRegion";
			int err;

			desc = gpiochip_request_own_desc(chip, pin, label);
			if (IS_ERR(desc)) {
				status = AE_ERROR;
				mutex_unlock(&achip->conn_lock);
				goto out;
			}

			err = gpiod_configure_flags(desc, label, 0, flags);
			if (err < 0) {
				status = AE_NOT_CONFIGURED;
				gpiochip_free_own_desc(desc);
				mutex_unlock(&achip->conn_lock);
				goto out;
			}

			conn = kzalloc(sizeof(*conn), GFP_KERNEL);
			if (!conn) {
				status = AE_NO_MEMORY;
				gpiochip_free_own_desc(desc);
				mutex_unlock(&achip->conn_lock);
				goto out;
			}

			conn->pin = pin;
			conn->desc = desc;
			list_add_tail(&conn->node, &achip->conns);
		}

		mutex_unlock(&achip->conn_lock);

		if (function == ACPI_WRITE)
			gpiod_set_raw_value_cansleep(desc,
						     !!((1 << i) & *value));
		else
			*value |= (u64)gpiod_get_raw_value_cansleep(desc) << i;
	}

out:
	ACPI_FREE(ares);
	return status;
}

static void acpi_gpiochip_request_regions(struct acpi_gpio_chip *achip)
{
	struct gpio_chip *chip = achip->chip;
	acpi_handle handle = ACPI_HANDLE(chip->parent);
	acpi_status status;

	INIT_LIST_HEAD(&achip->conns);
	mutex_init(&achip->conn_lock);
	status = acpi_install_address_space_handler(handle, ACPI_ADR_SPACE_GPIO,
						    acpi_gpio_adr_space_handler,
						    NULL, achip);
	if (ACPI_FAILURE(status))
		dev_err(chip->parent,
		        "Failed to install GPIO OpRegion handler\n");
}

static void acpi_gpiochip_free_regions(struct acpi_gpio_chip *achip)
{
	struct gpio_chip *chip = achip->chip;
	acpi_handle handle = ACPI_HANDLE(chip->parent);
	struct acpi_gpio_connection *conn, *tmp;
	acpi_status status;

	status = acpi_remove_address_space_handler(handle, ACPI_ADR_SPACE_GPIO,
						   acpi_gpio_adr_space_handler);
	if (ACPI_FAILURE(status)) {
		dev_err(chip->parent,
			"Failed to remove GPIO OpRegion handler\n");
		return;
	}

	list_for_each_entry_safe_reverse(conn, tmp, &achip->conns, node) {
		gpiochip_free_own_desc(conn->desc);
		list_del(&conn->node);
		kfree(conn);
	}
}

static struct gpio_desc *acpi_gpiochip_parse_own_gpio(
	struct acpi_gpio_chip *achip, struct fwnode_handle *fwnode,
	const char **name, unsigned int *lflags, unsigned int *dflags)
{
	struct gpio_chip *chip = achip->chip;
	struct gpio_desc *desc;
	u32 gpios[2];
	int ret;

	*lflags = 0;
	*dflags = 0;
	*name = NULL;

	ret = fwnode_property_read_u32_array(fwnode, "gpios", gpios,
					     ARRAY_SIZE(gpios));
	if (ret < 0)
		return ERR_PTR(ret);

	ret = acpi_gpiochip_pin_to_gpio_offset(chip->gpiodev, gpios[0]);
	if (ret < 0)
		return ERR_PTR(ret);

	desc = gpiochip_get_desc(chip, ret);
	if (IS_ERR(desc))
		return desc;

	if (gpios[1])
		*lflags |= GPIO_ACTIVE_LOW;

	if (fwnode_property_present(fwnode, "input"))
		*dflags |= GPIOD_IN;
	else if (fwnode_property_present(fwnode, "output-low"))
		*dflags |= GPIOD_OUT_LOW;
	else if (fwnode_property_present(fwnode, "output-high"))
		*dflags |= GPIOD_OUT_HIGH;
	else
		return ERR_PTR(-EINVAL);

	fwnode_property_read_string(fwnode, "line-name", name);

	return desc;
}

static void acpi_gpiochip_scan_gpios(struct acpi_gpio_chip *achip)
{
	struct gpio_chip *chip = achip->chip;
	struct fwnode_handle *fwnode;

	device_for_each_child_node(chip->parent, fwnode) {
		unsigned int lflags, dflags;
		struct gpio_desc *desc;
		const char *name;
		int ret;

		if (!fwnode_property_present(fwnode, "gpio-hog"))
			continue;

		desc = acpi_gpiochip_parse_own_gpio(achip, fwnode, &name,
						    &lflags, &dflags);
		if (IS_ERR(desc))
			continue;

		ret = gpiod_hog(desc, name, lflags, dflags);
		if (ret) {
			dev_err(chip->parent, "Failed to hog GPIO\n");
			fwnode_handle_put(fwnode);
			return;
		}
	}
}

void acpi_gpiochip_add(struct gpio_chip *chip)
{
	struct acpi_gpio_chip *acpi_gpio;
	acpi_handle handle;
	acpi_status status;

	if (!chip || !chip->parent)
		return;

	handle = ACPI_HANDLE(chip->parent);
	if (!handle)
		return;

	acpi_gpio = kzalloc(sizeof(*acpi_gpio), GFP_KERNEL);
	if (!acpi_gpio) {
		dev_err(chip->parent,
			"Failed to allocate memory for ACPI GPIO chip\n");
		return;
	}

	acpi_gpio->chip = chip;
	INIT_LIST_HEAD(&acpi_gpio->events);

	status = acpi_attach_data(handle, acpi_gpio_chip_dh, acpi_gpio);
	if (ACPI_FAILURE(status)) {
		dev_err(chip->parent, "Failed to attach ACPI GPIO chip\n");
		kfree(acpi_gpio);
		return;
	}

	if (!chip->names)
		devprop_gpiochip_set_names(chip);

	acpi_gpiochip_request_regions(acpi_gpio);
	acpi_gpiochip_scan_gpios(acpi_gpio);
	acpi_walk_dep_device_list(handle);
}

void acpi_gpiochip_remove(struct gpio_chip *chip)
{
	struct acpi_gpio_chip *acpi_gpio;
	acpi_handle handle;
	acpi_status status;

	if (!chip || !chip->parent)
		return;

	handle = ACPI_HANDLE(chip->parent);
	if (!handle)
		return;

	status = acpi_get_data(handle, acpi_gpio_chip_dh, (void **)&acpi_gpio);
	if (ACPI_FAILURE(status)) {
		dev_warn(chip->parent, "Failed to retrieve ACPI GPIO chip\n");
		return;
	}

	acpi_gpiochip_free_regions(acpi_gpio);

	acpi_detach_data(handle, acpi_gpio_chip_dh);
	kfree(acpi_gpio);
}

static int acpi_gpio_package_count(const union acpi_object *obj)
{
	const union acpi_object *element = obj->package.elements;
	const union acpi_object *end = element + obj->package.count;
	unsigned int count = 0;

	while (element < end) {
		switch (element->type) {
		case ACPI_TYPE_LOCAL_REFERENCE:
			element += 3;
			/* Fallthrough */
		case ACPI_TYPE_INTEGER:
			element++;
			count++;
			break;

		default:
			return -EPROTO;
		}
	}

	return count;
}

static int acpi_find_gpio_count(struct acpi_resource *ares, void *data)
{
	unsigned int *count = data;

	if (ares->type == ACPI_RESOURCE_TYPE_GPIO)
		*count += ares->data.gpio.pin_table_length;

	return 1;
}

/**
 * acpi_gpio_count - return the number of GPIOs associated with a
 *		device / function or -ENOENT if no GPIO has been
 *		assigned to the requested function.
 * @dev:	GPIO consumer, can be NULL for system-global GPIOs
 * @con_id:	function within the GPIO consumer
 */
int acpi_gpio_count(struct device *dev, const char *con_id)
{
	struct acpi_device *adev = ACPI_COMPANION(dev);
	const union acpi_object *obj;
	const struct acpi_gpio_mapping *gm;
	int count = -ENOENT;
	int ret;
	char propname[32];
	unsigned int i;

	/* Try first from _DSD */
	for (i = 0; i < ARRAY_SIZE(gpio_suffixes); i++) {
		if (con_id)
			snprintf(propname, sizeof(propname), "%s-%s",
				 con_id, gpio_suffixes[i]);
		else
			snprintf(propname, sizeof(propname), "%s",
				 gpio_suffixes[i]);

		ret = acpi_dev_get_property(adev, propname, ACPI_TYPE_ANY,
					    &obj);
		if (ret == 0) {
			if (obj->type == ACPI_TYPE_LOCAL_REFERENCE)
				count = 1;
			else if (obj->type == ACPI_TYPE_PACKAGE)
				count = acpi_gpio_package_count(obj);
		} else if (adev->driver_gpios) {
			for (gm = adev->driver_gpios; gm->name; gm++)
				if (strcmp(propname, gm->name) == 0) {
					count = gm->size;
					break;
				}
		}
		if (count > 0)
			break;
	}

	/* Then from plain _CRS GPIOs */
	if (count < 0) {
		struct list_head resource_list;
		unsigned int crs_count = 0;

		if (!acpi_can_fallback_to_crs(adev, con_id))
			return count;

		INIT_LIST_HEAD(&resource_list);
		acpi_dev_get_resources(adev, &resource_list,
				       acpi_find_gpio_count, &crs_count);
		acpi_dev_free_resource_list(&resource_list);
		if (crs_count > 0)
			count = crs_count;
	}
	return count ? count : -ENOENT;
}

bool acpi_can_fallback_to_crs(struct acpi_device *adev, const char *con_id)
{
	/* Never allow fallback if the device has properties */
	if (adev->data.properties || adev->driver_gpios)
		return false;

	return con_id == NULL;
}<|MERGE_RESOLUTION|>--- conflicted
+++ resolved
@@ -763,11 +763,7 @@
  * The function is idempotent, though each time it runs it will configure GPIO
  * pin direction according to the flags in GpioInt resource.
  *
-<<<<<<< HEAD
- * Return: Linux IRQ number (>%0) on success, negative errno on failure.
-=======
  * Return: Linux IRQ number (> %0) on success, negative errno on failure.
->>>>>>> bb176f67
  */
 int acpi_dev_gpio_irq_get(struct acpi_device *adev, int index)
 {
