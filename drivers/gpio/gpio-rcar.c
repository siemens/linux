--- conflicted
+++ resolved
@@ -49,11 +49,7 @@
 	unsigned int irq_parent;
 	atomic_t wakeup_path;
 	bool has_both_edge_trigger;
-<<<<<<< HEAD
-	bool needs_clk;
 	struct gpio_rcar_bank_info bank_info;
-=======
->>>>>>> 0c8efd61
 };
 
 #define IOINTSEL 0x00	/* General IO/Interrupt Switching Register */
@@ -527,7 +523,6 @@
 	return 0;
 }
 
-<<<<<<< HEAD
 #ifdef CONFIG_PM_SLEEP
 static int gpio_rcar_suspend(struct device *dev)
 {
@@ -541,19 +536,13 @@
 	p->bank_info.edglevel = gpio_rcar_read(p, EDGLEVEL);
 	if (p->has_both_edge_trigger)
 		p->bank_info.bothedge = gpio_rcar_read(p, BOTHEDGE);
-=======
-static int __maybe_unused gpio_rcar_suspend(struct device *dev)
-{
-	struct gpio_rcar_priv *p = dev_get_drvdata(dev);
 
 	if (atomic_read(&p->wakeup_path))
 		device_set_wakeup_path(dev);
->>>>>>> 0c8efd61
-
-	return 0;
-}
-
-<<<<<<< HEAD
+
+	return 0;
+}
+
 static int gpio_rcar_resume(struct device *dev)
 {
 	struct gpio_rcar_priv *p = dev_get_drvdata(dev);
@@ -590,9 +579,6 @@
 #endif /* CONFIG_PM_SLEEP*/
 
 static SIMPLE_DEV_PM_OPS(gpio_rcar_pm_ops, gpio_rcar_suspend, gpio_rcar_resume);
-=======
-static SIMPLE_DEV_PM_OPS(gpio_rcar_pm_ops, gpio_rcar_suspend, NULL);
->>>>>>> 0c8efd61
 
 static struct platform_driver gpio_rcar_device_driver = {
 	.probe		= gpio_rcar_probe,
