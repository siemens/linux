--- conflicted
+++ resolved
@@ -174,8 +174,7 @@
 
 		clear_bit(*old_keycode, dev->keybit);
 		set_bit(usage->code, dev->keybit);
-<<<<<<< HEAD
-		dbg_hid(KERN_DEBUG "Assigned keycode %d to HID usage code %x\n",
+		dbg_hid("Assigned keycode %d to HID usage code %x\n",
 			usage->code, usage->hid);
 
 		/*
@@ -184,14 +183,6 @@
 		 */
 		if (hidinput_find_key(hid, match_keycode, *old_keycode, NULL))
 			set_bit(*old_keycode, dev->keybit);
-=======
-		dbg_hid("Assigned keycode %d to HID usage code %x\n",
-				keycode, scancode);
-		/* Set the keybit for the old keycode if the old keycode is used
-		 * by another key */
-		if (hidinput_find_key (hid, 0, old_keycode))
-			set_bit(old_keycode, dev->keybit);
->>>>>>> 83ed79c5
 
 		return 0;
 	}
