--- conflicted
+++ resolved
@@ -847,11 +847,7 @@
 	value |= HWP_MIN_PERF(min_perf);
 
 	/* Set EPP/EPB to min */
-<<<<<<< HEAD
-	if (static_cpu_has(X86_FEATURE_HWP_EPP))
-=======
 	if (boot_cpu_has(X86_FEATURE_HWP_EPP))
->>>>>>> 0ecfebd2
 		value |= HWP_ENERGY_PERF_PREFERENCE(HWP_EPP_POWERSAVE);
 	else
 		intel_pstate_set_epb(cpu, HWP_EPP_BALANCE_POWERSAVE);
@@ -2529,17 +2525,10 @@
 	status = acpi_get_handle(NULL, "\\_SB", &handle);
 	if (ACPI_FAILURE(status))
 		goto not_found;
-<<<<<<< HEAD
 
 	if (acpi_has_method(handle, "PCCH"))
 		return false;
 
-=======
-
-	if (acpi_has_method(handle, "PCCH"))
-		return false;
-
->>>>>>> 0ecfebd2
 not_found:
 	pr_debug("ACPI PCCH not found\n");
 	return true;
