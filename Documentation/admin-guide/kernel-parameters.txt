--- conflicted
+++ resolved
@@ -1765,9 +1765,6 @@
 				(that will set all pages holding image data
 				during restoration read-only).
 
-<<<<<<< HEAD
-	highmem=nn[KMG]	[KNL,BOOT,EARLY] forces the highmem zone to have an exact
-=======
 	hibernate.compressor= 	[HIBERNATION] Compression algorithm to be
 				used with hibernation.
 				Format: { lzo | lz4 }
@@ -1779,8 +1776,7 @@
 				lz4: Select LZ4 compression algorithm to
 				compress/decompress hibernation image.
 
-	highmem=nn[KMG]	[KNL,BOOT] forces the highmem zone to have an exact
->>>>>>> 866b554c
+	highmem=nn[KMG]	[KNL,BOOT,EARLY] forces the highmem zone to have an exact
 			size of <nn>. This works even on boxes that have no
 			highmem otherwise. This also works to reduce highmem
 			size on bigger boxes.
