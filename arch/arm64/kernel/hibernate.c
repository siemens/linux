--- conflicted
+++ resolved
@@ -461,16 +461,6 @@
 	}
 
 	/*
-<<<<<<< HEAD
-	 * The hibernate exit text contains a set of el2 vectors, that will
-	 * be executed at el2 with the mmu off in order to reload hyp-stub.
-	 */
-	dcache_clean_inval_poc((unsigned long)hibernate_exit,
-			    (unsigned long)hibernate_exit + exit_size);
-
-	/*
-=======
->>>>>>> df0cc57e
 	 * KASLR will cause the el2 vectors to be in a different location in
 	 * the resumed kernel. Load hibernate's temporary copy into el2.
 	 *
