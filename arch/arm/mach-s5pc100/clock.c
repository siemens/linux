/* linux/arch/arm/mach-s5pc100/clock.c
 *
 * Copyright (c) 2010 Samsung Electronics Co., Ltd.
 *		http://www.samsung.com/
 *
 * S5PC100 - Clock support
 *
 * This program is free software; you can redistribute it and/or modify
 * it under the terms of the GNU General Public License version 2 as
 * published by the Free Software Foundation.
*/

#include <linux/init.h>
#include <linux/module.h>
#include <linux/kernel.h>
#include <linux/list.h>
#include <linux/err.h>
#include <linux/clk.h>
#include <linux/io.h>

#include <mach/map.h>

#include <plat/cpu-freq.h>
#include <mach/regs-clock.h>
#include <plat/clock.h>
#include <plat/cpu.h>
#include <plat/pll.h>
#include <plat/s5p-clock.h>
#include <plat/clock-clksrc.h>
#include <plat/s5pc100.h>

static struct clk s5p_clk_otgphy = {
	.name		= "otg_phy",
};

static struct clk dummy_apb_pclk = {
	.name		= "apb_pclk",
	.id		= -1,
};

static struct clk *clk_src_mout_href_list[] = {
	[0] = &s5p_clk_27m,
	[1] = &clk_fin_hpll,
};

static struct clksrc_sources clk_src_mout_href = {
	.sources	= clk_src_mout_href_list,
	.nr_sources	= ARRAY_SIZE(clk_src_mout_href_list),
};

static struct clksrc_clk clk_mout_href = {
	.clk = {
		.name           = "mout_href",
	},
	.sources        = &clk_src_mout_href,
	.reg_src        = { .reg = S5P_CLK_SRC0, .shift = 20, .size = 1 },
};

static struct clk *clk_src_mout_48m_list[] = {
	[0] = &clk_xusbxti,
	[1] = &s5p_clk_otgphy,
};

static struct clksrc_sources clk_src_mout_48m = {
	.sources	= clk_src_mout_48m_list,
	.nr_sources	= ARRAY_SIZE(clk_src_mout_48m_list),
};

static struct clksrc_clk clk_mout_48m = {
	.clk = {
		.name           = "mout_48m",
	},
	.sources        = &clk_src_mout_48m,
	.reg_src        = { .reg = S5P_CLK_SRC1, .shift = 24, .size = 1 },
};

static struct clksrc_clk clk_mout_mpll = {
	.clk = {
		.name           = "mout_mpll",
	},
	.sources        = &clk_src_mpll,
	.reg_src        = { .reg = S5P_CLK_SRC0, .shift = 4, .size = 1 },
};


static struct clksrc_clk clk_mout_apll = {
	.clk    = {
		.name           = "mout_apll",
	},
	.sources        = &clk_src_apll,
	.reg_src        = { .reg = S5P_CLK_SRC0, .shift = 0, .size = 1 },
};

static struct clksrc_clk clk_mout_epll = {
	.clk    = {
		.name           = "mout_epll",
	},
	.sources        = &clk_src_epll,
	.reg_src        = { .reg = S5P_CLK_SRC0, .shift = 8, .size = 1 },
};

static struct clk *clk_src_mout_hpll_list[] = {
	[0] = &s5p_clk_27m,
};

static struct clksrc_sources clk_src_mout_hpll = {
	.sources	= clk_src_mout_hpll_list,
	.nr_sources	= ARRAY_SIZE(clk_src_mout_hpll_list),
};

static struct clksrc_clk clk_mout_hpll = {
	.clk    = {
		.name           = "mout_hpll",
	},
	.sources        = &clk_src_mout_hpll,
	.reg_src        = { .reg = S5P_CLK_SRC0, .shift = 12, .size = 1 },
};

static struct clksrc_clk clk_div_apll = {
	.clk	= {
		.name	= "div_apll",
		.parent	= &clk_mout_apll.clk,
	},
	.reg_div = { .reg = S5P_CLK_DIV0, .shift = 0, .size = 1 },
};

static struct clksrc_clk clk_div_arm = {
	.clk	= {
		.name	= "div_arm",
		.parent	= &clk_div_apll.clk,
	},
	.reg_div = { .reg = S5P_CLK_DIV0, .shift = 4, .size = 3 },
};

static struct clksrc_clk clk_div_d0_bus = {
	.clk	= {
		.name	= "div_d0_bus",
		.parent	= &clk_div_arm.clk,
	},
	.reg_div = { .reg = S5P_CLK_DIV0, .shift = 8, .size = 3 },
};

static struct clksrc_clk clk_div_pclkd0 = {
	.clk	= {
		.name	= "div_pclkd0",
		.parent	= &clk_div_d0_bus.clk,
	},
	.reg_div = { .reg = S5P_CLK_DIV0, .shift = 12, .size = 3 },
};

static struct clksrc_clk clk_div_secss = {
	.clk	= {
		.name	= "div_secss",
		.parent	= &clk_div_d0_bus.clk,
	},
	.reg_div = { .reg = S5P_CLK_DIV0, .shift = 16, .size = 3 },
};

static struct clksrc_clk clk_div_apll2 = {
	.clk	= {
		.name	= "div_apll2",
		.parent	= &clk_mout_apll.clk,
	},
	.reg_div = { .reg = S5P_CLK_DIV1, .shift = 0, .size = 3 },
};

static struct clk *clk_src_mout_am_list[] = {
	[0] = &clk_mout_mpll.clk,
	[1] = &clk_div_apll2.clk,
};

struct clksrc_sources clk_src_mout_am = {
	.sources	= clk_src_mout_am_list,
	.nr_sources	= ARRAY_SIZE(clk_src_mout_am_list),
};

static struct clksrc_clk clk_mout_am = {
	.clk	= {
		.name	= "mout_am",
	},
	.sources = &clk_src_mout_am,
	.reg_src = { .reg = S5P_CLK_SRC0, .shift = 16, .size = 1 },
};

static struct clksrc_clk clk_div_d1_bus = {
	.clk	= {
		.name	= "div_d1_bus",
		.parent	= &clk_mout_am.clk,
	},
	.reg_div = { .reg = S5P_CLK_DIV1, .shift = 12, .size = 3 },
};

static struct clksrc_clk clk_div_mpll2 = {
	.clk	= {
		.name	= "div_mpll2",
		.parent	= &clk_mout_am.clk,
	},
	.reg_div = { .reg = S5P_CLK_DIV1, .shift = 8, .size = 1 },
};

static struct clksrc_clk clk_div_mpll = {
	.clk	= {
		.name	= "div_mpll",
		.parent	= &clk_mout_am.clk,
	},
	.reg_div = { .reg = S5P_CLK_DIV1, .shift = 4, .size = 2 },
};

static struct clk *clk_src_mout_onenand_list[] = {
	[0] = &clk_div_d0_bus.clk,
	[1] = &clk_div_d1_bus.clk,
};

struct clksrc_sources clk_src_mout_onenand = {
	.sources	= clk_src_mout_onenand_list,
	.nr_sources	= ARRAY_SIZE(clk_src_mout_onenand_list),
};

static struct clksrc_clk clk_mout_onenand = {
	.clk	= {
		.name	= "mout_onenand",
	},
	.sources = &clk_src_mout_onenand,
	.reg_src = { .reg = S5P_CLK_SRC0, .shift = 24, .size = 1 },
};

static struct clksrc_clk clk_div_onenand = {
	.clk	= {
		.name	= "div_onenand",
		.parent	= &clk_mout_onenand.clk,
	},
	.reg_div = { .reg = S5P_CLK_DIV1, .shift = 20, .size = 2 },
};

static struct clksrc_clk clk_div_pclkd1 = {
	.clk	= {
		.name	= "div_pclkd1",
		.parent	= &clk_div_d1_bus.clk,
	},
	.reg_div = { .reg = S5P_CLK_DIV1, .shift = 16, .size = 3 },
};

static struct clksrc_clk clk_div_cam = {
	.clk	= {
		.name	= "div_cam",
		.parent	= &clk_div_mpll2.clk,
	},
	.reg_div = { .reg = S5P_CLK_DIV1, .shift = 24, .size = 5 },
};

static struct clksrc_clk clk_div_hdmi = {
	.clk	= {
		.name	= "div_hdmi",
		.parent	= &clk_mout_hpll.clk,
	},
	.reg_div = { .reg = S5P_CLK_DIV3, .shift = 28, .size = 4 },
};

static u32 epll_div[][4] = {
	{ 32750000,	131, 3, 4 },
	{ 32768000,	131, 3, 4 },
	{ 36000000,	72,  3, 3 },
	{ 45000000,	90,  3, 3 },
	{ 45158000,	90,  3, 3 },
	{ 45158400,	90,  3, 3 },
	{ 48000000,	96,  3, 3 },
	{ 49125000,	131, 4, 3 },
	{ 49152000,	131, 4, 3 },
	{ 60000000,	120, 3, 3 },
	{ 67737600,	226, 5, 3 },
	{ 67738000,	226, 5, 3 },
	{ 73800000,	246, 5, 3 },
	{ 73728000,	246, 5, 3 },
	{ 72000000,	144, 3, 3 },
	{ 84000000,	168, 3, 3 },
	{ 96000000,	96,  3, 2 },
	{ 144000000,	144, 3, 2 },
	{ 192000000,	96,  3, 1 }
};

static int s5pc100_epll_set_rate(struct clk *clk, unsigned long rate)
{
	unsigned int epll_con;
	unsigned int i;

	if (clk->rate == rate)	/* Return if nothing changed */
		return 0;

	epll_con = __raw_readl(S5P_EPLL_CON);

	epll_con &= ~(PLL65XX_MDIV_MASK | PLL65XX_PDIV_MASK | PLL65XX_SDIV_MASK);

	for (i = 0; i < ARRAY_SIZE(epll_div); i++) {
		if (epll_div[i][0] == rate) {
			epll_con |= (epll_div[i][1] << PLL65XX_MDIV_SHIFT) |
				    (epll_div[i][2] << PLL65XX_PDIV_SHIFT) |
				    (epll_div[i][3] << PLL65XX_SDIV_SHIFT);
			break;
		}
	}

	if (i == ARRAY_SIZE(epll_div)) {
		printk(KERN_ERR "%s: Invalid Clock EPLL Frequency\n", __func__);
		return -EINVAL;
	}

	__raw_writel(epll_con, S5P_EPLL_CON);

	printk(KERN_WARNING "EPLL Rate changes from %lu to %lu\n",
			clk->rate, rate);

	clk->rate = rate;

	return 0;
}

static struct clk_ops s5pc100_epll_ops = {
	.get_rate = s5p_epll_get_rate,
	.set_rate = s5pc100_epll_set_rate,
};

static int s5pc100_d0_0_ctrl(struct clk *clk, int enable)
{
	return s5p_gatectrl(S5P_CLKGATE_D00, clk, enable);
}

static int s5pc100_d0_1_ctrl(struct clk *clk, int enable)
{
	return s5p_gatectrl(S5P_CLKGATE_D01, clk, enable);
}

static int s5pc100_d0_2_ctrl(struct clk *clk, int enable)
{
	return s5p_gatectrl(S5P_CLKGATE_D02, clk, enable);
}

static int s5pc100_d1_0_ctrl(struct clk *clk, int enable)
{
	return s5p_gatectrl(S5P_CLKGATE_D10, clk, enable);
}

static int s5pc100_d1_1_ctrl(struct clk *clk, int enable)
{
	return s5p_gatectrl(S5P_CLKGATE_D11, clk, enable);
}

static int s5pc100_d1_2_ctrl(struct clk *clk, int enable)
{
	return s5p_gatectrl(S5P_CLKGATE_D12, clk, enable);
}

static int s5pc100_d1_3_ctrl(struct clk *clk, int enable)
{
	return s5p_gatectrl(S5P_CLKGATE_D13, clk, enable);
}

static int s5pc100_d1_4_ctrl(struct clk *clk, int enable)
{
	return s5p_gatectrl(S5P_CLKGATE_D14, clk, enable);
}

static int s5pc100_d1_5_ctrl(struct clk *clk, int enable)
{
	return s5p_gatectrl(S5P_CLKGATE_D15, clk, enable);
}

static int s5pc100_sclk0_ctrl(struct clk *clk, int enable)
{
	return s5p_gatectrl(S5P_CLKGATE_SCLK0, clk, enable);
}

static int s5pc100_sclk1_ctrl(struct clk *clk, int enable)
{
	return s5p_gatectrl(S5P_CLKGATE_SCLK1, clk, enable);
}

/*
 * The following clocks will be disabled during clock initialization. It is
 * recommended to keep the following clocks disabled until the driver requests
 * for enabling the clock.
 */
static struct clk init_clocks_off[] = {
	{
		.name		= "cssys",
		.parent		= &clk_div_d0_bus.clk,
		.enable		= s5pc100_d0_0_ctrl,
		.ctrlbit	= (1 << 6),
	}, {
		.name		= "secss",
		.parent		= &clk_div_d0_bus.clk,
		.enable		= s5pc100_d0_0_ctrl,
		.ctrlbit	= (1 << 5),
	}, {
		.name		= "g2d",
		.parent		= &clk_div_d0_bus.clk,
		.enable		= s5pc100_d0_0_ctrl,
		.ctrlbit	= (1 << 4),
	}, {
		.name		= "mdma",
		.parent		= &clk_div_d0_bus.clk,
		.enable		= s5pc100_d0_0_ctrl,
		.ctrlbit	= (1 << 3),
	}, {
		.name		= "cfcon",
		.parent		= &clk_div_d0_bus.clk,
		.enable		= s5pc100_d0_0_ctrl,
		.ctrlbit	= (1 << 2),
	}, {
		.name		= "nfcon",
		.parent		= &clk_div_d0_bus.clk,
		.enable		= s5pc100_d0_1_ctrl,
		.ctrlbit	= (1 << 3),
	}, {
		.name		= "onenandc",
		.parent		= &clk_div_d0_bus.clk,
		.enable		= s5pc100_d0_1_ctrl,
		.ctrlbit	= (1 << 2),
	}, {
		.name		= "sdm",
		.parent		= &clk_div_d0_bus.clk,
		.enable		= s5pc100_d0_2_ctrl,
		.ctrlbit	= (1 << 2),
	}, {
		.name		= "seckey",
		.parent		= &clk_div_d0_bus.clk,
		.enable		= s5pc100_d0_2_ctrl,
		.ctrlbit	= (1 << 1),
	}, {
		.name		= "hsmmc",
		.devname	= "s3c-sdhci.2",
		.parent		= &clk_div_d1_bus.clk,
		.enable		= s5pc100_d1_0_ctrl,
		.ctrlbit	= (1 << 7),
	}, {
		.name		= "hsmmc",
		.devname	= "s3c-sdhci.1",
		.parent		= &clk_div_d1_bus.clk,
		.enable		= s5pc100_d1_0_ctrl,
		.ctrlbit	= (1 << 6),
	}, {
		.name		= "hsmmc",
		.devname	= "s3c-sdhci.0",
		.parent		= &clk_div_d1_bus.clk,
		.enable		= s5pc100_d1_0_ctrl,
		.ctrlbit	= (1 << 5),
	}, {
		.name		= "modemif",
		.parent		= &clk_div_d1_bus.clk,
		.enable		= s5pc100_d1_0_ctrl,
		.ctrlbit	= (1 << 4),
	}, {
		.name		= "otg",
		.parent		= &clk_div_d1_bus.clk,
		.enable		= s5pc100_d1_0_ctrl,
		.ctrlbit	= (1 << 3),
	}, {
		.name		= "usbhost",
		.parent		= &clk_div_d1_bus.clk,
		.enable		= s5pc100_d1_0_ctrl,
		.ctrlbit	= (1 << 2),
	}, {
		.name		= "dma",
<<<<<<< HEAD
		.devname	= "s3c-pl330.1",
=======
		.devname	= "dma-pl330.1",
>>>>>>> cfaf8fc5
		.parent		= &clk_div_d1_bus.clk,
		.enable		= s5pc100_d1_0_ctrl,
		.ctrlbit	= (1 << 1),
	}, {
		.name		= "dma",
<<<<<<< HEAD
		.devname	= "s3c-pl330.0",
=======
		.devname	= "dma-pl330.0",
>>>>>>> cfaf8fc5
		.parent		= &clk_div_d1_bus.clk,
		.enable		= s5pc100_d1_0_ctrl,
		.ctrlbit	= (1 << 0),
	}, {
		.name		= "lcd",
		.parent		= &clk_div_d1_bus.clk,
		.enable		= s5pc100_d1_1_ctrl,
		.ctrlbit	= (1 << 0),
	}, {
		.name		= "rotator",
		.parent		= &clk_div_d1_bus.clk,
		.enable		= s5pc100_d1_1_ctrl,
		.ctrlbit	= (1 << 1),
	}, {
		.name		= "fimc",
		.devname	= "s5p-fimc.0",
		.parent		= &clk_div_d1_bus.clk,
		.enable		= s5pc100_d1_1_ctrl,
		.ctrlbit	= (1 << 2),
	}, {
		.name		= "fimc",
		.devname	= "s5p-fimc.1",
		.parent		= &clk_div_d1_bus.clk,
		.enable		= s5pc100_d1_1_ctrl,
		.ctrlbit	= (1 << 3),
	}, {
		.name		= "fimc",
		.devname	= "s5p-fimc.2",
		.enable		= s5pc100_d1_1_ctrl,
		.ctrlbit	= (1 << 4),
	}, {
		.name		= "jpeg",
		.parent		= &clk_div_d1_bus.clk,
		.enable		= s5pc100_d1_1_ctrl,
		.ctrlbit	= (1 << 5),
	}, {
		.name		= "mipi-dsim",
		.parent		= &clk_div_d1_bus.clk,
		.enable		= s5pc100_d1_1_ctrl,
		.ctrlbit	= (1 << 6),
	}, {
		.name		= "mipi-csis",
		.parent		= &clk_div_d1_bus.clk,
		.enable		= s5pc100_d1_1_ctrl,
		.ctrlbit	= (1 << 7),
	}, {
		.name		= "g3d",
		.parent		= &clk_div_d1_bus.clk,
		.enable		= s5pc100_d1_0_ctrl,
		.ctrlbit	= (1 << 8),
	}, {
		.name		= "tv",
		.parent		= &clk_div_d1_bus.clk,
		.enable		= s5pc100_d1_2_ctrl,
		.ctrlbit	= (1 << 0),
	}, {
		.name		= "vp",
		.parent		= &clk_div_d1_bus.clk,
		.enable		= s5pc100_d1_2_ctrl,
		.ctrlbit	= (1 << 1),
	}, {
		.name		= "mixer",
		.parent		= &clk_div_d1_bus.clk,
		.enable		= s5pc100_d1_2_ctrl,
		.ctrlbit	= (1 << 2),
	}, {
		.name		= "hdmi",
		.parent		= &clk_div_d1_bus.clk,
		.enable		= s5pc100_d1_2_ctrl,
		.ctrlbit	= (1 << 3),
	}, {
		.name		= "mfc",
		.parent		= &clk_div_d1_bus.clk,
		.enable		= s5pc100_d1_2_ctrl,
		.ctrlbit	= (1 << 4),
	}, {
		.name		= "apc",
		.parent		= &clk_div_d1_bus.clk,
		.enable		= s5pc100_d1_3_ctrl,
		.ctrlbit	= (1 << 2),
	}, {
		.name		= "iec",
		.parent		= &clk_div_d1_bus.clk,
		.enable		= s5pc100_d1_3_ctrl,
		.ctrlbit	= (1 << 3),
	}, {
		.name		= "systimer",
		.parent		= &clk_div_d1_bus.clk,
		.enable		= s5pc100_d1_3_ctrl,
		.ctrlbit	= (1 << 7),
	}, {
		.name		= "watchdog",
		.parent		= &clk_div_d1_bus.clk,
		.enable		= s5pc100_d1_3_ctrl,
		.ctrlbit	= (1 << 8),
	}, {
		.name		= "rtc",
		.parent		= &clk_div_d1_bus.clk,
		.enable		= s5pc100_d1_3_ctrl,
		.ctrlbit	= (1 << 9),
	}, {
		.name		= "i2c",
		.devname	= "s3c2440-i2c.0",
		.parent		= &clk_div_d1_bus.clk,
		.enable		= s5pc100_d1_4_ctrl,
		.ctrlbit	= (1 << 4),
	}, {
		.name		= "i2c",
		.devname	= "s3c2440-i2c.1",
		.parent		= &clk_div_d1_bus.clk,
		.enable		= s5pc100_d1_4_ctrl,
		.ctrlbit	= (1 << 5),
	}, {
		.name		= "spi",
		.devname	= "s3c64xx-spi.0",
		.parent		= &clk_div_d1_bus.clk,
		.enable		= s5pc100_d1_4_ctrl,
		.ctrlbit	= (1 << 6),
	}, {
		.name		= "spi",
		.devname	= "s3c64xx-spi.1",
		.parent		= &clk_div_d1_bus.clk,
		.enable		= s5pc100_d1_4_ctrl,
		.ctrlbit	= (1 << 7),
	}, {
		.name		= "spi",
		.devname	= "s3c64xx-spi.2",
		.parent		= &clk_div_d1_bus.clk,
		.enable		= s5pc100_d1_4_ctrl,
		.ctrlbit	= (1 << 8),
	}, {
		.name		= "irda",
		.parent		= &clk_div_d1_bus.clk,
		.enable		= s5pc100_d1_4_ctrl,
		.ctrlbit	= (1 << 9),
	}, {
		.name		= "ccan",
		.parent		= &clk_div_d1_bus.clk,
		.enable		= s5pc100_d1_4_ctrl,
		.ctrlbit	= (1 << 10),
	}, {
		.name		= "ccan",
		.parent		= &clk_div_d1_bus.clk,
		.enable		= s5pc100_d1_4_ctrl,
		.ctrlbit	= (1 << 11),
	}, {
		.name		= "hsitx",
		.parent		= &clk_div_d1_bus.clk,
		.enable		= s5pc100_d1_4_ctrl,
		.ctrlbit	= (1 << 12),
	}, {
		.name		= "hsirx",
		.parent		= &clk_div_d1_bus.clk,
		.enable		= s5pc100_d1_4_ctrl,
		.ctrlbit	= (1 << 13),
	}, {
		.name		= "iis",
		.devname	= "samsung-i2s.0",
		.parent		= &clk_div_pclkd1.clk,
		.enable		= s5pc100_d1_5_ctrl,
		.ctrlbit	= (1 << 0),
	}, {
		.name		= "iis",
		.devname	= "samsung-i2s.1",
		.parent		= &clk_div_pclkd1.clk,
		.enable		= s5pc100_d1_5_ctrl,
		.ctrlbit	= (1 << 1),
	}, {
		.name		= "iis",
		.devname	= "samsung-i2s.2",
		.parent		= &clk_div_pclkd1.clk,
		.enable		= s5pc100_d1_5_ctrl,
		.ctrlbit	= (1 << 2),
	}, {
		.name		= "ac97",
		.parent		= &clk_div_pclkd1.clk,
		.enable		= s5pc100_d1_5_ctrl,
		.ctrlbit	= (1 << 3),
	}, {
		.name		= "pcm",
		.devname	= "samsung-pcm.0",
		.parent		= &clk_div_pclkd1.clk,
		.enable		= s5pc100_d1_5_ctrl,
		.ctrlbit	= (1 << 4),
	}, {
		.name		= "pcm",
		.devname	= "samsung-pcm.1",
		.parent		= &clk_div_pclkd1.clk,
		.enable		= s5pc100_d1_5_ctrl,
		.ctrlbit	= (1 << 5),
	}, {
		.name		= "spdif",
		.parent		= &clk_div_pclkd1.clk,
		.enable		= s5pc100_d1_5_ctrl,
		.ctrlbit	= (1 << 6),
	}, {
		.name		= "adc",
		.parent		= &clk_div_pclkd1.clk,
		.enable		= s5pc100_d1_5_ctrl,
		.ctrlbit	= (1 << 7),
	}, {
		.name		= "keypad",
		.parent		= &clk_div_pclkd1.clk,
		.enable		= s5pc100_d1_5_ctrl,
		.ctrlbit	= (1 << 8),
	}, {
		.name		= "spi_48m",
		.devname	= "s3c64xx-spi.0",
		.parent		= &clk_mout_48m.clk,
		.enable		= s5pc100_sclk0_ctrl,
		.ctrlbit	= (1 << 7),
	}, {
		.name		= "spi_48m",
		.devname	= "s3c64xx-spi.1",
		.parent		= &clk_mout_48m.clk,
		.enable		= s5pc100_sclk0_ctrl,
		.ctrlbit	= (1 << 8),
	}, {
		.name		= "spi_48m",
		.devname	= "s3c64xx-spi.2",
		.parent		= &clk_mout_48m.clk,
		.enable		= s5pc100_sclk0_ctrl,
		.ctrlbit	= (1 << 9),
	}, {
		.name		= "mmc_48m",
		.devname	= "s3c-sdhci.0",
		.parent		= &clk_mout_48m.clk,
		.enable		= s5pc100_sclk0_ctrl,
		.ctrlbit	= (1 << 15),
	}, {
		.name		= "mmc_48m",
		.devname	= "s3c-sdhci.1",
		.parent		= &clk_mout_48m.clk,
		.enable		= s5pc100_sclk0_ctrl,
		.ctrlbit	= (1 << 16),
	}, {
		.name		= "mmc_48m",
		.devname	= "s3c-sdhci.2",
		.parent		= &clk_mout_48m.clk,
		.enable		= s5pc100_sclk0_ctrl,
		.ctrlbit	= (1 << 17),
	},
};

static struct clk clk_vclk54m = {
	.name		= "vclk_54m",
	.rate		= 54000000,
};

static struct clk clk_i2scdclk0 = {
	.name		= "i2s_cdclk0",
};

static struct clk clk_i2scdclk1 = {
	.name		= "i2s_cdclk1",
};

static struct clk clk_i2scdclk2 = {
	.name		= "i2s_cdclk2",
};

static struct clk clk_pcmcdclk0 = {
	.name		= "pcm_cdclk0",
};

static struct clk clk_pcmcdclk1 = {
	.name		= "pcm_cdclk1",
};

static struct clk *clk_src_group1_list[] = {
	[0] = &clk_mout_epll.clk,
	[1] = &clk_div_mpll2.clk,
	[2] = &clk_fin_epll,
	[3] = &clk_mout_hpll.clk,
};

struct clksrc_sources clk_src_group1 = {
	.sources	= clk_src_group1_list,
	.nr_sources	= ARRAY_SIZE(clk_src_group1_list),
};

static struct clk *clk_src_group2_list[] = {
	[0] = &clk_mout_epll.clk,
	[1] = &clk_div_mpll.clk,
};

struct clksrc_sources clk_src_group2 = {
	.sources	= clk_src_group2_list,
	.nr_sources	= ARRAY_SIZE(clk_src_group2_list),
};

static struct clk *clk_src_group3_list[] = {
	[0] = &clk_mout_epll.clk,
	[1] = &clk_div_mpll.clk,
	[2] = &clk_fin_epll,
	[3] = &clk_i2scdclk0,
	[4] = &clk_pcmcdclk0,
	[5] = &clk_mout_hpll.clk,
};

struct clksrc_sources clk_src_group3 = {
	.sources	= clk_src_group3_list,
	.nr_sources	= ARRAY_SIZE(clk_src_group3_list),
};

static struct clksrc_clk clk_sclk_audio0 = {
	.clk	= {
		.name		= "sclk_audio",
		.devname	= "samsung-pcm.0",
		.ctrlbit	= (1 << 8),
		.enable		= s5pc100_sclk1_ctrl,
	},
	.sources = &clk_src_group3,
	.reg_src = { .reg = S5P_CLK_SRC3, .shift = 12, .size = 3 },
	.reg_div = { .reg = S5P_CLK_DIV4, .shift = 12, .size = 4 },
};

static struct clk *clk_src_group4_list[] = {
	[0] = &clk_mout_epll.clk,
	[1] = &clk_div_mpll.clk,
	[2] = &clk_fin_epll,
	[3] = &clk_i2scdclk1,
	[4] = &clk_pcmcdclk1,
	[5] = &clk_mout_hpll.clk,
};

struct clksrc_sources clk_src_group4 = {
	.sources	= clk_src_group4_list,
	.nr_sources	= ARRAY_SIZE(clk_src_group4_list),
};

static struct clksrc_clk clk_sclk_audio1 = {
	.clk	= {
		.name		= "sclk_audio",
		.devname	= "samsung-pcm.1",
		.ctrlbit	= (1 << 9),
		.enable		= s5pc100_sclk1_ctrl,
	},
	.sources = &clk_src_group4,
	.reg_src = { .reg = S5P_CLK_SRC3, .shift = 16, .size = 3 },
	.reg_div = { .reg = S5P_CLK_DIV4, .shift = 16, .size = 4 },
};

static struct clk *clk_src_group5_list[] = {
	[0] = &clk_mout_epll.clk,
	[1] = &clk_div_mpll.clk,
	[2] = &clk_fin_epll,
	[3] = &clk_i2scdclk2,
	[4] = &clk_mout_hpll.clk,
};

struct clksrc_sources clk_src_group5 = {
	.sources	= clk_src_group5_list,
	.nr_sources	= ARRAY_SIZE(clk_src_group5_list),
};

static struct clksrc_clk clk_sclk_audio2 = {
	.clk	= {
		.name		= "sclk_audio",
		.devname	= "samsung-pcm.2",
		.ctrlbit	= (1 << 10),
		.enable		= s5pc100_sclk1_ctrl,
	},
	.sources = &clk_src_group5,
	.reg_src = { .reg = S5P_CLK_SRC3, .shift = 20, .size = 3 },
	.reg_div = { .reg = S5P_CLK_DIV4, .shift = 20, .size = 4 },
};

static struct clk *clk_src_group6_list[] = {
	[0] = &s5p_clk_27m,
	[1] = &clk_vclk54m,
	[2] = &clk_div_hdmi.clk,
};

struct clksrc_sources clk_src_group6 = {
	.sources	= clk_src_group6_list,
	.nr_sources	= ARRAY_SIZE(clk_src_group6_list),
};

static struct clk *clk_src_group7_list[] = {
	[0] = &clk_mout_epll.clk,
	[1] = &clk_div_mpll.clk,
	[2] = &clk_mout_hpll.clk,
	[3] = &clk_vclk54m,
};

struct clksrc_sources clk_src_group7 = {
	.sources	= clk_src_group7_list,
	.nr_sources	= ARRAY_SIZE(clk_src_group7_list),
};

static struct clk *clk_src_mmc0_list[] = {
	[0] = &clk_mout_epll.clk,
	[1] = &clk_div_mpll.clk,
	[2] = &clk_fin_epll,
};

struct clksrc_sources clk_src_mmc0 = {
	.sources	= clk_src_mmc0_list,
	.nr_sources	= ARRAY_SIZE(clk_src_mmc0_list),
};

static struct clk *clk_src_mmc12_list[] = {
	[0] = &clk_mout_epll.clk,
	[1] = &clk_div_mpll.clk,
	[2] = &clk_fin_epll,
	[3] = &clk_mout_hpll.clk,
};

struct clksrc_sources clk_src_mmc12 = {
	.sources	= clk_src_mmc12_list,
	.nr_sources	= ARRAY_SIZE(clk_src_mmc12_list),
};

static struct clk *clk_src_irda_usb_list[] = {
	[0] = &clk_mout_epll.clk,
	[1] = &clk_div_mpll.clk,
	[2] = &clk_fin_epll,
	[3] = &clk_mout_hpll.clk,
};

struct clksrc_sources clk_src_irda_usb = {
	.sources	= clk_src_irda_usb_list,
	.nr_sources	= ARRAY_SIZE(clk_src_irda_usb_list),
};

static struct clk *clk_src_pwi_list[] = {
	[0] = &clk_fin_epll,
	[1] = &clk_mout_epll.clk,
	[2] = &clk_div_mpll.clk,
};

struct clksrc_sources clk_src_pwi = {
	.sources	= clk_src_pwi_list,
	.nr_sources	= ARRAY_SIZE(clk_src_pwi_list),
};

static struct clk *clk_sclk_spdif_list[] = {
	[0] = &clk_sclk_audio0.clk,
	[1] = &clk_sclk_audio1.clk,
	[2] = &clk_sclk_audio2.clk,
};

struct clksrc_sources clk_src_sclk_spdif = {
	.sources	= clk_sclk_spdif_list,
	.nr_sources	= ARRAY_SIZE(clk_sclk_spdif_list),
};

static struct clksrc_clk clk_sclk_spdif = {
	.clk	= {
		.name		= "sclk_spdif",
		.ctrlbit	= (1 << 11),
		.enable		= s5pc100_sclk1_ctrl,
		.ops		= &s5p_sclk_spdif_ops,
	},
	.sources = &clk_src_sclk_spdif,
	.reg_src = { .reg = S5P_CLK_SRC3, .shift = 24, .size = 2 },
};

static struct clksrc_clk clksrcs[] = {
	{
		.clk	= {
			.name		= "sclk_spi",
			.devname	= "s3c64xx-spi.0",
			.ctrlbit	= (1 << 4),
			.enable		= s5pc100_sclk0_ctrl,

		},
		.sources = &clk_src_group1,
		.reg_src = { .reg = S5P_CLK_SRC1, .shift = 4, .size = 2 },
		.reg_div = { .reg = S5P_CLK_DIV2, .shift = 4, .size = 4 },
	}, {
		.clk	= {
			.name		= "sclk_spi",
			.devname	= "s3c64xx-spi.1",
			.ctrlbit	= (1 << 5),
			.enable		= s5pc100_sclk0_ctrl,

		},
		.sources = &clk_src_group1,
		.reg_src = { .reg = S5P_CLK_SRC1, .shift = 8, .size = 2 },
		.reg_div = { .reg = S5P_CLK_DIV2, .shift = 8, .size = 4 },
	}, {
		.clk	= {
			.name		= "sclk_spi",
			.devname	= "s3c64xx-spi.2",
			.ctrlbit	= (1 << 6),
			.enable		= s5pc100_sclk0_ctrl,

		},
		.sources = &clk_src_group1,
		.reg_src = { .reg = S5P_CLK_SRC1, .shift = 12, .size = 2 },
		.reg_div = { .reg = S5P_CLK_DIV2, .shift = 12, .size = 4 },
	}, {
		.clk	= {
			.name		= "uclk1",
			.ctrlbit	= (1 << 3),
			.enable		= s5pc100_sclk0_ctrl,

		},
		.sources = &clk_src_group2,
		.reg_src = { .reg = S5P_CLK_SRC1, .shift = 0, .size = 1 },
		.reg_div = { .reg = S5P_CLK_DIV2, .shift = 0, .size = 4 },
	}, {
		.clk	= {
			.name		= "sclk_mixer",
			.ctrlbit	= (1 << 6),
			.enable		= s5pc100_sclk0_ctrl,

		},
		.sources = &clk_src_group6,
		.reg_src = { .reg = S5P_CLK_SRC2, .shift = 28, .size = 2 },
	}, {
		.clk	= {
			.name		= "sclk_lcd",
			.ctrlbit	= (1 << 0),
			.enable		= s5pc100_sclk1_ctrl,

		},
		.sources = &clk_src_group7,
		.reg_src = { .reg = S5P_CLK_SRC2, .shift = 12, .size = 2 },
		.reg_div = { .reg = S5P_CLK_DIV3, .shift = 12, .size = 4 },
	}, {
		.clk	= {
			.name		= "sclk_fimc",
			.devname	= "s5p-fimc.0",
			.ctrlbit	= (1 << 1),
			.enable		= s5pc100_sclk1_ctrl,

		},
		.sources = &clk_src_group7,
		.reg_src = { .reg = S5P_CLK_SRC2, .shift = 16, .size = 2 },
		.reg_div = { .reg = S5P_CLK_DIV3, .shift = 16, .size = 4 },
	}, {
		.clk	= {
			.name		= "sclk_fimc",
			.devname	= "s5p-fimc.1",
			.ctrlbit	= (1 << 2),
			.enable		= s5pc100_sclk1_ctrl,

		},
		.sources = &clk_src_group7,
		.reg_src = { .reg = S5P_CLK_SRC2, .shift = 20, .size = 2 },
		.reg_div = { .reg = S5P_CLK_DIV3, .shift = 20, .size = 4 },
	}, {
		.clk	= {
			.name		= "sclk_fimc",
			.devname	= "s5p-fimc.2",
			.ctrlbit	= (1 << 3),
			.enable		= s5pc100_sclk1_ctrl,

		},
		.sources = &clk_src_group7,
		.reg_src = { .reg = S5P_CLK_SRC2, .shift = 24, .size = 2 },
		.reg_div = { .reg = S5P_CLK_DIV3, .shift = 24, .size = 4 },
	}, {
		.clk	= {
			.name		= "sclk_mmc",
			.devname	= "s3c-sdhci.0",
			.ctrlbit	= (1 << 12),
			.enable		= s5pc100_sclk1_ctrl,

		},
		.sources = &clk_src_mmc0,
		.reg_src = { .reg = S5P_CLK_SRC2, .shift = 0, .size = 2 },
		.reg_div = { .reg = S5P_CLK_DIV3, .shift = 0, .size = 4 },
	}, {
		.clk	= {
			.name		= "sclk_mmc",
			.devname	= "s3c-sdhci.1",
			.ctrlbit	= (1 << 13),
			.enable		= s5pc100_sclk1_ctrl,

		},
		.sources = &clk_src_mmc12,
		.reg_src = { .reg = S5P_CLK_SRC2, .shift = 4, .size = 2 },
		.reg_div = { .reg = S5P_CLK_DIV3, .shift = 4, .size = 4 },
	}, {
		.clk	= {
			.name		= "sclk_mmc",
			.devname	= "s3c-sdhci.2",
			.ctrlbit	= (1 << 14),
			.enable		= s5pc100_sclk1_ctrl,

		},
		.sources = &clk_src_mmc12,
		.reg_src = { .reg = S5P_CLK_SRC2, .shift = 8, .size = 2 },
		.reg_div = { .reg = S5P_CLK_DIV3, .shift = 8, .size = 4 },
	}, {
		.clk	= {
			.name		= "sclk_irda",
			.ctrlbit	= (1 << 10),
			.enable		= s5pc100_sclk0_ctrl,

		},
		.sources = &clk_src_irda_usb,
		.reg_src = { .reg = S5P_CLK_SRC2, .shift = 8, .size = 2 },
		.reg_div = { .reg = S5P_CLK_DIV3, .shift = 8, .size = 4 },
	}, {
		.clk	= {
			.name		= "sclk_irda",
			.ctrlbit	= (1 << 10),
			.enable		= s5pc100_sclk0_ctrl,

		},
		.sources = &clk_src_mmc12,
		.reg_src = { .reg = S5P_CLK_SRC1, .shift = 16, .size = 2 },
		.reg_div = { .reg = S5P_CLK_DIV2, .shift = 16, .size = 4 },
	}, {
		.clk	= {
			.name		= "sclk_pwi",
			.ctrlbit	= (1 << 1),
			.enable		= s5pc100_sclk0_ctrl,

		},
		.sources = &clk_src_pwi,
		.reg_src = { .reg = S5P_CLK_SRC3, .shift = 0, .size = 2 },
		.reg_div = { .reg = S5P_CLK_DIV4, .shift = 0, .size = 3 },
	}, {
		.clk	= {
			.name		= "sclk_uhost",
			.ctrlbit	= (1 << 11),
			.enable		= s5pc100_sclk0_ctrl,

		},
		.sources = &clk_src_irda_usb,
		.reg_src = { .reg = S5P_CLK_SRC1, .shift = 20, .size = 2 },
		.reg_div = { .reg = S5P_CLK_DIV2, .shift = 20, .size = 4 },
	},
};

/* Clock initialisation code */
static struct clksrc_clk *sysclks[] = {
	&clk_mout_apll,
	&clk_mout_epll,
	&clk_mout_mpll,
	&clk_mout_hpll,
	&clk_mout_href,
	&clk_mout_48m,
	&clk_div_apll,
	&clk_div_arm,
	&clk_div_d0_bus,
	&clk_div_pclkd0,
	&clk_div_secss,
	&clk_div_apll2,
	&clk_mout_am,
	&clk_div_d1_bus,
	&clk_div_mpll2,
	&clk_div_mpll,
	&clk_mout_onenand,
	&clk_div_onenand,
	&clk_div_pclkd1,
	&clk_div_cam,
	&clk_div_hdmi,
	&clk_sclk_audio0,
	&clk_sclk_audio1,
	&clk_sclk_audio2,
	&clk_sclk_spdif,
};

void __init_or_cpufreq s5pc100_setup_clocks(void)
{
	unsigned long xtal;
	unsigned long arm;
	unsigned long hclkd0;
	unsigned long hclkd1;
	unsigned long pclkd0;
	unsigned long pclkd1;
	unsigned long apll;
	unsigned long mpll;
	unsigned long epll;
	unsigned long hpll;
	unsigned int ptr;

	/* Set S5PC100 functions for clk_fout_epll */
	clk_fout_epll.enable = s5p_epll_enable;
	clk_fout_epll.ops = &s5pc100_epll_ops;

	printk(KERN_DEBUG "%s: registering clocks\n", __func__);

	xtal = clk_get_rate(&clk_xtal);

	printk(KERN_DEBUG "%s: xtal is %ld\n", __func__, xtal);

	apll = s5p_get_pll65xx(xtal, __raw_readl(S5P_APLL_CON));
	mpll = s5p_get_pll65xx(xtal, __raw_readl(S5P_MPLL_CON));
	epll = s5p_get_pll65xx(xtal, __raw_readl(S5P_EPLL_CON));
	hpll = s5p_get_pll65xx(xtal, __raw_readl(S5P_HPLL_CON));

	printk(KERN_INFO "S5PC100: PLL settings, A=%ld.%ldMHz, M=%ld.%ldMHz, E=%ld.%ldMHz, H=%ld.%ldMHz\n",
			print_mhz(apll), print_mhz(mpll), print_mhz(epll), print_mhz(hpll));

	clk_fout_apll.rate = apll;
	clk_fout_mpll.rate = mpll;
	clk_fout_epll.rate = epll;
	clk_mout_hpll.clk.rate = hpll;

	for (ptr = 0; ptr < ARRAY_SIZE(clksrcs); ptr++)
		s3c_set_clksrc(&clksrcs[ptr], true);

	arm = clk_get_rate(&clk_div_arm.clk);
	hclkd0 = clk_get_rate(&clk_div_d0_bus.clk);
	pclkd0 = clk_get_rate(&clk_div_pclkd0.clk);
	hclkd1 = clk_get_rate(&clk_div_d1_bus.clk);
	pclkd1 = clk_get_rate(&clk_div_pclkd1.clk);

	printk(KERN_INFO "S5PC100: HCLKD0=%ld.%ldMHz, HCLKD1=%ld.%ldMHz, PCLKD0=%ld.%ldMHz, PCLKD1=%ld.%ldMHz\n",
			print_mhz(hclkd0), print_mhz(hclkd1), print_mhz(pclkd0), print_mhz(pclkd1));

	clk_f.rate = arm;
	clk_h.rate = hclkd1;
	clk_p.rate = pclkd1;
}

/*
 * The following clocks will be enabled during clock initialization.
 */
static struct clk init_clocks[] = {
	{
		.name		= "tzic",
		.parent		= &clk_div_d0_bus.clk,
		.enable		= s5pc100_d0_0_ctrl,
		.ctrlbit	= (1 << 1),
	}, {
		.name		= "intc",
		.parent		= &clk_div_d0_bus.clk,
		.enable		= s5pc100_d0_0_ctrl,
		.ctrlbit	= (1 << 0),
	}, {
		.name		= "ebi",
		.parent		= &clk_div_d0_bus.clk,
		.enable		= s5pc100_d0_1_ctrl,
		.ctrlbit	= (1 << 5),
	}, {
		.name		= "intmem",
		.parent		= &clk_div_d0_bus.clk,
		.enable		= s5pc100_d0_1_ctrl,
		.ctrlbit	= (1 << 4),
	}, {
		.name		= "sromc",
		.parent		= &clk_div_d0_bus.clk,
		.enable		= s5pc100_d0_1_ctrl,
		.ctrlbit	= (1 << 1),
	}, {
		.name		= "dmc",
		.parent		= &clk_div_d0_bus.clk,
		.enable		= s5pc100_d0_1_ctrl,
		.ctrlbit	= (1 << 0),
	}, {
		.name		= "chipid",
		.parent		= &clk_div_d0_bus.clk,
		.enable		= s5pc100_d0_1_ctrl,
		.ctrlbit	= (1 << 0),
	}, {
		.name		= "gpio",
		.parent		= &clk_div_d1_bus.clk,
		.enable		= s5pc100_d1_3_ctrl,
		.ctrlbit	= (1 << 1),
	}, {
		.name		= "uart",
		.devname	= "s3c6400-uart.0",
		.parent		= &clk_div_d1_bus.clk,
		.enable		= s5pc100_d1_4_ctrl,
		.ctrlbit	= (1 << 0),
	}, {
		.name		= "uart",
		.devname	= "s3c6400-uart.1",
		.parent		= &clk_div_d1_bus.clk,
		.enable		= s5pc100_d1_4_ctrl,
		.ctrlbit	= (1 << 1),
	}, {
		.name		= "uart",
		.devname	= "s3c6400-uart.2",
		.parent		= &clk_div_d1_bus.clk,
		.enable		= s5pc100_d1_4_ctrl,
		.ctrlbit	= (1 << 2),
	}, {
		.name		= "uart",
		.devname	= "s3c6400-uart.3",
		.parent		= &clk_div_d1_bus.clk,
		.enable		= s5pc100_d1_4_ctrl,
		.ctrlbit	= (1 << 3),
	}, {
		.name		= "timers",
		.parent		= &clk_div_d1_bus.clk,
		.enable		= s5pc100_d1_3_ctrl,
		.ctrlbit	= (1 << 6),
	},
};

static struct clk *clks[] __initdata = {
	&clk_ext,
	&clk_i2scdclk0,
	&clk_i2scdclk1,
	&clk_i2scdclk2,
	&clk_pcmcdclk0,
	&clk_pcmcdclk1,
};

void __init s5pc100_register_clocks(void)
{
	int ptr;

	s3c24xx_register_clocks(clks, ARRAY_SIZE(clks));

	for (ptr = 0; ptr < ARRAY_SIZE(sysclks); ptr++)
		s3c_register_clksrc(sysclks[ptr], 1);

	s3c_register_clksrc(clksrcs, ARRAY_SIZE(clksrcs));
	s3c_register_clocks(init_clocks, ARRAY_SIZE(init_clocks));

	s3c_register_clocks(init_clocks_off, ARRAY_SIZE(init_clocks_off));
	s3c_disable_clocks(init_clocks_off, ARRAY_SIZE(init_clocks_off));

	s3c24xx_register_clock(&dummy_apb_pclk);

	s3c_pwmclk_init();
}<|MERGE_RESOLUTION|>--- conflicted
+++ resolved
@@ -460,21 +460,13 @@
 		.ctrlbit	= (1 << 2),
 	}, {
 		.name		= "dma",
-<<<<<<< HEAD
-		.devname	= "s3c-pl330.1",
-=======
 		.devname	= "dma-pl330.1",
->>>>>>> cfaf8fc5
 		.parent		= &clk_div_d1_bus.clk,
 		.enable		= s5pc100_d1_0_ctrl,
 		.ctrlbit	= (1 << 1),
 	}, {
 		.name		= "dma",
-<<<<<<< HEAD
-		.devname	= "s3c-pl330.0",
-=======
 		.devname	= "dma-pl330.0",
->>>>>>> cfaf8fc5
 		.parent		= &clk_div_d1_bus.clk,
 		.enable		= s5pc100_d1_0_ctrl,
 		.ctrlbit	= (1 << 0),
