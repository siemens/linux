--- conflicted
+++ resolved
@@ -91,29 +91,6 @@
 	 */
 		clock-frequency = <19200000>;
 	};
-<<<<<<< HEAD
-
-	/* regulator for wl12xx on sdio5 */
-	wl12xx_vmmc: wl12xx_vmmc {
-		pinctrl-names = "default";
-		pinctrl-0 = <&wl12xx_gpio>;
-		compatible = "regulator-fixed";
-		regulator-name = "vwl1271";
-		regulator-min-microvolt = <1800000>;
-		regulator-max-microvolt = <1800000>;
-		gpio = <&gpio2 11 0>;
-		startup-delay-us = <70000>;
-		enable-active-high;
-	};
-};
-
-&omap4_pmx_wkup {
-	pinctrl-names = "default";
-	pinctrl-0 = <
-			&twl6030_wkup_pins
-	>;
-=======
->>>>>>> d8ec26d7
 
 	/* regulator for wl12xx on sdio5 */
 	wl12xx_vmmc: wl12xx_vmmc {
@@ -305,33 +282,6 @@
 			0x1c (PIN_OUTPUT | MUX_MODE3)	/* gpio_wk8 */
 		>;
 	};
-
-	/*
-	 * wl12xx GPIO outputs for WLAN_EN, BT_EN, FM_EN, BT_WAKEUP
-	 * REVISIT: Are the pull-ups needed for GPIO 48 and 49?
-	 */
-	wl12xx_gpio: pinmux_wl12xx_gpio {
-		pinctrl-single,pins = <
-			0x26 (PIN_OUTPUT | MUX_MODE3)		/* gpmc_a19.gpio_43 */
-			0x2c (PIN_OUTPUT | MUX_MODE3)		/* gpmc_a22.gpio_46 */
-			0x30 (PIN_OUTPUT_PULLUP | MUX_MODE3)	/* gpmc_a24.gpio_48 */
-			0x32 (PIN_OUTPUT_PULLUP | MUX_MODE3)	/* gpmc_a25.gpio_49 */
-		>;
-	};
-
-	/* wl12xx GPIO inputs and SDIO pins */
-	wl12xx_pins: pinmux_wl12xx_pins {
-		pinctrl-single,pins = <
-			0x38 (PIN_INPUT | MUX_MODE3)		/* gpmc_ncs2.gpio_52 */
-			0x3a (PIN_INPUT | MUX_MODE3)		/* gpmc_ncs3.gpio_53 */
-			0x108 (PIN_OUTPUT | MUX_MODE0)		/* sdmmc5_clk.sdmmc5_clk */
-			0x10a (PIN_INPUT_PULLUP | MUX_MODE0)	/* sdmmc5_cmd.sdmmc5_cmd */
-			0x10c (PIN_INPUT_PULLUP | MUX_MODE0)	/* sdmmc5_dat0.sdmmc5_dat0 */
-			0x10e (PIN_INPUT_PULLUP | MUX_MODE0)	/* sdmmc5_dat1.sdmmc5_dat1 */
-			0x110 (PIN_INPUT_PULLUP | MUX_MODE0)	/* sdmmc5_dat2.sdmmc5_dat2 */
-			0x112 (PIN_INPUT_PULLUP | MUX_MODE0)	/* sdmmc5_dat3.sdmmc5_dat3 */
-		>;
-	};
 };
 
 &i2c1 {
