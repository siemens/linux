// SPDX-License-Identifier: GPL-2.0
/*
 * Performance events core code:
 *
 *  Copyright (C) 2008 Thomas Gleixner <tglx@linutronix.de>
 *  Copyright (C) 2008-2011 Red Hat, Inc., Ingo Molnar
 *  Copyright (C) 2008-2011 Red Hat, Inc., Peter Zijlstra
 *  Copyright  ©  2009 Paul Mackerras, IBM Corp. <paulus@au1.ibm.com>
 */

#include <linux/fs.h>
#include <linux/mm.h>
#include <linux/cpu.h>
#include <linux/smp.h>
#include <linux/idr.h>
#include <linux/file.h>
#include <linux/poll.h>
#include <linux/slab.h>
#include <linux/hash.h>
#include <linux/tick.h>
#include <linux/sysfs.h>
#include <linux/dcache.h>
#include <linux/percpu.h>
#include <linux/ptrace.h>
#include <linux/reboot.h>
#include <linux/vmstat.h>
#include <linux/device.h>
#include <linux/export.h>
#include <linux/vmalloc.h>
#include <linux/hardirq.h>
#include <linux/hugetlb.h>
#include <linux/rculist.h>
#include <linux/uaccess.h>
#include <linux/syscalls.h>
#include <linux/anon_inodes.h>
#include <linux/kernel_stat.h>
#include <linux/cgroup.h>
#include <linux/perf_event.h>
#include <linux/trace_events.h>
#include <linux/hw_breakpoint.h>
#include <linux/mm_types.h>
#include <linux/module.h>
#include <linux/mman.h>
#include <linux/compat.h>
#include <linux/bpf.h>
#include <linux/filter.h>
#include <linux/namei.h>
#include <linux/parser.h>
#include <linux/sched/clock.h>
#include <linux/sched/mm.h>
#include <linux/proc_ns.h>
#include <linux/mount.h>
#include <linux/min_heap.h>

#include "internal.h"

#include <asm/irq_regs.h>

typedef int (*remote_function_f)(void *);

struct remote_function_call {
	struct task_struct	*p;
	remote_function_f	func;
	void			*info;
	int			ret;
};

static void remote_function(void *data)
{
	struct remote_function_call *tfc = data;
	struct task_struct *p = tfc->p;

	if (p) {
		/* -EAGAIN */
		if (task_cpu(p) != smp_processor_id())
			return;

		/*
		 * Now that we're on right CPU with IRQs disabled, we can test
		 * if we hit the right task without races.
		 */

		tfc->ret = -ESRCH; /* No such (running) process */
		if (p != current)
			return;
	}

	tfc->ret = tfc->func(tfc->info);
}

/**
 * task_function_call - call a function on the cpu on which a task runs
 * @p:		the task to evaluate
 * @func:	the function to be called
 * @info:	the function call argument
 *
 * Calls the function @func when the task is currently running. This might
 * be on the current CPU, which just calls the function directly
 *
 * returns: @func return value, or
 *	    -ESRCH  - when the process isn't running
 *	    -EAGAIN - when the process moved away
 */
static int
task_function_call(struct task_struct *p, remote_function_f func, void *info)
{
	struct remote_function_call data = {
		.p	= p,
		.func	= func,
		.info	= info,
		.ret	= -EAGAIN,
	};
	int ret;

	do {
		ret = smp_call_function_single(task_cpu(p), remote_function, &data, 1);
		if (!ret)
			ret = data.ret;
	} while (ret == -EAGAIN);

	return ret;
}

/**
 * cpu_function_call - call a function on the cpu
 * @func:	the function to be called
 * @info:	the function call argument
 *
 * Calls the function @func on the remote cpu.
 *
 * returns: @func return value or -ENXIO when the cpu is offline
 */
static int cpu_function_call(int cpu, remote_function_f func, void *info)
{
	struct remote_function_call data = {
		.p	= NULL,
		.func	= func,
		.info	= info,
		.ret	= -ENXIO, /* No such CPU */
	};

	smp_call_function_single(cpu, remote_function, &data, 1);

	return data.ret;
}

static inline struct perf_cpu_context *
__get_cpu_context(struct perf_event_context *ctx)
{
	return this_cpu_ptr(ctx->pmu->pmu_cpu_context);
}

static void perf_ctx_lock(struct perf_cpu_context *cpuctx,
			  struct perf_event_context *ctx)
{
	raw_spin_lock(&cpuctx->ctx.lock);
	if (ctx)
		raw_spin_lock(&ctx->lock);
}

static void perf_ctx_unlock(struct perf_cpu_context *cpuctx,
			    struct perf_event_context *ctx)
{
	if (ctx)
		raw_spin_unlock(&ctx->lock);
	raw_spin_unlock(&cpuctx->ctx.lock);
}

#define TASK_TOMBSTONE ((void *)-1L)

static bool is_kernel_event(struct perf_event *event)
{
	return READ_ONCE(event->owner) == TASK_TOMBSTONE;
}

/*
 * On task ctx scheduling...
 *
 * When !ctx->nr_events a task context will not be scheduled. This means
 * we can disable the scheduler hooks (for performance) without leaving
 * pending task ctx state.
 *
 * This however results in two special cases:
 *
 *  - removing the last event from a task ctx; this is relatively straight
 *    forward and is done in __perf_remove_from_context.
 *
 *  - adding the first event to a task ctx; this is tricky because we cannot
 *    rely on ctx->is_active and therefore cannot use event_function_call().
 *    See perf_install_in_context().
 *
 * If ctx->nr_events, then ctx->is_active and cpuctx->task_ctx are set.
 */

typedef void (*event_f)(struct perf_event *, struct perf_cpu_context *,
			struct perf_event_context *, void *);

struct event_function_struct {
	struct perf_event *event;
	event_f func;
	void *data;
};

static int event_function(void *info)
{
	struct event_function_struct *efs = info;
	struct perf_event *event = efs->event;
	struct perf_event_context *ctx = event->ctx;
	struct perf_cpu_context *cpuctx = __get_cpu_context(ctx);
	struct perf_event_context *task_ctx = cpuctx->task_ctx;
	int ret = 0;

	lockdep_assert_irqs_disabled();

	perf_ctx_lock(cpuctx, task_ctx);
	/*
	 * Since we do the IPI call without holding ctx->lock things can have
	 * changed, double check we hit the task we set out to hit.
	 */
	if (ctx->task) {
		if (ctx->task != current) {
			ret = -ESRCH;
			goto unlock;
		}

		/*
		 * We only use event_function_call() on established contexts,
		 * and event_function() is only ever called when active (or
		 * rather, we'll have bailed in task_function_call() or the
		 * above ctx->task != current test), therefore we must have
		 * ctx->is_active here.
		 */
		WARN_ON_ONCE(!ctx->is_active);
		/*
		 * And since we have ctx->is_active, cpuctx->task_ctx must
		 * match.
		 */
		WARN_ON_ONCE(task_ctx != ctx);
	} else {
		WARN_ON_ONCE(&cpuctx->ctx != ctx);
	}

	efs->func(event, cpuctx, ctx, efs->data);
unlock:
	perf_ctx_unlock(cpuctx, task_ctx);

	return ret;
}

static void event_function_call(struct perf_event *event, event_f func, void *data)
{
	struct perf_event_context *ctx = event->ctx;
	struct task_struct *task = READ_ONCE(ctx->task); /* verified in event_function */
	struct event_function_struct efs = {
		.event = event,
		.func = func,
		.data = data,
	};

	if (!event->parent) {
		/*
		 * If this is a !child event, we must hold ctx::mutex to
		 * stabilize the the event->ctx relation. See
		 * perf_event_ctx_lock().
		 */
		lockdep_assert_held(&ctx->mutex);
	}

	if (!task) {
		cpu_function_call(event->cpu, event_function, &efs);
		return;
	}

	if (task == TASK_TOMBSTONE)
		return;

again:
	if (!task_function_call(task, event_function, &efs))
		return;

	raw_spin_lock_irq(&ctx->lock);
	/*
	 * Reload the task pointer, it might have been changed by
	 * a concurrent perf_event_context_sched_out().
	 */
	task = ctx->task;
	if (task == TASK_TOMBSTONE) {
		raw_spin_unlock_irq(&ctx->lock);
		return;
	}
	if (ctx->is_active) {
		raw_spin_unlock_irq(&ctx->lock);
		goto again;
	}
	func(event, NULL, ctx, data);
	raw_spin_unlock_irq(&ctx->lock);
}

/*
 * Similar to event_function_call() + event_function(), but hard assumes IRQs
 * are already disabled and we're on the right CPU.
 */
static void event_function_local(struct perf_event *event, event_f func, void *data)
{
	struct perf_event_context *ctx = event->ctx;
	struct perf_cpu_context *cpuctx = __get_cpu_context(ctx);
	struct task_struct *task = READ_ONCE(ctx->task);
	struct perf_event_context *task_ctx = NULL;

	lockdep_assert_irqs_disabled();

	if (task) {
		if (task == TASK_TOMBSTONE)
			return;

		task_ctx = ctx;
	}

	perf_ctx_lock(cpuctx, task_ctx);

	task = ctx->task;
	if (task == TASK_TOMBSTONE)
		goto unlock;

	if (task) {
		/*
		 * We must be either inactive or active and the right task,
		 * otherwise we're screwed, since we cannot IPI to somewhere
		 * else.
		 */
		if (ctx->is_active) {
			if (WARN_ON_ONCE(task != current))
				goto unlock;

			if (WARN_ON_ONCE(cpuctx->task_ctx != ctx))
				goto unlock;
		}
	} else {
		WARN_ON_ONCE(&cpuctx->ctx != ctx);
	}

	func(event, cpuctx, ctx, data);
unlock:
	perf_ctx_unlock(cpuctx, task_ctx);
}

#define PERF_FLAG_ALL (PERF_FLAG_FD_NO_GROUP |\
		       PERF_FLAG_FD_OUTPUT  |\
		       PERF_FLAG_PID_CGROUP |\
		       PERF_FLAG_FD_CLOEXEC)

/*
 * branch priv levels that need permission checks
 */
#define PERF_SAMPLE_BRANCH_PERM_PLM \
	(PERF_SAMPLE_BRANCH_KERNEL |\
	 PERF_SAMPLE_BRANCH_HV)

enum event_type_t {
	EVENT_FLEXIBLE = 0x1,
	EVENT_PINNED = 0x2,
	EVENT_TIME = 0x4,
	/* see ctx_resched() for details */
	EVENT_CPU = 0x8,
	EVENT_ALL = EVENT_FLEXIBLE | EVENT_PINNED,
};

/*
 * perf_sched_events : >0 events exist
 * perf_cgroup_events: >0 per-cpu cgroup events exist on this cpu
 */

static void perf_sched_delayed(struct work_struct *work);
DEFINE_STATIC_KEY_FALSE(perf_sched_events);
static DECLARE_DELAYED_WORK(perf_sched_work, perf_sched_delayed);
static DEFINE_MUTEX(perf_sched_mutex);
static atomic_t perf_sched_count;

static DEFINE_PER_CPU(atomic_t, perf_cgroup_events);
static DEFINE_PER_CPU(int, perf_sched_cb_usages);
static DEFINE_PER_CPU(struct pmu_event_list, pmu_sb_events);

static atomic_t nr_mmap_events __read_mostly;
static atomic_t nr_comm_events __read_mostly;
static atomic_t nr_namespaces_events __read_mostly;
static atomic_t nr_task_events __read_mostly;
static atomic_t nr_freq_events __read_mostly;
static atomic_t nr_switch_events __read_mostly;
static atomic_t nr_ksymbol_events __read_mostly;
static atomic_t nr_bpf_events __read_mostly;
static atomic_t nr_cgroup_events __read_mostly;

static LIST_HEAD(pmus);
static DEFINE_MUTEX(pmus_lock);
static struct srcu_struct pmus_srcu;
static cpumask_var_t perf_online_mask;

/*
 * perf event paranoia level:
 *  -1 - not paranoid at all
 *   0 - disallow raw tracepoint access for unpriv
 *   1 - disallow cpu events for unpriv
 *   2 - disallow kernel profiling for unpriv
 */
int sysctl_perf_event_paranoid __read_mostly = 2;

/* Minimum for 512 kiB + 1 user control page */
int sysctl_perf_event_mlock __read_mostly = 512 + (PAGE_SIZE / 1024); /* 'free' kiB per user */

/*
 * max perf event sample rate
 */
#define DEFAULT_MAX_SAMPLE_RATE		100000
#define DEFAULT_SAMPLE_PERIOD_NS	(NSEC_PER_SEC / DEFAULT_MAX_SAMPLE_RATE)
#define DEFAULT_CPU_TIME_MAX_PERCENT	25

int sysctl_perf_event_sample_rate __read_mostly	= DEFAULT_MAX_SAMPLE_RATE;

static int max_samples_per_tick __read_mostly	= DIV_ROUND_UP(DEFAULT_MAX_SAMPLE_RATE, HZ);
static int perf_sample_period_ns __read_mostly	= DEFAULT_SAMPLE_PERIOD_NS;

static int perf_sample_allowed_ns __read_mostly =
	DEFAULT_SAMPLE_PERIOD_NS * DEFAULT_CPU_TIME_MAX_PERCENT / 100;

static void update_perf_cpu_limits(void)
{
	u64 tmp = perf_sample_period_ns;

	tmp *= sysctl_perf_cpu_time_max_percent;
	tmp = div_u64(tmp, 100);
	if (!tmp)
		tmp = 1;

	WRITE_ONCE(perf_sample_allowed_ns, tmp);
}

static bool perf_rotate_context(struct perf_cpu_context *cpuctx);

int perf_proc_update_handler(struct ctl_table *table, int write,
		void __user *buffer, size_t *lenp,
		loff_t *ppos)
{
	int ret;
	int perf_cpu = sysctl_perf_cpu_time_max_percent;
	/*
	 * If throttling is disabled don't allow the write:
	 */
	if (write && (perf_cpu == 100 || perf_cpu == 0))
		return -EINVAL;

	ret = proc_dointvec_minmax(table, write, buffer, lenp, ppos);
	if (ret || !write)
		return ret;

	max_samples_per_tick = DIV_ROUND_UP(sysctl_perf_event_sample_rate, HZ);
	perf_sample_period_ns = NSEC_PER_SEC / sysctl_perf_event_sample_rate;
	update_perf_cpu_limits();

	return 0;
}

int sysctl_perf_cpu_time_max_percent __read_mostly = DEFAULT_CPU_TIME_MAX_PERCENT;

int perf_cpu_time_max_percent_handler(struct ctl_table *table, int write,
				void __user *buffer, size_t *lenp,
				loff_t *ppos)
{
	int ret = proc_dointvec_minmax(table, write, buffer, lenp, ppos);

	if (ret || !write)
		return ret;

	if (sysctl_perf_cpu_time_max_percent == 100 ||
	    sysctl_perf_cpu_time_max_percent == 0) {
		printk(KERN_WARNING
		       "perf: Dynamic interrupt throttling disabled, can hang your system!\n");
		WRITE_ONCE(perf_sample_allowed_ns, 0);
	} else {
		update_perf_cpu_limits();
	}

	return 0;
}

/*
 * perf samples are done in some very critical code paths (NMIs).
 * If they take too much CPU time, the system can lock up and not
 * get any real work done.  This will drop the sample rate when
 * we detect that events are taking too long.
 */
#define NR_ACCUMULATED_SAMPLES 128
static DEFINE_PER_CPU(u64, running_sample_length);

static u64 __report_avg;
static u64 __report_allowed;

static void perf_duration_warn(struct irq_work *w)
{
	printk_ratelimited(KERN_INFO
		"perf: interrupt took too long (%lld > %lld), lowering "
		"kernel.perf_event_max_sample_rate to %d\n",
		__report_avg, __report_allowed,
		sysctl_perf_event_sample_rate);
}

static DEFINE_IRQ_WORK(perf_duration_work, perf_duration_warn);

void perf_sample_event_took(u64 sample_len_ns)
{
	u64 max_len = READ_ONCE(perf_sample_allowed_ns);
	u64 running_len;
	u64 avg_len;
	u32 max;

	if (max_len == 0)
		return;

	/* Decay the counter by 1 average sample. */
	running_len = __this_cpu_read(running_sample_length);
	running_len -= running_len/NR_ACCUMULATED_SAMPLES;
	running_len += sample_len_ns;
	__this_cpu_write(running_sample_length, running_len);

	/*
	 * Note: this will be biased artifically low until we have
	 * seen NR_ACCUMULATED_SAMPLES. Doing it this way keeps us
	 * from having to maintain a count.
	 */
	avg_len = running_len/NR_ACCUMULATED_SAMPLES;
	if (avg_len <= max_len)
		return;

	__report_avg = avg_len;
	__report_allowed = max_len;

	/*
	 * Compute a throttle threshold 25% below the current duration.
	 */
	avg_len += avg_len / 4;
	max = (TICK_NSEC / 100) * sysctl_perf_cpu_time_max_percent;
	if (avg_len < max)
		max /= (u32)avg_len;
	else
		max = 1;

	WRITE_ONCE(perf_sample_allowed_ns, avg_len);
	WRITE_ONCE(max_samples_per_tick, max);

	sysctl_perf_event_sample_rate = max * HZ;
	perf_sample_period_ns = NSEC_PER_SEC / sysctl_perf_event_sample_rate;

	if (!irq_work_queue(&perf_duration_work)) {
		early_printk("perf: interrupt took too long (%lld > %lld), lowering "
			     "kernel.perf_event_max_sample_rate to %d\n",
			     __report_avg, __report_allowed,
			     sysctl_perf_event_sample_rate);
	}
}

static atomic64_t perf_event_id;

static void cpu_ctx_sched_out(struct perf_cpu_context *cpuctx,
			      enum event_type_t event_type);

static void cpu_ctx_sched_in(struct perf_cpu_context *cpuctx,
			     enum event_type_t event_type,
			     struct task_struct *task);

static void update_context_time(struct perf_event_context *ctx);
static u64 perf_event_time(struct perf_event *event);

void __weak perf_event_print_debug(void)	{ }

extern __weak const char *perf_pmu_name(void)
{
	return "pmu";
}

static inline u64 perf_clock(void)
{
	return local_clock();
}

static inline u64 perf_event_clock(struct perf_event *event)
{
	return event->clock();
}

/*
 * State based event timekeeping...
 *
 * The basic idea is to use event->state to determine which (if any) time
 * fields to increment with the current delta. This means we only need to
 * update timestamps when we change state or when they are explicitly requested
 * (read).
 *
 * Event groups make things a little more complicated, but not terribly so. The
 * rules for a group are that if the group leader is OFF the entire group is
 * OFF, irrespecive of what the group member states are. This results in
 * __perf_effective_state().
 *
 * A futher ramification is that when a group leader flips between OFF and
 * !OFF, we need to update all group member times.
 *
 *
 * NOTE: perf_event_time() is based on the (cgroup) context time, and thus we
 * need to make sure the relevant context time is updated before we try and
 * update our timestamps.
 */

static __always_inline enum perf_event_state
__perf_effective_state(struct perf_event *event)
{
	struct perf_event *leader = event->group_leader;

	if (leader->state <= PERF_EVENT_STATE_OFF)
		return leader->state;

	return event->state;
}

static __always_inline void
__perf_update_times(struct perf_event *event, u64 now, u64 *enabled, u64 *running)
{
	enum perf_event_state state = __perf_effective_state(event);
	u64 delta = now - event->tstamp;

	*enabled = event->total_time_enabled;
	if (state >= PERF_EVENT_STATE_INACTIVE)
		*enabled += delta;

	*running = event->total_time_running;
	if (state >= PERF_EVENT_STATE_ACTIVE)
		*running += delta;
}

static void perf_event_update_time(struct perf_event *event)
{
	u64 now = perf_event_time(event);

	__perf_update_times(event, now, &event->total_time_enabled,
					&event->total_time_running);
	event->tstamp = now;
}

static void perf_event_update_sibling_time(struct perf_event *leader)
{
	struct perf_event *sibling;

	for_each_sibling_event(sibling, leader)
		perf_event_update_time(sibling);
}

static void
perf_event_set_state(struct perf_event *event, enum perf_event_state state)
{
	if (event->state == state)
		return;

	perf_event_update_time(event);
	/*
	 * If a group leader gets enabled/disabled all its siblings
	 * are affected too.
	 */
	if ((event->state < 0) ^ (state < 0))
		perf_event_update_sibling_time(event);

	WRITE_ONCE(event->state, state);
}

#ifdef CONFIG_CGROUP_PERF

static inline bool
perf_cgroup_match(struct perf_event *event)
{
	struct perf_event_context *ctx = event->ctx;
	struct perf_cpu_context *cpuctx = __get_cpu_context(ctx);

	/* @event doesn't care about cgroup */
	if (!event->cgrp)
		return true;

	/* wants specific cgroup scope but @cpuctx isn't associated with any */
	if (!cpuctx->cgrp)
		return false;

	/*
	 * Cgroup scoping is recursive.  An event enabled for a cgroup is
	 * also enabled for all its descendant cgroups.  If @cpuctx's
	 * cgroup is a descendant of @event's (the test covers identity
	 * case), it's a match.
	 */
	return cgroup_is_descendant(cpuctx->cgrp->css.cgroup,
				    event->cgrp->css.cgroup);
}

static inline void perf_detach_cgroup(struct perf_event *event)
{
	css_put(&event->cgrp->css);
	event->cgrp = NULL;
}

static inline int is_cgroup_event(struct perf_event *event)
{
	return event->cgrp != NULL;
}

static inline u64 perf_cgroup_event_time(struct perf_event *event)
{
	struct perf_cgroup_info *t;

	t = per_cpu_ptr(event->cgrp->info, event->cpu);
	return t->time;
}

static inline void __update_cgrp_time(struct perf_cgroup *cgrp)
{
	struct perf_cgroup_info *info;
	u64 now;

	now = perf_clock();

	info = this_cpu_ptr(cgrp->info);

	info->time += now - info->timestamp;
	info->timestamp = now;
}

static inline void update_cgrp_time_from_cpuctx(struct perf_cpu_context *cpuctx)
{
	struct perf_cgroup *cgrp = cpuctx->cgrp;
	struct cgroup_subsys_state *css;

	if (cgrp) {
		for (css = &cgrp->css; css; css = css->parent) {
			cgrp = container_of(css, struct perf_cgroup, css);
			__update_cgrp_time(cgrp);
		}
	}
}

static inline void update_cgrp_time_from_event(struct perf_event *event)
{
	struct perf_cgroup *cgrp;

	/*
	 * ensure we access cgroup data only when needed and
	 * when we know the cgroup is pinned (css_get)
	 */
	if (!is_cgroup_event(event))
		return;

	cgrp = perf_cgroup_from_task(current, event->ctx);
	/*
	 * Do not update time when cgroup is not active
	 */
	if (cgroup_is_descendant(cgrp->css.cgroup, event->cgrp->css.cgroup))
		__update_cgrp_time(event->cgrp);
}

static inline void
perf_cgroup_set_timestamp(struct task_struct *task,
			  struct perf_event_context *ctx)
{
	struct perf_cgroup *cgrp;
	struct perf_cgroup_info *info;
	struct cgroup_subsys_state *css;

	/*
	 * ctx->lock held by caller
	 * ensure we do not access cgroup data
	 * unless we have the cgroup pinned (css_get)
	 */
	if (!task || !ctx->nr_cgroups)
		return;

	cgrp = perf_cgroup_from_task(task, ctx);

	for (css = &cgrp->css; css; css = css->parent) {
		cgrp = container_of(css, struct perf_cgroup, css);
		info = this_cpu_ptr(cgrp->info);
		info->timestamp = ctx->timestamp;
	}
}

static DEFINE_PER_CPU(struct list_head, cgrp_cpuctx_list);

#define PERF_CGROUP_SWOUT	0x1 /* cgroup switch out every event */
#define PERF_CGROUP_SWIN	0x2 /* cgroup switch in events based on task */

/*
 * reschedule events based on the cgroup constraint of task.
 *
 * mode SWOUT : schedule out everything
 * mode SWIN : schedule in based on cgroup for next
 */
static void perf_cgroup_switch(struct task_struct *task, int mode)
{
	struct perf_cpu_context *cpuctx;
	struct list_head *list;
	unsigned long flags;

	/*
	 * Disable interrupts and preemption to avoid this CPU's
	 * cgrp_cpuctx_entry to change under us.
	 */
	local_irq_save(flags);

	list = this_cpu_ptr(&cgrp_cpuctx_list);
	list_for_each_entry(cpuctx, list, cgrp_cpuctx_entry) {
		WARN_ON_ONCE(cpuctx->ctx.nr_cgroups == 0);

		perf_ctx_lock(cpuctx, cpuctx->task_ctx);
		perf_pmu_disable(cpuctx->ctx.pmu);

		if (mode & PERF_CGROUP_SWOUT) {
			cpu_ctx_sched_out(cpuctx, EVENT_ALL);
			/*
			 * must not be done before ctxswout due
			 * to event_filter_match() in event_sched_out()
			 */
			cpuctx->cgrp = NULL;
		}

		if (mode & PERF_CGROUP_SWIN) {
			WARN_ON_ONCE(cpuctx->cgrp);
			/*
			 * set cgrp before ctxsw in to allow
			 * event_filter_match() to not have to pass
			 * task around
			 * we pass the cpuctx->ctx to perf_cgroup_from_task()
			 * because cgorup events are only per-cpu
			 */
			cpuctx->cgrp = perf_cgroup_from_task(task,
							     &cpuctx->ctx);
			cpu_ctx_sched_in(cpuctx, EVENT_ALL, task);
		}
		perf_pmu_enable(cpuctx->ctx.pmu);
		perf_ctx_unlock(cpuctx, cpuctx->task_ctx);
	}

	local_irq_restore(flags);
}

static inline void perf_cgroup_sched_out(struct task_struct *task,
					 struct task_struct *next)
{
	struct perf_cgroup *cgrp1;
	struct perf_cgroup *cgrp2 = NULL;

	rcu_read_lock();
	/*
	 * we come here when we know perf_cgroup_events > 0
	 * we do not need to pass the ctx here because we know
	 * we are holding the rcu lock
	 */
	cgrp1 = perf_cgroup_from_task(task, NULL);
	cgrp2 = perf_cgroup_from_task(next, NULL);

	/*
	 * only schedule out current cgroup events if we know
	 * that we are switching to a different cgroup. Otherwise,
	 * do no touch the cgroup events.
	 */
	if (cgrp1 != cgrp2)
		perf_cgroup_switch(task, PERF_CGROUP_SWOUT);

	rcu_read_unlock();
}

static inline void perf_cgroup_sched_in(struct task_struct *prev,
					struct task_struct *task)
{
	struct perf_cgroup *cgrp1;
	struct perf_cgroup *cgrp2 = NULL;

	rcu_read_lock();
	/*
	 * we come here when we know perf_cgroup_events > 0
	 * we do not need to pass the ctx here because we know
	 * we are holding the rcu lock
	 */
	cgrp1 = perf_cgroup_from_task(task, NULL);
	cgrp2 = perf_cgroup_from_task(prev, NULL);

	/*
	 * only need to schedule in cgroup events if we are changing
	 * cgroup during ctxsw. Cgroup events were not scheduled
	 * out of ctxsw out if that was not the case.
	 */
	if (cgrp1 != cgrp2)
		perf_cgroup_switch(task, PERF_CGROUP_SWIN);

	rcu_read_unlock();
}

static int perf_cgroup_ensure_storage(struct perf_event *event,
				struct cgroup_subsys_state *css)
{
	struct perf_cpu_context *cpuctx;
	struct perf_event **storage;
	int cpu, heap_size, ret = 0;

	/*
	 * Allow storage to have sufficent space for an iterator for each
	 * possibly nested cgroup plus an iterator for events with no cgroup.
	 */
	for (heap_size = 1; css; css = css->parent)
		heap_size++;

	for_each_possible_cpu(cpu) {
		cpuctx = per_cpu_ptr(event->pmu->pmu_cpu_context, cpu);
		if (heap_size <= cpuctx->heap_size)
			continue;

		storage = kmalloc_node(heap_size * sizeof(struct perf_event *),
				       GFP_KERNEL, cpu_to_node(cpu));
		if (!storage) {
			ret = -ENOMEM;
			break;
		}

		raw_spin_lock_irq(&cpuctx->ctx.lock);
		if (cpuctx->heap_size < heap_size) {
			swap(cpuctx->heap, storage);
			if (storage == cpuctx->heap_default)
				storage = NULL;
			cpuctx->heap_size = heap_size;
		}
		raw_spin_unlock_irq(&cpuctx->ctx.lock);

		kfree(storage);
	}

	return ret;
}

static inline int perf_cgroup_connect(int fd, struct perf_event *event,
				      struct perf_event_attr *attr,
				      struct perf_event *group_leader)
{
	struct perf_cgroup *cgrp;
	struct cgroup_subsys_state *css;
	struct fd f = fdget(fd);
	int ret = 0;

	if (!f.file)
		return -EBADF;

	css = css_tryget_online_from_dir(f.file->f_path.dentry,
					 &perf_event_cgrp_subsys);
	if (IS_ERR(css)) {
		ret = PTR_ERR(css);
		goto out;
	}

	ret = perf_cgroup_ensure_storage(event, css);
	if (ret)
		goto out;

	cgrp = container_of(css, struct perf_cgroup, css);
	event->cgrp = cgrp;

	/*
	 * all events in a group must monitor
	 * the same cgroup because a task belongs
	 * to only one perf cgroup at a time
	 */
	if (group_leader && group_leader->cgrp != cgrp) {
		perf_detach_cgroup(event);
		ret = -EINVAL;
	}
out:
	fdput(f);
	return ret;
}

static inline void
perf_cgroup_set_shadow_time(struct perf_event *event, u64 now)
{
	struct perf_cgroup_info *t;
	t = per_cpu_ptr(event->cgrp->info, event->cpu);
	event->shadow_ctx_time = now - t->timestamp;
}

static inline void
perf_cgroup_event_enable(struct perf_event *event, struct perf_event_context *ctx)
{
	struct perf_cpu_context *cpuctx;

	if (!is_cgroup_event(event))
		return;

	/*
	 * Because cgroup events are always per-cpu events,
	 * @ctx == &cpuctx->ctx.
	 */
	cpuctx = container_of(ctx, struct perf_cpu_context, ctx);

	/*
	 * Since setting cpuctx->cgrp is conditional on the current @cgrp
	 * matching the event's cgroup, we must do this for every new event,
	 * because if the first would mismatch, the second would not try again
	 * and we would leave cpuctx->cgrp unset.
	 */
	if (ctx->is_active && !cpuctx->cgrp) {
		struct perf_cgroup *cgrp = perf_cgroup_from_task(current, ctx);

		if (cgroup_is_descendant(cgrp->css.cgroup, event->cgrp->css.cgroup))
			cpuctx->cgrp = cgrp;
	}

	if (ctx->nr_cgroups++)
		return;

	list_add(&cpuctx->cgrp_cpuctx_entry,
			per_cpu_ptr(&cgrp_cpuctx_list, event->cpu));
}

static inline void
perf_cgroup_event_disable(struct perf_event *event, struct perf_event_context *ctx)
{
	struct perf_cpu_context *cpuctx;

	if (!is_cgroup_event(event))
		return;

	/*
	 * Because cgroup events are always per-cpu events,
	 * @ctx == &cpuctx->ctx.
	 */
	cpuctx = container_of(ctx, struct perf_cpu_context, ctx);

	if (--ctx->nr_cgroups)
		return;

	if (ctx->is_active && cpuctx->cgrp)
		cpuctx->cgrp = NULL;

<<<<<<< HEAD
	cpuctx_entry = &cpuctx->cgrp_cpuctx_entry;
	if (add)
		list_add(cpuctx_entry,
			 per_cpu_ptr(&cgrp_cpuctx_list, event->cpu));
	else
		list_del(cpuctx_entry);
=======
	list_del(&cpuctx->cgrp_cpuctx_entry);
>>>>>>> 04d5ce62
}

#else /* !CONFIG_CGROUP_PERF */

static inline bool
perf_cgroup_match(struct perf_event *event)
{
	return true;
}

static inline void perf_detach_cgroup(struct perf_event *event)
{}

static inline int is_cgroup_event(struct perf_event *event)
{
	return 0;
}

static inline void update_cgrp_time_from_event(struct perf_event *event)
{
}

static inline void update_cgrp_time_from_cpuctx(struct perf_cpu_context *cpuctx)
{
}

static inline void perf_cgroup_sched_out(struct task_struct *task,
					 struct task_struct *next)
{
}

static inline void perf_cgroup_sched_in(struct task_struct *prev,
					struct task_struct *task)
{
}

static inline int perf_cgroup_connect(pid_t pid, struct perf_event *event,
				      struct perf_event_attr *attr,
				      struct perf_event *group_leader)
{
	return -EINVAL;
}

static inline void
perf_cgroup_set_timestamp(struct task_struct *task,
			  struct perf_event_context *ctx)
{
}

static inline void
perf_cgroup_switch(struct task_struct *task, struct task_struct *next)
{
}

static inline void
perf_cgroup_set_shadow_time(struct perf_event *event, u64 now)
{
}

static inline u64 perf_cgroup_event_time(struct perf_event *event)
{
	return 0;
}

static inline void
perf_cgroup_event_enable(struct perf_event *event, struct perf_event_context *ctx)
{
}

static inline void
perf_cgroup_event_disable(struct perf_event *event, struct perf_event_context *ctx)
{
}
#endif

/*
 * set default to be dependent on timer tick just
 * like original code
 */
#define PERF_CPU_HRTIMER (1000 / HZ)
/*
 * function must be called with interrupts disabled
 */
static enum hrtimer_restart perf_mux_hrtimer_handler(struct hrtimer *hr)
{
	struct perf_cpu_context *cpuctx;
	bool rotations;

	lockdep_assert_irqs_disabled();

	cpuctx = container_of(hr, struct perf_cpu_context, hrtimer);
	rotations = perf_rotate_context(cpuctx);

	raw_spin_lock(&cpuctx->hrtimer_lock);
	if (rotations)
		hrtimer_forward_now(hr, cpuctx->hrtimer_interval);
	else
		cpuctx->hrtimer_active = 0;
	raw_spin_unlock(&cpuctx->hrtimer_lock);

	return rotations ? HRTIMER_RESTART : HRTIMER_NORESTART;
}

static void __perf_mux_hrtimer_init(struct perf_cpu_context *cpuctx, int cpu)
{
	struct hrtimer *timer = &cpuctx->hrtimer;
	struct pmu *pmu = cpuctx->ctx.pmu;
	u64 interval;

	/* no multiplexing needed for SW PMU */
	if (pmu->task_ctx_nr == perf_sw_context)
		return;

	/*
	 * check default is sane, if not set then force to
	 * default interval (1/tick)
	 */
	interval = pmu->hrtimer_interval_ms;
	if (interval < 1)
		interval = pmu->hrtimer_interval_ms = PERF_CPU_HRTIMER;

	cpuctx->hrtimer_interval = ns_to_ktime(NSEC_PER_MSEC * interval);

	raw_spin_lock_init(&cpuctx->hrtimer_lock);
	hrtimer_init(timer, CLOCK_MONOTONIC, HRTIMER_MODE_ABS_PINNED_HARD);
	timer->function = perf_mux_hrtimer_handler;
}

static int perf_mux_hrtimer_restart(struct perf_cpu_context *cpuctx)
{
	struct hrtimer *timer = &cpuctx->hrtimer;
	struct pmu *pmu = cpuctx->ctx.pmu;
	unsigned long flags;

	/* not for SW PMU */
	if (pmu->task_ctx_nr == perf_sw_context)
		return 0;

	raw_spin_lock_irqsave(&cpuctx->hrtimer_lock, flags);
	if (!cpuctx->hrtimer_active) {
		cpuctx->hrtimer_active = 1;
		hrtimer_forward_now(timer, cpuctx->hrtimer_interval);
		hrtimer_start_expires(timer, HRTIMER_MODE_ABS_PINNED_HARD);
	}
	raw_spin_unlock_irqrestore(&cpuctx->hrtimer_lock, flags);

	return 0;
}

void perf_pmu_disable(struct pmu *pmu)
{
	int *count = this_cpu_ptr(pmu->pmu_disable_count);
	if (!(*count)++)
		pmu->pmu_disable(pmu);
}

void perf_pmu_enable(struct pmu *pmu)
{
	int *count = this_cpu_ptr(pmu->pmu_disable_count);
	if (!--(*count))
		pmu->pmu_enable(pmu);
}

static DEFINE_PER_CPU(struct list_head, active_ctx_list);

/*
 * perf_event_ctx_activate(), perf_event_ctx_deactivate(), and
 * perf_event_task_tick() are fully serialized because they're strictly cpu
 * affine and perf_event_ctx{activate,deactivate} are called with IRQs
 * disabled, while perf_event_task_tick is called from IRQ context.
 */
static void perf_event_ctx_activate(struct perf_event_context *ctx)
{
	struct list_head *head = this_cpu_ptr(&active_ctx_list);

	lockdep_assert_irqs_disabled();

	WARN_ON(!list_empty(&ctx->active_ctx_list));

	list_add(&ctx->active_ctx_list, head);
}

static void perf_event_ctx_deactivate(struct perf_event_context *ctx)
{
	lockdep_assert_irqs_disabled();

	WARN_ON(list_empty(&ctx->active_ctx_list));

	list_del_init(&ctx->active_ctx_list);
}

static void get_ctx(struct perf_event_context *ctx)
{
	refcount_inc(&ctx->refcount);
}

static void free_ctx(struct rcu_head *head)
{
	struct perf_event_context *ctx;

	ctx = container_of(head, struct perf_event_context, rcu_head);
	kfree(ctx->task_ctx_data);
	kfree(ctx);
}

static void put_ctx(struct perf_event_context *ctx)
{
	if (refcount_dec_and_test(&ctx->refcount)) {
		if (ctx->parent_ctx)
			put_ctx(ctx->parent_ctx);
		if (ctx->task && ctx->task != TASK_TOMBSTONE)
			put_task_struct(ctx->task);
		call_rcu(&ctx->rcu_head, free_ctx);
	}
}

/*
 * Because of perf_event::ctx migration in sys_perf_event_open::move_group and
 * perf_pmu_migrate_context() we need some magic.
 *
 * Those places that change perf_event::ctx will hold both
 * perf_event_ctx::mutex of the 'old' and 'new' ctx value.
 *
 * Lock ordering is by mutex address. There are two other sites where
 * perf_event_context::mutex nests and those are:
 *
 *  - perf_event_exit_task_context()	[ child , 0 ]
 *      perf_event_exit_event()
 *        put_event()			[ parent, 1 ]
 *
 *  - perf_event_init_context()		[ parent, 0 ]
 *      inherit_task_group()
 *        inherit_group()
 *          inherit_event()
 *            perf_event_alloc()
 *              perf_init_event()
 *                perf_try_init_event()	[ child , 1 ]
 *
 * While it appears there is an obvious deadlock here -- the parent and child
 * nesting levels are inverted between the two. This is in fact safe because
 * life-time rules separate them. That is an exiting task cannot fork, and a
 * spawning task cannot (yet) exit.
 *
 * But remember that that these are parent<->child context relations, and
 * migration does not affect children, therefore these two orderings should not
 * interact.
 *
 * The change in perf_event::ctx does not affect children (as claimed above)
 * because the sys_perf_event_open() case will install a new event and break
 * the ctx parent<->child relation, and perf_pmu_migrate_context() is only
 * concerned with cpuctx and that doesn't have children.
 *
 * The places that change perf_event::ctx will issue:
 *
 *   perf_remove_from_context();
 *   synchronize_rcu();
 *   perf_install_in_context();
 *
 * to affect the change. The remove_from_context() + synchronize_rcu() should
 * quiesce the event, after which we can install it in the new location. This
 * means that only external vectors (perf_fops, prctl) can perturb the event
 * while in transit. Therefore all such accessors should also acquire
 * perf_event_context::mutex to serialize against this.
 *
 * However; because event->ctx can change while we're waiting to acquire
 * ctx->mutex we must be careful and use the below perf_event_ctx_lock()
 * function.
 *
 * Lock order:
 *    exec_update_mutex
 *	task_struct::perf_event_mutex
 *	  perf_event_context::mutex
 *	    perf_event::child_mutex;
 *	      perf_event_context::lock
 *	    perf_event::mmap_mutex
 *	    mmap_sem
 *	      perf_addr_filters_head::lock
 *
 *    cpu_hotplug_lock
 *      pmus_lock
 *	  cpuctx->mutex / perf_event_context::mutex
 */
static struct perf_event_context *
perf_event_ctx_lock_nested(struct perf_event *event, int nesting)
{
	struct perf_event_context *ctx;

again:
	rcu_read_lock();
	ctx = READ_ONCE(event->ctx);
	if (!refcount_inc_not_zero(&ctx->refcount)) {
		rcu_read_unlock();
		goto again;
	}
	rcu_read_unlock();

	mutex_lock_nested(&ctx->mutex, nesting);
	if (event->ctx != ctx) {
		mutex_unlock(&ctx->mutex);
		put_ctx(ctx);
		goto again;
	}

	return ctx;
}

static inline struct perf_event_context *
perf_event_ctx_lock(struct perf_event *event)
{
	return perf_event_ctx_lock_nested(event, 0);
}

static void perf_event_ctx_unlock(struct perf_event *event,
				  struct perf_event_context *ctx)
{
	mutex_unlock(&ctx->mutex);
	put_ctx(ctx);
}

/*
 * This must be done under the ctx->lock, such as to serialize against
 * context_equiv(), therefore we cannot call put_ctx() since that might end up
 * calling scheduler related locks and ctx->lock nests inside those.
 */
static __must_check struct perf_event_context *
unclone_ctx(struct perf_event_context *ctx)
{
	struct perf_event_context *parent_ctx = ctx->parent_ctx;

	lockdep_assert_held(&ctx->lock);

	if (parent_ctx)
		ctx->parent_ctx = NULL;
	ctx->generation++;

	return parent_ctx;
}

static u32 perf_event_pid_type(struct perf_event *event, struct task_struct *p,
				enum pid_type type)
{
	u32 nr;
	/*
	 * only top level events have the pid namespace they were created in
	 */
	if (event->parent)
		event = event->parent;

	nr = __task_pid_nr_ns(p, type, event->ns);
	/* avoid -1 if it is idle thread or runs in another ns */
	if (!nr && !pid_alive(p))
		nr = -1;
	return nr;
}

static u32 perf_event_pid(struct perf_event *event, struct task_struct *p)
{
	return perf_event_pid_type(event, p, PIDTYPE_TGID);
}

static u32 perf_event_tid(struct perf_event *event, struct task_struct *p)
{
	return perf_event_pid_type(event, p, PIDTYPE_PID);
}

/*
 * If we inherit events we want to return the parent event id
 * to userspace.
 */
static u64 primary_event_id(struct perf_event *event)
{
	u64 id = event->id;

	if (event->parent)
		id = event->parent->id;

	return id;
}

/*
 * Get the perf_event_context for a task and lock it.
 *
 * This has to cope with with the fact that until it is locked,
 * the context could get moved to another task.
 */
static struct perf_event_context *
perf_lock_task_context(struct task_struct *task, int ctxn, unsigned long *flags)
{
	struct perf_event_context *ctx;

retry:
	/*
	 * One of the few rules of preemptible RCU is that one cannot do
	 * rcu_read_unlock() while holding a scheduler (or nested) lock when
	 * part of the read side critical section was irqs-enabled -- see
	 * rcu_read_unlock_special().
	 *
	 * Since ctx->lock nests under rq->lock we must ensure the entire read
	 * side critical section has interrupts disabled.
	 */
	local_irq_save(*flags);
	rcu_read_lock();
	ctx = rcu_dereference(task->perf_event_ctxp[ctxn]);
	if (ctx) {
		/*
		 * If this context is a clone of another, it might
		 * get swapped for another underneath us by
		 * perf_event_task_sched_out, though the
		 * rcu_read_lock() protects us from any context
		 * getting freed.  Lock the context and check if it
		 * got swapped before we could get the lock, and retry
		 * if so.  If we locked the right context, then it
		 * can't get swapped on us any more.
		 */
		raw_spin_lock(&ctx->lock);
		if (ctx != rcu_dereference(task->perf_event_ctxp[ctxn])) {
			raw_spin_unlock(&ctx->lock);
			rcu_read_unlock();
			local_irq_restore(*flags);
			goto retry;
		}

		if (ctx->task == TASK_TOMBSTONE ||
		    !refcount_inc_not_zero(&ctx->refcount)) {
			raw_spin_unlock(&ctx->lock);
			ctx = NULL;
		} else {
			WARN_ON_ONCE(ctx->task != task);
		}
	}
	rcu_read_unlock();
	if (!ctx)
		local_irq_restore(*flags);
	return ctx;
}

/*
 * Get the context for a task and increment its pin_count so it
 * can't get swapped to another task.  This also increments its
 * reference count so that the context can't get freed.
 */
static struct perf_event_context *
perf_pin_task_context(struct task_struct *task, int ctxn)
{
	struct perf_event_context *ctx;
	unsigned long flags;

	ctx = perf_lock_task_context(task, ctxn, &flags);
	if (ctx) {
		++ctx->pin_count;
		raw_spin_unlock_irqrestore(&ctx->lock, flags);
	}
	return ctx;
}

static void perf_unpin_context(struct perf_event_context *ctx)
{
	unsigned long flags;

	raw_spin_lock_irqsave(&ctx->lock, flags);
	--ctx->pin_count;
	raw_spin_unlock_irqrestore(&ctx->lock, flags);
}

/*
 * Update the record of the current time in a context.
 */
static void update_context_time(struct perf_event_context *ctx)
{
	u64 now = perf_clock();

	ctx->time += now - ctx->timestamp;
	ctx->timestamp = now;
}

static u64 perf_event_time(struct perf_event *event)
{
	struct perf_event_context *ctx = event->ctx;

	if (is_cgroup_event(event))
		return perf_cgroup_event_time(event);

	return ctx ? ctx->time : 0;
}

static enum event_type_t get_event_type(struct perf_event *event)
{
	struct perf_event_context *ctx = event->ctx;
	enum event_type_t event_type;

	lockdep_assert_held(&ctx->lock);

	/*
	 * It's 'group type', really, because if our group leader is
	 * pinned, so are we.
	 */
	if (event->group_leader != event)
		event = event->group_leader;

	event_type = event->attr.pinned ? EVENT_PINNED : EVENT_FLEXIBLE;
	if (!ctx->task)
		event_type |= EVENT_CPU;

	return event_type;
}

/*
 * Helper function to initialize event group nodes.
 */
static void init_event_group(struct perf_event *event)
{
	RB_CLEAR_NODE(&event->group_node);
	event->group_index = 0;
}

/*
 * Extract pinned or flexible groups from the context
 * based on event attrs bits.
 */
static struct perf_event_groups *
get_event_groups(struct perf_event *event, struct perf_event_context *ctx)
{
	if (event->attr.pinned)
		return &ctx->pinned_groups;
	else
		return &ctx->flexible_groups;
}

/*
 * Helper function to initializes perf_event_group trees.
 */
static void perf_event_groups_init(struct perf_event_groups *groups)
{
	groups->tree = RB_ROOT;
	groups->index = 0;
}

/*
 * Compare function for event groups;
 *
 * Implements complex key that first sorts by CPU and then by virtual index
 * which provides ordering when rotating groups for the same CPU.
 */
static bool
perf_event_groups_less(struct perf_event *left, struct perf_event *right)
{
	if (left->cpu < right->cpu)
		return true;
	if (left->cpu > right->cpu)
		return false;

#ifdef CONFIG_CGROUP_PERF
	if (left->cgrp != right->cgrp) {
		if (!left->cgrp || !left->cgrp->css.cgroup) {
			/*
			 * Left has no cgroup but right does, no cgroups come
			 * first.
			 */
			return true;
		}
		if (!right->cgrp || !right->cgrp->css.cgroup) {
			/*
			 * Right has no cgroup but left does, no cgroups come
			 * first.
			 */
			return false;
		}
		/* Two dissimilar cgroups, order by id. */
		if (left->cgrp->css.cgroup->kn->id < right->cgrp->css.cgroup->kn->id)
			return true;

		return false;
	}
#endif

	if (left->group_index < right->group_index)
		return true;
	if (left->group_index > right->group_index)
		return false;

	return false;
}

/*
 * Insert @event into @groups' tree; using {@event->cpu, ++@groups->index} for
 * key (see perf_event_groups_less). This places it last inside the CPU
 * subtree.
 */
static void
perf_event_groups_insert(struct perf_event_groups *groups,
			 struct perf_event *event)
{
	struct perf_event *node_event;
	struct rb_node *parent;
	struct rb_node **node;

	event->group_index = ++groups->index;

	node = &groups->tree.rb_node;
	parent = *node;

	while (*node) {
		parent = *node;
		node_event = container_of(*node, struct perf_event, group_node);

		if (perf_event_groups_less(event, node_event))
			node = &parent->rb_left;
		else
			node = &parent->rb_right;
	}

	rb_link_node(&event->group_node, parent, node);
	rb_insert_color(&event->group_node, &groups->tree);
}

/*
 * Helper function to insert event into the pinned or flexible groups.
 */
static void
add_event_to_groups(struct perf_event *event, struct perf_event_context *ctx)
{
	struct perf_event_groups *groups;

	groups = get_event_groups(event, ctx);
	perf_event_groups_insert(groups, event);
}

/*
 * Delete a group from a tree.
 */
static void
perf_event_groups_delete(struct perf_event_groups *groups,
			 struct perf_event *event)
{
	WARN_ON_ONCE(RB_EMPTY_NODE(&event->group_node) ||
		     RB_EMPTY_ROOT(&groups->tree));

	rb_erase(&event->group_node, &groups->tree);
	init_event_group(event);
}

/*
 * Helper function to delete event from its groups.
 */
static void
del_event_from_groups(struct perf_event *event, struct perf_event_context *ctx)
{
	struct perf_event_groups *groups;

	groups = get_event_groups(event, ctx);
	perf_event_groups_delete(groups, event);
}

/*
 * Get the leftmost event in the cpu/cgroup subtree.
 */
static struct perf_event *
perf_event_groups_first(struct perf_event_groups *groups, int cpu,
			struct cgroup *cgrp)
{
	struct perf_event *node_event = NULL, *match = NULL;
	struct rb_node *node = groups->tree.rb_node;
#ifdef CONFIG_CGROUP_PERF
	u64 node_cgrp_id, cgrp_id = 0;

	if (cgrp)
		cgrp_id = cgrp->kn->id;
#endif

	while (node) {
		node_event = container_of(node, struct perf_event, group_node);

		if (cpu < node_event->cpu) {
			node = node->rb_left;
			continue;
		}
		if (cpu > node_event->cpu) {
			node = node->rb_right;
			continue;
		}
#ifdef CONFIG_CGROUP_PERF
		node_cgrp_id = 0;
		if (node_event->cgrp && node_event->cgrp->css.cgroup)
			node_cgrp_id = node_event->cgrp->css.cgroup->kn->id;

		if (cgrp_id < node_cgrp_id) {
			node = node->rb_left;
			continue;
		}
		if (cgrp_id > node_cgrp_id) {
			node = node->rb_right;
			continue;
		}
#endif
		match = node_event;
		node = node->rb_left;
	}

	return match;
}

/*
 * Like rb_entry_next_safe() for the @cpu subtree.
 */
static struct perf_event *
perf_event_groups_next(struct perf_event *event)
{
	struct perf_event *next;
#ifdef CONFIG_CGROUP_PERF
	u64 curr_cgrp_id = 0;
	u64 next_cgrp_id = 0;
#endif

	next = rb_entry_safe(rb_next(&event->group_node), typeof(*event), group_node);
	if (next == NULL || next->cpu != event->cpu)
		return NULL;

#ifdef CONFIG_CGROUP_PERF
	if (event->cgrp && event->cgrp->css.cgroup)
		curr_cgrp_id = event->cgrp->css.cgroup->kn->id;

	if (next->cgrp && next->cgrp->css.cgroup)
		next_cgrp_id = next->cgrp->css.cgroup->kn->id;

	if (curr_cgrp_id != next_cgrp_id)
		return NULL;
#endif
	return next;
}

/*
 * Iterate through the whole groups tree.
 */
#define perf_event_groups_for_each(event, groups)			\
	for (event = rb_entry_safe(rb_first(&((groups)->tree)),		\
				typeof(*event), group_node); event;	\
		event = rb_entry_safe(rb_next(&event->group_node),	\
				typeof(*event), group_node))

/*
 * Add an event from the lists for its context.
 * Must be called with ctx->mutex and ctx->lock held.
 */
static void
list_add_event(struct perf_event *event, struct perf_event_context *ctx)
{
	lockdep_assert_held(&ctx->lock);

	WARN_ON_ONCE(event->attach_state & PERF_ATTACH_CONTEXT);
	event->attach_state |= PERF_ATTACH_CONTEXT;

	event->tstamp = perf_event_time(event);

	/*
	 * If we're a stand alone event or group leader, we go to the context
	 * list, group events are kept attached to the group so that
	 * perf_group_detach can, at all times, locate all siblings.
	 */
	if (event->group_leader == event) {
		event->group_caps = event->event_caps;
		add_event_to_groups(event, ctx);
	}

	list_add_rcu(&event->event_entry, &ctx->event_list);
	ctx->nr_events++;
	if (event->attr.inherit_stat)
		ctx->nr_stat++;

	if (event->state > PERF_EVENT_STATE_OFF)
		perf_cgroup_event_enable(event, ctx);

	ctx->generation++;
}

/*
 * Initialize event state based on the perf_event_attr::disabled.
 */
static inline void perf_event__state_init(struct perf_event *event)
{
	event->state = event->attr.disabled ? PERF_EVENT_STATE_OFF :
					      PERF_EVENT_STATE_INACTIVE;
}

static void __perf_event_read_size(struct perf_event *event, int nr_siblings)
{
	int entry = sizeof(u64); /* value */
	int size = 0;
	int nr = 1;

	if (event->attr.read_format & PERF_FORMAT_TOTAL_TIME_ENABLED)
		size += sizeof(u64);

	if (event->attr.read_format & PERF_FORMAT_TOTAL_TIME_RUNNING)
		size += sizeof(u64);

	if (event->attr.read_format & PERF_FORMAT_ID)
		entry += sizeof(u64);

	if (event->attr.read_format & PERF_FORMAT_GROUP) {
		nr += nr_siblings;
		size += sizeof(u64);
	}

	size += entry * nr;
	event->read_size = size;
}

static void __perf_event_header_size(struct perf_event *event, u64 sample_type)
{
	struct perf_sample_data *data;
	u16 size = 0;

	if (sample_type & PERF_SAMPLE_IP)
		size += sizeof(data->ip);

	if (sample_type & PERF_SAMPLE_ADDR)
		size += sizeof(data->addr);

	if (sample_type & PERF_SAMPLE_PERIOD)
		size += sizeof(data->period);

	if (sample_type & PERF_SAMPLE_WEIGHT)
		size += sizeof(data->weight);

	if (sample_type & PERF_SAMPLE_READ)
		size += event->read_size;

	if (sample_type & PERF_SAMPLE_DATA_SRC)
		size += sizeof(data->data_src.val);

	if (sample_type & PERF_SAMPLE_TRANSACTION)
		size += sizeof(data->txn);

	if (sample_type & PERF_SAMPLE_PHYS_ADDR)
		size += sizeof(data->phys_addr);

	if (sample_type & PERF_SAMPLE_CGROUP)
		size += sizeof(data->cgroup);

	event->header_size = size;
}

/*
 * Called at perf_event creation and when events are attached/detached from a
 * group.
 */
static void perf_event__header_size(struct perf_event *event)
{
	__perf_event_read_size(event,
			       event->group_leader->nr_siblings);
	__perf_event_header_size(event, event->attr.sample_type);
}

static void perf_event__id_header_size(struct perf_event *event)
{
	struct perf_sample_data *data;
	u64 sample_type = event->attr.sample_type;
	u16 size = 0;

	if (sample_type & PERF_SAMPLE_TID)
		size += sizeof(data->tid_entry);

	if (sample_type & PERF_SAMPLE_TIME)
		size += sizeof(data->time);

	if (sample_type & PERF_SAMPLE_IDENTIFIER)
		size += sizeof(data->id);

	if (sample_type & PERF_SAMPLE_ID)
		size += sizeof(data->id);

	if (sample_type & PERF_SAMPLE_STREAM_ID)
		size += sizeof(data->stream_id);

	if (sample_type & PERF_SAMPLE_CPU)
		size += sizeof(data->cpu_entry);

	event->id_header_size = size;
}

static bool perf_event_validate_size(struct perf_event *event)
{
	/*
	 * The values computed here will be over-written when we actually
	 * attach the event.
	 */
	__perf_event_read_size(event, event->group_leader->nr_siblings + 1);
	__perf_event_header_size(event, event->attr.sample_type & ~PERF_SAMPLE_READ);
	perf_event__id_header_size(event);

	/*
	 * Sum the lot; should not exceed the 64k limit we have on records.
	 * Conservative limit to allow for callchains and other variable fields.
	 */
	if (event->read_size + event->header_size +
	    event->id_header_size + sizeof(struct perf_event_header) >= 16*1024)
		return false;

	return true;
}

static void perf_group_attach(struct perf_event *event)
{
	struct perf_event *group_leader = event->group_leader, *pos;

	lockdep_assert_held(&event->ctx->lock);

	/*
	 * We can have double attach due to group movement in perf_event_open.
	 */
	if (event->attach_state & PERF_ATTACH_GROUP)
		return;

	event->attach_state |= PERF_ATTACH_GROUP;

	if (group_leader == event)
		return;

	WARN_ON_ONCE(group_leader->ctx != event->ctx);

	group_leader->group_caps &= event->event_caps;

	list_add_tail(&event->sibling_list, &group_leader->sibling_list);
	group_leader->nr_siblings++;

	perf_event__header_size(group_leader);

	for_each_sibling_event(pos, group_leader)
		perf_event__header_size(pos);
}

/*
 * Remove an event from the lists for its context.
 * Must be called with ctx->mutex and ctx->lock held.
 */
static void
list_del_event(struct perf_event *event, struct perf_event_context *ctx)
{
	WARN_ON_ONCE(event->ctx != ctx);
	lockdep_assert_held(&ctx->lock);

	/*
	 * We can have double detach due to exit/hot-unplug + close.
	 */
	if (!(event->attach_state & PERF_ATTACH_CONTEXT))
		return;

	event->attach_state &= ~PERF_ATTACH_CONTEXT;

	ctx->nr_events--;
	if (event->attr.inherit_stat)
		ctx->nr_stat--;

	list_del_rcu(&event->event_entry);

	if (event->group_leader == event)
		del_event_from_groups(event, ctx);

	/*
	 * If event was in error state, then keep it
	 * that way, otherwise bogus counts will be
	 * returned on read(). The only way to get out
	 * of error state is by explicit re-enabling
	 * of the event
	 */
	if (event->state > PERF_EVENT_STATE_OFF) {
		perf_cgroup_event_disable(event, ctx);
		perf_event_set_state(event, PERF_EVENT_STATE_OFF);
	}

	ctx->generation++;
}

static int
perf_aux_output_match(struct perf_event *event, struct perf_event *aux_event)
{
	if (!has_aux(aux_event))
		return 0;

	if (!event->pmu->aux_output_match)
		return 0;

	return event->pmu->aux_output_match(aux_event);
}

static void put_event(struct perf_event *event);
static void event_sched_out(struct perf_event *event,
			    struct perf_cpu_context *cpuctx,
			    struct perf_event_context *ctx);

static void perf_put_aux_event(struct perf_event *event)
{
	struct perf_event_context *ctx = event->ctx;
	struct perf_cpu_context *cpuctx = __get_cpu_context(ctx);
	struct perf_event *iter;

	/*
	 * If event uses aux_event tear down the link
	 */
	if (event->aux_event) {
		iter = event->aux_event;
		event->aux_event = NULL;
		put_event(iter);
		return;
	}

	/*
	 * If the event is an aux_event, tear down all links to
	 * it from other events.
	 */
	for_each_sibling_event(iter, event->group_leader) {
		if (iter->aux_event != event)
			continue;

		iter->aux_event = NULL;
		put_event(event);

		/*
		 * If it's ACTIVE, schedule it out and put it into ERROR
		 * state so that we don't try to schedule it again. Note
		 * that perf_event_enable() will clear the ERROR status.
		 */
		event_sched_out(iter, cpuctx, ctx);
		perf_event_set_state(event, PERF_EVENT_STATE_ERROR);
	}
}

static bool perf_need_aux_event(struct perf_event *event)
{
	return !!event->attr.aux_output || !!event->attr.aux_sample_size;
}

static int perf_get_aux_event(struct perf_event *event,
			      struct perf_event *group_leader)
{
	/*
	 * Our group leader must be an aux event if we want to be
	 * an aux_output. This way, the aux event will precede its
	 * aux_output events in the group, and therefore will always
	 * schedule first.
	 */
	if (!group_leader)
		return 0;

	/*
	 * aux_output and aux_sample_size are mutually exclusive.
	 */
	if (event->attr.aux_output && event->attr.aux_sample_size)
		return 0;

	if (event->attr.aux_output &&
	    !perf_aux_output_match(event, group_leader))
		return 0;

	if (event->attr.aux_sample_size && !group_leader->pmu->snapshot_aux)
		return 0;

	if (!atomic_long_inc_not_zero(&group_leader->refcount))
		return 0;

	/*
	 * Link aux_outputs to their aux event; this is undone in
	 * perf_group_detach() by perf_put_aux_event(). When the
	 * group in torn down, the aux_output events loose their
	 * link to the aux_event and can't schedule any more.
	 */
	event->aux_event = group_leader;

	return 1;
}

static inline struct list_head *get_event_list(struct perf_event *event)
{
	struct perf_event_context *ctx = event->ctx;
	return event->attr.pinned ? &ctx->pinned_active : &ctx->flexible_active;
}

static void perf_group_detach(struct perf_event *event)
{
	struct perf_event *sibling, *tmp;
	struct perf_event_context *ctx = event->ctx;

	lockdep_assert_held(&ctx->lock);

	/*
	 * We can have double detach due to exit/hot-unplug + close.
	 */
	if (!(event->attach_state & PERF_ATTACH_GROUP))
		return;

	event->attach_state &= ~PERF_ATTACH_GROUP;

	perf_put_aux_event(event);

	/*
	 * If this is a sibling, remove it from its group.
	 */
	if (event->group_leader != event) {
		list_del_init(&event->sibling_list);
		event->group_leader->nr_siblings--;
		goto out;
	}

	/*
	 * If this was a group event with sibling events then
	 * upgrade the siblings to singleton events by adding them
	 * to whatever list we are on.
	 */
	list_for_each_entry_safe(sibling, tmp, &event->sibling_list, sibling_list) {

		sibling->group_leader = sibling;
		list_del_init(&sibling->sibling_list);

		/* Inherit group flags from the previous leader */
		sibling->group_caps = event->group_caps;

		if (!RB_EMPTY_NODE(&event->group_node)) {
			add_event_to_groups(sibling, event->ctx);

			if (sibling->state == PERF_EVENT_STATE_ACTIVE)
				list_add_tail(&sibling->active_list, get_event_list(sibling));
		}

		WARN_ON_ONCE(sibling->ctx != event->ctx);
	}

out:
	perf_event__header_size(event->group_leader);

	for_each_sibling_event(tmp, event->group_leader)
		perf_event__header_size(tmp);
}

static bool is_orphaned_event(struct perf_event *event)
{
	return event->state == PERF_EVENT_STATE_DEAD;
}

static inline int __pmu_filter_match(struct perf_event *event)
{
	struct pmu *pmu = event->pmu;
	return pmu->filter_match ? pmu->filter_match(event) : 1;
}

/*
 * Check whether we should attempt to schedule an event group based on
 * PMU-specific filtering. An event group can consist of HW and SW events,
 * potentially with a SW leader, so we must check all the filters, to
 * determine whether a group is schedulable:
 */
static inline int pmu_filter_match(struct perf_event *event)
{
	struct perf_event *sibling;

	if (!__pmu_filter_match(event))
		return 0;

	for_each_sibling_event(sibling, event) {
		if (!__pmu_filter_match(sibling))
			return 0;
	}

	return 1;
}

static inline int
event_filter_match(struct perf_event *event)
{
	return (event->cpu == -1 || event->cpu == smp_processor_id()) &&
	       perf_cgroup_match(event) && pmu_filter_match(event);
}

static void
event_sched_out(struct perf_event *event,
		  struct perf_cpu_context *cpuctx,
		  struct perf_event_context *ctx)
{
	enum perf_event_state state = PERF_EVENT_STATE_INACTIVE;

	WARN_ON_ONCE(event->ctx != ctx);
	lockdep_assert_held(&ctx->lock);

	if (event->state != PERF_EVENT_STATE_ACTIVE)
		return;

	/*
	 * Asymmetry; we only schedule events _IN_ through ctx_sched_in(), but
	 * we can schedule events _OUT_ individually through things like
	 * __perf_remove_from_context().
	 */
	list_del_init(&event->active_list);

	perf_pmu_disable(event->pmu);

	event->pmu->del(event, 0);
	event->oncpu = -1;

	if (READ_ONCE(event->pending_disable) >= 0) {
		WRITE_ONCE(event->pending_disable, -1);
		perf_cgroup_event_disable(event, ctx);
		state = PERF_EVENT_STATE_OFF;
	}
	perf_event_set_state(event, state);

	if (!is_software_event(event))
		cpuctx->active_oncpu--;
	if (!--ctx->nr_active)
		perf_event_ctx_deactivate(ctx);
	if (event->attr.freq && event->attr.sample_freq)
		ctx->nr_freq--;
	if (event->attr.exclusive || !cpuctx->active_oncpu)
		cpuctx->exclusive = 0;

	perf_pmu_enable(event->pmu);
}

static void
group_sched_out(struct perf_event *group_event,
		struct perf_cpu_context *cpuctx,
		struct perf_event_context *ctx)
{
	struct perf_event *event;

	if (group_event->state != PERF_EVENT_STATE_ACTIVE)
		return;

	perf_pmu_disable(ctx->pmu);

	event_sched_out(group_event, cpuctx, ctx);

	/*
	 * Schedule out siblings (if any):
	 */
	for_each_sibling_event(event, group_event)
		event_sched_out(event, cpuctx, ctx);

	perf_pmu_enable(ctx->pmu);

	if (group_event->attr.exclusive)
		cpuctx->exclusive = 0;
}

#define DETACH_GROUP	0x01UL

/*
 * Cross CPU call to remove a performance event
 *
 * We disable the event on the hardware level first. After that we
 * remove it from the context list.
 */
static void
__perf_remove_from_context(struct perf_event *event,
			   struct perf_cpu_context *cpuctx,
			   struct perf_event_context *ctx,
			   void *info)
{
	unsigned long flags = (unsigned long)info;

	if (ctx->is_active & EVENT_TIME) {
		update_context_time(ctx);
		update_cgrp_time_from_cpuctx(cpuctx);
	}

	event_sched_out(event, cpuctx, ctx);
	if (flags & DETACH_GROUP)
		perf_group_detach(event);
	list_del_event(event, ctx);

	if (!ctx->nr_events && ctx->is_active) {
		ctx->is_active = 0;
		ctx->rotate_necessary = 0;
		if (ctx->task) {
			WARN_ON_ONCE(cpuctx->task_ctx != ctx);
			cpuctx->task_ctx = NULL;
		}
	}
}

/*
 * Remove the event from a task's (or a CPU's) list of events.
 *
 * If event->ctx is a cloned context, callers must make sure that
 * every task struct that event->ctx->task could possibly point to
 * remains valid.  This is OK when called from perf_release since
 * that only calls us on the top-level context, which can't be a clone.
 * When called from perf_event_exit_task, it's OK because the
 * context has been detached from its task.
 */
static void perf_remove_from_context(struct perf_event *event, unsigned long flags)
{
	struct perf_event_context *ctx = event->ctx;

	lockdep_assert_held(&ctx->mutex);

	event_function_call(event, __perf_remove_from_context, (void *)flags);

	/*
	 * The above event_function_call() can NO-OP when it hits
	 * TASK_TOMBSTONE. In that case we must already have been detached
	 * from the context (by perf_event_exit_event()) but the grouping
	 * might still be in-tact.
	 */
	WARN_ON_ONCE(event->attach_state & PERF_ATTACH_CONTEXT);
	if ((flags & DETACH_GROUP) &&
	    (event->attach_state & PERF_ATTACH_GROUP)) {
		/*
		 * Since in that case we cannot possibly be scheduled, simply
		 * detach now.
		 */
		raw_spin_lock_irq(&ctx->lock);
		perf_group_detach(event);
		raw_spin_unlock_irq(&ctx->lock);
	}
}

/*
 * Cross CPU call to disable a performance event
 */
static void __perf_event_disable(struct perf_event *event,
				 struct perf_cpu_context *cpuctx,
				 struct perf_event_context *ctx,
				 void *info)
{
	if (event->state < PERF_EVENT_STATE_INACTIVE)
		return;

	if (ctx->is_active & EVENT_TIME) {
		update_context_time(ctx);
		update_cgrp_time_from_event(event);
	}

	if (event == event->group_leader)
		group_sched_out(event, cpuctx, ctx);
	else
		event_sched_out(event, cpuctx, ctx);

	perf_event_set_state(event, PERF_EVENT_STATE_OFF);
	perf_cgroup_event_disable(event, ctx);
}

/*
 * Disable an event.
 *
 * If event->ctx is a cloned context, callers must make sure that
 * every task struct that event->ctx->task could possibly point to
 * remains valid.  This condition is satisfied when called through
 * perf_event_for_each_child or perf_event_for_each because they
 * hold the top-level event's child_mutex, so any descendant that
 * goes to exit will block in perf_event_exit_event().
 *
 * When called from perf_pending_event it's OK because event->ctx
 * is the current context on this CPU and preemption is disabled,
 * hence we can't get into perf_event_task_sched_out for this context.
 */
static void _perf_event_disable(struct perf_event *event)
{
	struct perf_event_context *ctx = event->ctx;

	raw_spin_lock_irq(&ctx->lock);
	if (event->state <= PERF_EVENT_STATE_OFF) {
		raw_spin_unlock_irq(&ctx->lock);
		return;
	}
	raw_spin_unlock_irq(&ctx->lock);

	event_function_call(event, __perf_event_disable, NULL);
}

void perf_event_disable_local(struct perf_event *event)
{
	event_function_local(event, __perf_event_disable, NULL);
}

/*
 * Strictly speaking kernel users cannot create groups and therefore this
 * interface does not need the perf_event_ctx_lock() magic.
 */
void perf_event_disable(struct perf_event *event)
{
	struct perf_event_context *ctx;

	ctx = perf_event_ctx_lock(event);
	_perf_event_disable(event);
	perf_event_ctx_unlock(event, ctx);
}
EXPORT_SYMBOL_GPL(perf_event_disable);

void perf_event_disable_inatomic(struct perf_event *event)
{
	WRITE_ONCE(event->pending_disable, smp_processor_id());
	/* can fail, see perf_pending_event_disable() */
	irq_work_queue(&event->pending);
}

static void perf_set_shadow_time(struct perf_event *event,
				 struct perf_event_context *ctx)
{
	/*
	 * use the correct time source for the time snapshot
	 *
	 * We could get by without this by leveraging the
	 * fact that to get to this function, the caller
	 * has most likely already called update_context_time()
	 * and update_cgrp_time_xx() and thus both timestamp
	 * are identical (or very close). Given that tstamp is,
	 * already adjusted for cgroup, we could say that:
	 *    tstamp - ctx->timestamp
	 * is equivalent to
	 *    tstamp - cgrp->timestamp.
	 *
	 * Then, in perf_output_read(), the calculation would
	 * work with no changes because:
	 * - event is guaranteed scheduled in
	 * - no scheduled out in between
	 * - thus the timestamp would be the same
	 *
	 * But this is a bit hairy.
	 *
	 * So instead, we have an explicit cgroup call to remain
	 * within the time time source all along. We believe it
	 * is cleaner and simpler to understand.
	 */
	if (is_cgroup_event(event))
		perf_cgroup_set_shadow_time(event, event->tstamp);
	else
		event->shadow_ctx_time = event->tstamp - ctx->timestamp;
}

#define MAX_INTERRUPTS (~0ULL)

static void perf_log_throttle(struct perf_event *event, int enable);
static void perf_log_itrace_start(struct perf_event *event);

static int
event_sched_in(struct perf_event *event,
		 struct perf_cpu_context *cpuctx,
		 struct perf_event_context *ctx)
{
	int ret = 0;

	WARN_ON_ONCE(event->ctx != ctx);

	lockdep_assert_held(&ctx->lock);

	if (event->state <= PERF_EVENT_STATE_OFF)
		return 0;

	WRITE_ONCE(event->oncpu, smp_processor_id());
	/*
	 * Order event::oncpu write to happen before the ACTIVE state is
	 * visible. This allows perf_event_{stop,read}() to observe the correct
	 * ->oncpu if it sees ACTIVE.
	 */
	smp_wmb();
	perf_event_set_state(event, PERF_EVENT_STATE_ACTIVE);

	/*
	 * Unthrottle events, since we scheduled we might have missed several
	 * ticks already, also for a heavily scheduling task there is little
	 * guarantee it'll get a tick in a timely manner.
	 */
	if (unlikely(event->hw.interrupts == MAX_INTERRUPTS)) {
		perf_log_throttle(event, 1);
		event->hw.interrupts = 0;
	}

	perf_pmu_disable(event->pmu);

	perf_set_shadow_time(event, ctx);

	perf_log_itrace_start(event);

	if (event->pmu->add(event, PERF_EF_START)) {
		perf_event_set_state(event, PERF_EVENT_STATE_INACTIVE);
		event->oncpu = -1;
		ret = -EAGAIN;
		goto out;
	}

	if (!is_software_event(event))
		cpuctx->active_oncpu++;
	if (!ctx->nr_active++)
		perf_event_ctx_activate(ctx);
	if (event->attr.freq && event->attr.sample_freq)
		ctx->nr_freq++;

	if (event->attr.exclusive)
		cpuctx->exclusive = 1;

out:
	perf_pmu_enable(event->pmu);

	return ret;
}

static int
group_sched_in(struct perf_event *group_event,
	       struct perf_cpu_context *cpuctx,
	       struct perf_event_context *ctx)
{
	struct perf_event *event, *partial_group = NULL;
	struct pmu *pmu = ctx->pmu;

	if (group_event->state == PERF_EVENT_STATE_OFF)
		return 0;

	pmu->start_txn(pmu, PERF_PMU_TXN_ADD);

	if (event_sched_in(group_event, cpuctx, ctx)) {
		pmu->cancel_txn(pmu);
		perf_mux_hrtimer_restart(cpuctx);
		return -EAGAIN;
	}

	/*
	 * Schedule in siblings as one group (if any):
	 */
	for_each_sibling_event(event, group_event) {
		if (event_sched_in(event, cpuctx, ctx)) {
			partial_group = event;
			goto group_error;
		}
	}

	if (!pmu->commit_txn(pmu))
		return 0;

group_error:
	/*
	 * Groups can be scheduled in as one unit only, so undo any
	 * partial group before returning:
	 * The events up to the failed event are scheduled out normally.
	 */
	for_each_sibling_event(event, group_event) {
		if (event == partial_group)
			break;

		event_sched_out(event, cpuctx, ctx);
	}
	event_sched_out(group_event, cpuctx, ctx);

	pmu->cancel_txn(pmu);

	perf_mux_hrtimer_restart(cpuctx);

	return -EAGAIN;
}

/*
 * Work out whether we can put this event group on the CPU now.
 */
static int group_can_go_on(struct perf_event *event,
			   struct perf_cpu_context *cpuctx,
			   int can_add_hw)
{
	/*
	 * Groups consisting entirely of software events can always go on.
	 */
	if (event->group_caps & PERF_EV_CAP_SOFTWARE)
		return 1;
	/*
	 * If an exclusive group is already on, no other hardware
	 * events can go on.
	 */
	if (cpuctx->exclusive)
		return 0;
	/*
	 * If this group is exclusive and there are already
	 * events on the CPU, it can't go on.
	 */
	if (event->attr.exclusive && cpuctx->active_oncpu)
		return 0;
	/*
	 * Otherwise, try to add it if all previous groups were able
	 * to go on.
	 */
	return can_add_hw;
}

static void add_event_to_ctx(struct perf_event *event,
			       struct perf_event_context *ctx)
{
	list_add_event(event, ctx);
	perf_group_attach(event);
}

static void ctx_sched_out(struct perf_event_context *ctx,
			  struct perf_cpu_context *cpuctx,
			  enum event_type_t event_type);
static void
ctx_sched_in(struct perf_event_context *ctx,
	     struct perf_cpu_context *cpuctx,
	     enum event_type_t event_type,
	     struct task_struct *task);

static void task_ctx_sched_out(struct perf_cpu_context *cpuctx,
			       struct perf_event_context *ctx,
			       enum event_type_t event_type)
{
	if (!cpuctx->task_ctx)
		return;

	if (WARN_ON_ONCE(ctx != cpuctx->task_ctx))
		return;

	ctx_sched_out(ctx, cpuctx, event_type);
}

static void perf_event_sched_in(struct perf_cpu_context *cpuctx,
				struct perf_event_context *ctx,
				struct task_struct *task)
{
	cpu_ctx_sched_in(cpuctx, EVENT_PINNED, task);
	if (ctx)
		ctx_sched_in(ctx, cpuctx, EVENT_PINNED, task);
	cpu_ctx_sched_in(cpuctx, EVENT_FLEXIBLE, task);
	if (ctx)
		ctx_sched_in(ctx, cpuctx, EVENT_FLEXIBLE, task);
}

/*
 * We want to maintain the following priority of scheduling:
 *  - CPU pinned (EVENT_CPU | EVENT_PINNED)
 *  - task pinned (EVENT_PINNED)
 *  - CPU flexible (EVENT_CPU | EVENT_FLEXIBLE)
 *  - task flexible (EVENT_FLEXIBLE).
 *
 * In order to avoid unscheduling and scheduling back in everything every
 * time an event is added, only do it for the groups of equal priority and
 * below.
 *
 * This can be called after a batch operation on task events, in which case
 * event_type is a bit mask of the types of events involved. For CPU events,
 * event_type is only either EVENT_PINNED or EVENT_FLEXIBLE.
 */
static void ctx_resched(struct perf_cpu_context *cpuctx,
			struct perf_event_context *task_ctx,
			enum event_type_t event_type)
{
	enum event_type_t ctx_event_type;
	bool cpu_event = !!(event_type & EVENT_CPU);

	/*
	 * If pinned groups are involved, flexible groups also need to be
	 * scheduled out.
	 */
	if (event_type & EVENT_PINNED)
		event_type |= EVENT_FLEXIBLE;

	ctx_event_type = event_type & EVENT_ALL;

	perf_pmu_disable(cpuctx->ctx.pmu);
	if (task_ctx)
		task_ctx_sched_out(cpuctx, task_ctx, event_type);

	/*
	 * Decide which cpu ctx groups to schedule out based on the types
	 * of events that caused rescheduling:
	 *  - EVENT_CPU: schedule out corresponding groups;
	 *  - EVENT_PINNED task events: schedule out EVENT_FLEXIBLE groups;
	 *  - otherwise, do nothing more.
	 */
	if (cpu_event)
		cpu_ctx_sched_out(cpuctx, ctx_event_type);
	else if (ctx_event_type & EVENT_PINNED)
		cpu_ctx_sched_out(cpuctx, EVENT_FLEXIBLE);

	perf_event_sched_in(cpuctx, task_ctx, current);
	perf_pmu_enable(cpuctx->ctx.pmu);
}

void perf_pmu_resched(struct pmu *pmu)
{
	struct perf_cpu_context *cpuctx = this_cpu_ptr(pmu->pmu_cpu_context);
	struct perf_event_context *task_ctx = cpuctx->task_ctx;

	perf_ctx_lock(cpuctx, task_ctx);
	ctx_resched(cpuctx, task_ctx, EVENT_ALL|EVENT_CPU);
	perf_ctx_unlock(cpuctx, task_ctx);
}

/*
 * Cross CPU call to install and enable a performance event
 *
 * Very similar to remote_function() + event_function() but cannot assume that
 * things like ctx->is_active and cpuctx->task_ctx are set.
 */
static int  __perf_install_in_context(void *info)
{
	struct perf_event *event = info;
	struct perf_event_context *ctx = event->ctx;
	struct perf_cpu_context *cpuctx = __get_cpu_context(ctx);
	struct perf_event_context *task_ctx = cpuctx->task_ctx;
	bool reprogram = true;
	int ret = 0;

	raw_spin_lock(&cpuctx->ctx.lock);
	if (ctx->task) {
		raw_spin_lock(&ctx->lock);
		task_ctx = ctx;

		reprogram = (ctx->task == current);

		/*
		 * If the task is running, it must be running on this CPU,
		 * otherwise we cannot reprogram things.
		 *
		 * If its not running, we don't care, ctx->lock will
		 * serialize against it becoming runnable.
		 */
		if (task_curr(ctx->task) && !reprogram) {
			ret = -ESRCH;
			goto unlock;
		}

		WARN_ON_ONCE(reprogram && cpuctx->task_ctx && cpuctx->task_ctx != ctx);
	} else if (task_ctx) {
		raw_spin_lock(&task_ctx->lock);
	}

#ifdef CONFIG_CGROUP_PERF
	if (event->state > PERF_EVENT_STATE_OFF && is_cgroup_event(event)) {
		/*
		 * If the current cgroup doesn't match the event's
		 * cgroup, we should not try to schedule it.
		 */
		struct perf_cgroup *cgrp = perf_cgroup_from_task(current, ctx);
		reprogram = cgroup_is_descendant(cgrp->css.cgroup,
					event->cgrp->css.cgroup);
	}
#endif

	if (reprogram) {
		ctx_sched_out(ctx, cpuctx, EVENT_TIME);
		add_event_to_ctx(event, ctx);
		ctx_resched(cpuctx, task_ctx, get_event_type(event));
	} else {
		add_event_to_ctx(event, ctx);
	}

unlock:
	perf_ctx_unlock(cpuctx, task_ctx);

	return ret;
}

static bool exclusive_event_installable(struct perf_event *event,
					struct perf_event_context *ctx);

/*
 * Attach a performance event to a context.
 *
 * Very similar to event_function_call, see comment there.
 */
static void
perf_install_in_context(struct perf_event_context *ctx,
			struct perf_event *event,
			int cpu)
{
	struct task_struct *task = READ_ONCE(ctx->task);

	lockdep_assert_held(&ctx->mutex);

	WARN_ON_ONCE(!exclusive_event_installable(event, ctx));

	if (event->cpu != -1)
		event->cpu = cpu;

	/*
	 * Ensures that if we can observe event->ctx, both the event and ctx
	 * will be 'complete'. See perf_iterate_sb_cpu().
	 */
	smp_store_release(&event->ctx, ctx);

	/*
	 * perf_event_attr::disabled events will not run and can be initialized
	 * without IPI. Except when this is the first event for the context, in
	 * that case we need the magic of the IPI to set ctx->is_active.
	 *
	 * The IOC_ENABLE that is sure to follow the creation of a disabled
	 * event will issue the IPI and reprogram the hardware.
	 */
	if (__perf_effective_state(event) == PERF_EVENT_STATE_OFF && ctx->nr_events) {
		raw_spin_lock_irq(&ctx->lock);
		if (ctx->task == TASK_TOMBSTONE) {
			raw_spin_unlock_irq(&ctx->lock);
			return;
		}
		add_event_to_ctx(event, ctx);
		raw_spin_unlock_irq(&ctx->lock);
		return;
	}

	if (!task) {
		cpu_function_call(cpu, __perf_install_in_context, event);
		return;
	}

	/*
	 * Should not happen, we validate the ctx is still alive before calling.
	 */
	if (WARN_ON_ONCE(task == TASK_TOMBSTONE))
		return;

	/*
	 * Installing events is tricky because we cannot rely on ctx->is_active
	 * to be set in case this is the nr_events 0 -> 1 transition.
	 *
	 * Instead we use task_curr(), which tells us if the task is running.
	 * However, since we use task_curr() outside of rq::lock, we can race
	 * against the actual state. This means the result can be wrong.
	 *
	 * If we get a false positive, we retry, this is harmless.
	 *
	 * If we get a false negative, things are complicated. If we are after
	 * perf_event_context_sched_in() ctx::lock will serialize us, and the
	 * value must be correct. If we're before, it doesn't matter since
	 * perf_event_context_sched_in() will program the counter.
	 *
	 * However, this hinges on the remote context switch having observed
	 * our task->perf_event_ctxp[] store, such that it will in fact take
	 * ctx::lock in perf_event_context_sched_in().
	 *
	 * We do this by task_function_call(), if the IPI fails to hit the task
	 * we know any future context switch of task must see the
	 * perf_event_ctpx[] store.
	 */

	/*
	 * This smp_mb() orders the task->perf_event_ctxp[] store with the
	 * task_cpu() load, such that if the IPI then does not find the task
	 * running, a future context switch of that task must observe the
	 * store.
	 */
	smp_mb();
again:
	if (!task_function_call(task, __perf_install_in_context, event))
		return;

	raw_spin_lock_irq(&ctx->lock);
	task = ctx->task;
	if (WARN_ON_ONCE(task == TASK_TOMBSTONE)) {
		/*
		 * Cannot happen because we already checked above (which also
		 * cannot happen), and we hold ctx->mutex, which serializes us
		 * against perf_event_exit_task_context().
		 */
		raw_spin_unlock_irq(&ctx->lock);
		return;
	}
	/*
	 * If the task is not running, ctx->lock will avoid it becoming so,
	 * thus we can safely install the event.
	 */
	if (task_curr(task)) {
		raw_spin_unlock_irq(&ctx->lock);
		goto again;
	}
	add_event_to_ctx(event, ctx);
	raw_spin_unlock_irq(&ctx->lock);
}

/*
 * Cross CPU call to enable a performance event
 */
static void __perf_event_enable(struct perf_event *event,
				struct perf_cpu_context *cpuctx,
				struct perf_event_context *ctx,
				void *info)
{
	struct perf_event *leader = event->group_leader;
	struct perf_event_context *task_ctx;

	if (event->state >= PERF_EVENT_STATE_INACTIVE ||
	    event->state <= PERF_EVENT_STATE_ERROR)
		return;

	if (ctx->is_active)
		ctx_sched_out(ctx, cpuctx, EVENT_TIME);

	perf_event_set_state(event, PERF_EVENT_STATE_INACTIVE);
	perf_cgroup_event_enable(event, ctx);

	if (!ctx->is_active)
		return;

	if (!event_filter_match(event)) {
		ctx_sched_in(ctx, cpuctx, EVENT_TIME, current);
		return;
	}

	/*
	 * If the event is in a group and isn't the group leader,
	 * then don't put it on unless the group is on.
	 */
	if (leader != event && leader->state != PERF_EVENT_STATE_ACTIVE) {
		ctx_sched_in(ctx, cpuctx, EVENT_TIME, current);
		return;
	}

	task_ctx = cpuctx->task_ctx;
	if (ctx->task)
		WARN_ON_ONCE(task_ctx != ctx);

	ctx_resched(cpuctx, task_ctx, get_event_type(event));
}

/*
 * Enable an event.
 *
 * If event->ctx is a cloned context, callers must make sure that
 * every task struct that event->ctx->task could possibly point to
 * remains valid.  This condition is satisfied when called through
 * perf_event_for_each_child or perf_event_for_each as described
 * for perf_event_disable.
 */
static void _perf_event_enable(struct perf_event *event)
{
	struct perf_event_context *ctx = event->ctx;

	raw_spin_lock_irq(&ctx->lock);
	if (event->state >= PERF_EVENT_STATE_INACTIVE ||
	    event->state <  PERF_EVENT_STATE_ERROR) {
		raw_spin_unlock_irq(&ctx->lock);
		return;
	}

	/*
	 * If the event is in error state, clear that first.
	 *
	 * That way, if we see the event in error state below, we know that it
	 * has gone back into error state, as distinct from the task having
	 * been scheduled away before the cross-call arrived.
	 */
	if (event->state == PERF_EVENT_STATE_ERROR)
		event->state = PERF_EVENT_STATE_OFF;
	raw_spin_unlock_irq(&ctx->lock);

	event_function_call(event, __perf_event_enable, NULL);
}

/*
 * See perf_event_disable();
 */
void perf_event_enable(struct perf_event *event)
{
	struct perf_event_context *ctx;

	ctx = perf_event_ctx_lock(event);
	_perf_event_enable(event);
	perf_event_ctx_unlock(event, ctx);
}
EXPORT_SYMBOL_GPL(perf_event_enable);

struct stop_event_data {
	struct perf_event	*event;
	unsigned int		restart;
};

static int __perf_event_stop(void *info)
{
	struct stop_event_data *sd = info;
	struct perf_event *event = sd->event;

	/* if it's already INACTIVE, do nothing */
	if (READ_ONCE(event->state) != PERF_EVENT_STATE_ACTIVE)
		return 0;

	/* matches smp_wmb() in event_sched_in() */
	smp_rmb();

	/*
	 * There is a window with interrupts enabled before we get here,
	 * so we need to check again lest we try to stop another CPU's event.
	 */
	if (READ_ONCE(event->oncpu) != smp_processor_id())
		return -EAGAIN;

	event->pmu->stop(event, PERF_EF_UPDATE);

	/*
	 * May race with the actual stop (through perf_pmu_output_stop()),
	 * but it is only used for events with AUX ring buffer, and such
	 * events will refuse to restart because of rb::aux_mmap_count==0,
	 * see comments in perf_aux_output_begin().
	 *
	 * Since this is happening on an event-local CPU, no trace is lost
	 * while restarting.
	 */
	if (sd->restart)
		event->pmu->start(event, 0);

	return 0;
}

static int perf_event_stop(struct perf_event *event, int restart)
{
	struct stop_event_data sd = {
		.event		= event,
		.restart	= restart,
	};
	int ret = 0;

	do {
		if (READ_ONCE(event->state) != PERF_EVENT_STATE_ACTIVE)
			return 0;

		/* matches smp_wmb() in event_sched_in() */
		smp_rmb();

		/*
		 * We only want to restart ACTIVE events, so if the event goes
		 * inactive here (event->oncpu==-1), there's nothing more to do;
		 * fall through with ret==-ENXIO.
		 */
		ret = cpu_function_call(READ_ONCE(event->oncpu),
					__perf_event_stop, &sd);
	} while (ret == -EAGAIN);

	return ret;
}

/*
 * In order to contain the amount of racy and tricky in the address filter
 * configuration management, it is a two part process:
 *
 * (p1) when userspace mappings change as a result of (1) or (2) or (3) below,
 *      we update the addresses of corresponding vmas in
 *	event::addr_filter_ranges array and bump the event::addr_filters_gen;
 * (p2) when an event is scheduled in (pmu::add), it calls
 *      perf_event_addr_filters_sync() which calls pmu::addr_filters_sync()
 *      if the generation has changed since the previous call.
 *
 * If (p1) happens while the event is active, we restart it to force (p2).
 *
 * (1) perf_addr_filters_apply(): adjusting filters' offsets based on
 *     pre-existing mappings, called once when new filters arrive via SET_FILTER
 *     ioctl;
 * (2) perf_addr_filters_adjust(): adjusting filters' offsets based on newly
 *     registered mapping, called for every new mmap(), with mm::mmap_sem down
 *     for reading;
 * (3) perf_event_addr_filters_exec(): clearing filters' offsets in the process
 *     of exec.
 */
void perf_event_addr_filters_sync(struct perf_event *event)
{
	struct perf_addr_filters_head *ifh = perf_event_addr_filters(event);

	if (!has_addr_filter(event))
		return;

	raw_spin_lock(&ifh->lock);
	if (event->addr_filters_gen != event->hw.addr_filters_gen) {
		event->pmu->addr_filters_sync(event);
		event->hw.addr_filters_gen = event->addr_filters_gen;
	}
	raw_spin_unlock(&ifh->lock);
}
EXPORT_SYMBOL_GPL(perf_event_addr_filters_sync);

static int _perf_event_refresh(struct perf_event *event, int refresh)
{
	/*
	 * not supported on inherited events
	 */
	if (event->attr.inherit || !is_sampling_event(event))
		return -EINVAL;

	atomic_add(refresh, &event->event_limit);
	_perf_event_enable(event);

	return 0;
}

/*
 * See perf_event_disable()
 */
int perf_event_refresh(struct perf_event *event, int refresh)
{
	struct perf_event_context *ctx;
	int ret;

	ctx = perf_event_ctx_lock(event);
	ret = _perf_event_refresh(event, refresh);
	perf_event_ctx_unlock(event, ctx);

	return ret;
}
EXPORT_SYMBOL_GPL(perf_event_refresh);

static int perf_event_modify_breakpoint(struct perf_event *bp,
					 struct perf_event_attr *attr)
{
	int err;

	_perf_event_disable(bp);

	err = modify_user_hw_breakpoint_check(bp, attr, true);

	if (!bp->attr.disabled)
		_perf_event_enable(bp);

	return err;
}

static int perf_event_modify_attr(struct perf_event *event,
				  struct perf_event_attr *attr)
{
	if (event->attr.type != attr->type)
		return -EINVAL;

	switch (event->attr.type) {
	case PERF_TYPE_BREAKPOINT:
		return perf_event_modify_breakpoint(event, attr);
	default:
		/* Place holder for future additions. */
		return -EOPNOTSUPP;
	}
}

static void ctx_sched_out(struct perf_event_context *ctx,
			  struct perf_cpu_context *cpuctx,
			  enum event_type_t event_type)
{
	struct perf_event *event, *tmp;
	int is_active = ctx->is_active;

	lockdep_assert_held(&ctx->lock);

	if (likely(!ctx->nr_events)) {
		/*
		 * See __perf_remove_from_context().
		 */
		WARN_ON_ONCE(ctx->is_active);
		if (ctx->task)
			WARN_ON_ONCE(cpuctx->task_ctx);
		return;
	}

	ctx->is_active &= ~event_type;
	if (!(ctx->is_active & EVENT_ALL))
		ctx->is_active = 0;

	if (ctx->task) {
		WARN_ON_ONCE(cpuctx->task_ctx != ctx);
		if (!ctx->is_active)
			cpuctx->task_ctx = NULL;
	}

	/*
	 * Always update time if it was set; not only when it changes.
	 * Otherwise we can 'forget' to update time for any but the last
	 * context we sched out. For example:
	 *
	 *   ctx_sched_out(.event_type = EVENT_FLEXIBLE)
	 *   ctx_sched_out(.event_type = EVENT_PINNED)
	 *
	 * would only update time for the pinned events.
	 */
	if (is_active & EVENT_TIME) {
		/* update (and stop) ctx time */
		update_context_time(ctx);
		update_cgrp_time_from_cpuctx(cpuctx);
	}

	is_active ^= ctx->is_active; /* changed bits */

	if (!ctx->nr_active || !(is_active & EVENT_ALL))
		return;

	perf_pmu_disable(ctx->pmu);
	if (is_active & EVENT_PINNED) {
		list_for_each_entry_safe(event, tmp, &ctx->pinned_active, active_list)
			group_sched_out(event, cpuctx, ctx);
	}

	if (is_active & EVENT_FLEXIBLE) {
		list_for_each_entry_safe(event, tmp, &ctx->flexible_active, active_list)
			group_sched_out(event, cpuctx, ctx);

		/*
		 * Since we cleared EVENT_FLEXIBLE, also clear
		 * rotate_necessary, is will be reset by
		 * ctx_flexible_sched_in() when needed.
		 */
		ctx->rotate_necessary = 0;
	}
	perf_pmu_enable(ctx->pmu);
}

/*
 * Test whether two contexts are equivalent, i.e. whether they have both been
 * cloned from the same version of the same context.
 *
 * Equivalence is measured using a generation number in the context that is
 * incremented on each modification to it; see unclone_ctx(), list_add_event()
 * and list_del_event().
 */
static int context_equiv(struct perf_event_context *ctx1,
			 struct perf_event_context *ctx2)
{
	lockdep_assert_held(&ctx1->lock);
	lockdep_assert_held(&ctx2->lock);

	/* Pinning disables the swap optimization */
	if (ctx1->pin_count || ctx2->pin_count)
		return 0;

	/* If ctx1 is the parent of ctx2 */
	if (ctx1 == ctx2->parent_ctx && ctx1->generation == ctx2->parent_gen)
		return 1;

	/* If ctx2 is the parent of ctx1 */
	if (ctx1->parent_ctx == ctx2 && ctx1->parent_gen == ctx2->generation)
		return 1;

	/*
	 * If ctx1 and ctx2 have the same parent; we flatten the parent
	 * hierarchy, see perf_event_init_context().
	 */
	if (ctx1->parent_ctx && ctx1->parent_ctx == ctx2->parent_ctx &&
			ctx1->parent_gen == ctx2->parent_gen)
		return 1;

	/* Unmatched */
	return 0;
}

static void __perf_event_sync_stat(struct perf_event *event,
				     struct perf_event *next_event)
{
	u64 value;

	if (!event->attr.inherit_stat)
		return;

	/*
	 * Update the event value, we cannot use perf_event_read()
	 * because we're in the middle of a context switch and have IRQs
	 * disabled, which upsets smp_call_function_single(), however
	 * we know the event must be on the current CPU, therefore we
	 * don't need to use it.
	 */
	if (event->state == PERF_EVENT_STATE_ACTIVE)
		event->pmu->read(event);

	perf_event_update_time(event);

	/*
	 * In order to keep per-task stats reliable we need to flip the event
	 * values when we flip the contexts.
	 */
	value = local64_read(&next_event->count);
	value = local64_xchg(&event->count, value);
	local64_set(&next_event->count, value);

	swap(event->total_time_enabled, next_event->total_time_enabled);
	swap(event->total_time_running, next_event->total_time_running);

	/*
	 * Since we swizzled the values, update the user visible data too.
	 */
	perf_event_update_userpage(event);
	perf_event_update_userpage(next_event);
}

static void perf_event_sync_stat(struct perf_event_context *ctx,
				   struct perf_event_context *next_ctx)
{
	struct perf_event *event, *next_event;

	if (!ctx->nr_stat)
		return;

	update_context_time(ctx);

	event = list_first_entry(&ctx->event_list,
				   struct perf_event, event_entry);

	next_event = list_first_entry(&next_ctx->event_list,
					struct perf_event, event_entry);

	while (&event->event_entry != &ctx->event_list &&
	       &next_event->event_entry != &next_ctx->event_list) {

		__perf_event_sync_stat(event, next_event);

		event = list_next_entry(event, event_entry);
		next_event = list_next_entry(next_event, event_entry);
	}
}

static void perf_event_context_sched_out(struct task_struct *task, int ctxn,
					 struct task_struct *next)
{
	struct perf_event_context *ctx = task->perf_event_ctxp[ctxn];
	struct perf_event_context *next_ctx;
	struct perf_event_context *parent, *next_parent;
	struct perf_cpu_context *cpuctx;
	int do_switch = 1;

	if (likely(!ctx))
		return;

	cpuctx = __get_cpu_context(ctx);
	if (!cpuctx->task_ctx)
		return;

	rcu_read_lock();
	next_ctx = next->perf_event_ctxp[ctxn];
	if (!next_ctx)
		goto unlock;

	parent = rcu_dereference(ctx->parent_ctx);
	next_parent = rcu_dereference(next_ctx->parent_ctx);

	/* If neither context have a parent context; they cannot be clones. */
	if (!parent && !next_parent)
		goto unlock;

	if (next_parent == ctx || next_ctx == parent || next_parent == parent) {
		/*
		 * Looks like the two contexts are clones, so we might be
		 * able to optimize the context switch.  We lock both
		 * contexts and check that they are clones under the
		 * lock (including re-checking that neither has been
		 * uncloned in the meantime).  It doesn't matter which
		 * order we take the locks because no other cpu could
		 * be trying to lock both of these tasks.
		 */
		raw_spin_lock(&ctx->lock);
		raw_spin_lock_nested(&next_ctx->lock, SINGLE_DEPTH_NESTING);
		if (context_equiv(ctx, next_ctx)) {
			struct pmu *pmu = ctx->pmu;

			WRITE_ONCE(ctx->task, next);
			WRITE_ONCE(next_ctx->task, task);

			/*
			 * PMU specific parts of task perf context can require
			 * additional synchronization. As an example of such
			 * synchronization see implementation details of Intel
			 * LBR call stack data profiling;
			 */
			if (pmu->swap_task_ctx)
				pmu->swap_task_ctx(ctx, next_ctx);
			else
				swap(ctx->task_ctx_data, next_ctx->task_ctx_data);

			/*
			 * RCU_INIT_POINTER here is safe because we've not
			 * modified the ctx and the above modification of
			 * ctx->task and ctx->task_ctx_data are immaterial
			 * since those values are always verified under
			 * ctx->lock which we're now holding.
			 */
			RCU_INIT_POINTER(task->perf_event_ctxp[ctxn], next_ctx);
			RCU_INIT_POINTER(next->perf_event_ctxp[ctxn], ctx);

			do_switch = 0;

			perf_event_sync_stat(ctx, next_ctx);
		}
		raw_spin_unlock(&next_ctx->lock);
		raw_spin_unlock(&ctx->lock);
	}
unlock:
	rcu_read_unlock();

	if (do_switch) {
		raw_spin_lock(&ctx->lock);
		task_ctx_sched_out(cpuctx, ctx, EVENT_ALL);
		raw_spin_unlock(&ctx->lock);
	}
}

static DEFINE_PER_CPU(struct list_head, sched_cb_list);

void perf_sched_cb_dec(struct pmu *pmu)
{
	struct perf_cpu_context *cpuctx = this_cpu_ptr(pmu->pmu_cpu_context);

	this_cpu_dec(perf_sched_cb_usages);

	if (!--cpuctx->sched_cb_usage)
		list_del(&cpuctx->sched_cb_entry);
}


void perf_sched_cb_inc(struct pmu *pmu)
{
	struct perf_cpu_context *cpuctx = this_cpu_ptr(pmu->pmu_cpu_context);

	if (!cpuctx->sched_cb_usage++)
		list_add(&cpuctx->sched_cb_entry, this_cpu_ptr(&sched_cb_list));

	this_cpu_inc(perf_sched_cb_usages);
}

/*
 * This function provides the context switch callback to the lower code
 * layer. It is invoked ONLY when the context switch callback is enabled.
 *
 * This callback is relevant even to per-cpu events; for example multi event
 * PEBS requires this to provide PID/TID information. This requires we flush
 * all queued PEBS records before we context switch to a new task.
 */
static void perf_pmu_sched_task(struct task_struct *prev,
				struct task_struct *next,
				bool sched_in)
{
	struct perf_cpu_context *cpuctx;
	struct pmu *pmu;

	if (prev == next)
		return;

	list_for_each_entry(cpuctx, this_cpu_ptr(&sched_cb_list), sched_cb_entry) {
		pmu = cpuctx->ctx.pmu; /* software PMUs will not have sched_task */

		if (WARN_ON_ONCE(!pmu->sched_task))
			continue;

		perf_ctx_lock(cpuctx, cpuctx->task_ctx);
		perf_pmu_disable(pmu);

		pmu->sched_task(cpuctx->task_ctx, sched_in);

		perf_pmu_enable(pmu);
		perf_ctx_unlock(cpuctx, cpuctx->task_ctx);
	}
}

static void perf_event_switch(struct task_struct *task,
			      struct task_struct *next_prev, bool sched_in);

#define for_each_task_context_nr(ctxn)					\
	for ((ctxn) = 0; (ctxn) < perf_nr_task_contexts; (ctxn)++)

/*
 * Called from scheduler to remove the events of the current task,
 * with interrupts disabled.
 *
 * We stop each event and update the event value in event->count.
 *
 * This does not protect us against NMI, but disable()
 * sets the disabled bit in the control field of event _before_
 * accessing the event control register. If a NMI hits, then it will
 * not restart the event.
 */
void __perf_event_task_sched_out(struct task_struct *task,
				 struct task_struct *next)
{
	int ctxn;

	if (__this_cpu_read(perf_sched_cb_usages))
		perf_pmu_sched_task(task, next, false);

	if (atomic_read(&nr_switch_events))
		perf_event_switch(task, next, false);

	for_each_task_context_nr(ctxn)
		perf_event_context_sched_out(task, ctxn, next);

	/*
	 * if cgroup events exist on this CPU, then we need
	 * to check if we have to switch out PMU state.
	 * cgroup event are system-wide mode only
	 */
	if (atomic_read(this_cpu_ptr(&perf_cgroup_events)))
		perf_cgroup_sched_out(task, next);
}

/*
 * Called with IRQs disabled
 */
static void cpu_ctx_sched_out(struct perf_cpu_context *cpuctx,
			      enum event_type_t event_type)
{
	ctx_sched_out(&cpuctx->ctx, cpuctx, event_type);
}

static bool perf_less_group_idx(const void *l, const void *r)
{
	const struct perf_event *le = *(const struct perf_event **)l;
	const struct perf_event *re = *(const struct perf_event **)r;

	return le->group_index < re->group_index;
}

static void swap_ptr(void *l, void *r)
{
	void **lp = l, **rp = r;

	swap(*lp, *rp);
}

static const struct min_heap_callbacks perf_min_heap = {
	.elem_size = sizeof(struct perf_event *),
	.less = perf_less_group_idx,
	.swp = swap_ptr,
};

static void __heap_add(struct min_heap *heap, struct perf_event *event)
{
	struct perf_event **itrs = heap->data;

	if (event) {
		itrs[heap->nr] = event;
		heap->nr++;
	}
}

static noinline int visit_groups_merge(struct perf_cpu_context *cpuctx,
				struct perf_event_groups *groups, int cpu,
				int (*func)(struct perf_event *, void *),
				void *data)
{
#ifdef CONFIG_CGROUP_PERF
	struct cgroup_subsys_state *css = NULL;
#endif
	/* Space for per CPU and/or any CPU event iterators. */
	struct perf_event *itrs[2];
	struct min_heap event_heap;
	struct perf_event **evt;
	int ret;

	if (cpuctx) {
		event_heap = (struct min_heap){
			.data = cpuctx->heap,
			.nr = 0,
			.size = cpuctx->heap_size,
		};

		lockdep_assert_held(&cpuctx->ctx.lock);

#ifdef CONFIG_CGROUP_PERF
		if (cpuctx->cgrp)
			css = &cpuctx->cgrp->css;
#endif
	} else {
		event_heap = (struct min_heap){
			.data = itrs,
			.nr = 0,
			.size = ARRAY_SIZE(itrs),
		};
		/* Events not within a CPU context may be on any CPU. */
		__heap_add(&event_heap, perf_event_groups_first(groups, -1, NULL));
	}
	evt = event_heap.data;

	__heap_add(&event_heap, perf_event_groups_first(groups, cpu, NULL));

#ifdef CONFIG_CGROUP_PERF
	for (; css; css = css->parent)
		__heap_add(&event_heap, perf_event_groups_first(groups, cpu, css->cgroup));
#endif

	min_heapify_all(&event_heap, &perf_min_heap);

	while (event_heap.nr) {
		ret = func(*evt, data);
		if (ret)
			return ret;

		*evt = perf_event_groups_next(*evt);
		if (*evt)
			min_heapify(&event_heap, 0, &perf_min_heap);
		else
			min_heap_pop(&event_heap, &perf_min_heap);
	}

	return 0;
}

static int merge_sched_in(struct perf_event *event, void *data)
{
	struct perf_event_context *ctx = event->ctx;
	struct perf_cpu_context *cpuctx = __get_cpu_context(ctx);
	int *can_add_hw = data;

	if (event->state <= PERF_EVENT_STATE_OFF)
		return 0;

	if (!event_filter_match(event))
		return 0;

	if (group_can_go_on(event, cpuctx, *can_add_hw)) {
		if (!group_sched_in(event, cpuctx, ctx))
			list_add_tail(&event->active_list, get_event_list(event));
	}

	if (event->state == PERF_EVENT_STATE_INACTIVE) {
		if (event->attr.pinned) {
			perf_cgroup_event_disable(event, ctx);
			perf_event_set_state(event, PERF_EVENT_STATE_ERROR);
		}

		*can_add_hw = 0;
		ctx->rotate_necessary = 1;
	}

	return 0;
}

static void
ctx_pinned_sched_in(struct perf_event_context *ctx,
		    struct perf_cpu_context *cpuctx)
{
	int can_add_hw = 1;

	if (ctx != &cpuctx->ctx)
		cpuctx = NULL;

	visit_groups_merge(cpuctx, &ctx->pinned_groups,
			   smp_processor_id(),
			   merge_sched_in, &can_add_hw);
}

static void
ctx_flexible_sched_in(struct perf_event_context *ctx,
		      struct perf_cpu_context *cpuctx)
{
	int can_add_hw = 1;

	if (ctx != &cpuctx->ctx)
		cpuctx = NULL;

	visit_groups_merge(cpuctx, &ctx->flexible_groups,
			   smp_processor_id(),
			   merge_sched_in, &can_add_hw);
}

static void
ctx_sched_in(struct perf_event_context *ctx,
	     struct perf_cpu_context *cpuctx,
	     enum event_type_t event_type,
	     struct task_struct *task)
{
	int is_active = ctx->is_active;
	u64 now;

	lockdep_assert_held(&ctx->lock);

	if (likely(!ctx->nr_events))
		return;

	ctx->is_active |= (event_type | EVENT_TIME);
	if (ctx->task) {
		if (!is_active)
			cpuctx->task_ctx = ctx;
		else
			WARN_ON_ONCE(cpuctx->task_ctx != ctx);
	}

	is_active ^= ctx->is_active; /* changed bits */

	if (is_active & EVENT_TIME) {
		/* start ctx time */
		now = perf_clock();
		ctx->timestamp = now;
		perf_cgroup_set_timestamp(task, ctx);
	}

	/*
	 * First go through the list and put on any pinned groups
	 * in order to give them the best chance of going on.
	 */
	if (is_active & EVENT_PINNED)
		ctx_pinned_sched_in(ctx, cpuctx);

	/* Then walk through the lower prio flexible groups */
	if (is_active & EVENT_FLEXIBLE)
		ctx_flexible_sched_in(ctx, cpuctx);
}

static void cpu_ctx_sched_in(struct perf_cpu_context *cpuctx,
			     enum event_type_t event_type,
			     struct task_struct *task)
{
	struct perf_event_context *ctx = &cpuctx->ctx;

	ctx_sched_in(ctx, cpuctx, event_type, task);
}

static void perf_event_context_sched_in(struct perf_event_context *ctx,
					struct task_struct *task)
{
	struct perf_cpu_context *cpuctx;

	cpuctx = __get_cpu_context(ctx);
	if (cpuctx->task_ctx == ctx)
		return;

	perf_ctx_lock(cpuctx, ctx);
	/*
	 * We must check ctx->nr_events while holding ctx->lock, such
	 * that we serialize against perf_install_in_context().
	 */
	if (!ctx->nr_events)
		goto unlock;

	perf_pmu_disable(ctx->pmu);
	/*
	 * We want to keep the following priority order:
	 * cpu pinned (that don't need to move), task pinned,
	 * cpu flexible, task flexible.
	 *
	 * However, if task's ctx is not carrying any pinned
	 * events, no need to flip the cpuctx's events around.
	 */
	if (!RB_EMPTY_ROOT(&ctx->pinned_groups.tree))
		cpu_ctx_sched_out(cpuctx, EVENT_FLEXIBLE);
	perf_event_sched_in(cpuctx, ctx, task);
	perf_pmu_enable(ctx->pmu);

unlock:
	perf_ctx_unlock(cpuctx, ctx);
}

/*
 * Called from scheduler to add the events of the current task
 * with interrupts disabled.
 *
 * We restore the event value and then enable it.
 *
 * This does not protect us against NMI, but enable()
 * sets the enabled bit in the control field of event _before_
 * accessing the event control register. If a NMI hits, then it will
 * keep the event running.
 */
void __perf_event_task_sched_in(struct task_struct *prev,
				struct task_struct *task)
{
	struct perf_event_context *ctx;
	int ctxn;

	/*
	 * If cgroup events exist on this CPU, then we need to check if we have
	 * to switch in PMU state; cgroup event are system-wide mode only.
	 *
	 * Since cgroup events are CPU events, we must schedule these in before
	 * we schedule in the task events.
	 */
	if (atomic_read(this_cpu_ptr(&perf_cgroup_events)))
		perf_cgroup_sched_in(prev, task);

	for_each_task_context_nr(ctxn) {
		ctx = task->perf_event_ctxp[ctxn];
		if (likely(!ctx))
			continue;

		perf_event_context_sched_in(ctx, task);
	}

	if (atomic_read(&nr_switch_events))
		perf_event_switch(task, prev, true);

	if (__this_cpu_read(perf_sched_cb_usages))
		perf_pmu_sched_task(prev, task, true);
}

static u64 perf_calculate_period(struct perf_event *event, u64 nsec, u64 count)
{
	u64 frequency = event->attr.sample_freq;
	u64 sec = NSEC_PER_SEC;
	u64 divisor, dividend;

	int count_fls, nsec_fls, frequency_fls, sec_fls;

	count_fls = fls64(count);
	nsec_fls = fls64(nsec);
	frequency_fls = fls64(frequency);
	sec_fls = 30;

	/*
	 * We got @count in @nsec, with a target of sample_freq HZ
	 * the target period becomes:
	 *
	 *             @count * 10^9
	 * period = -------------------
	 *          @nsec * sample_freq
	 *
	 */

	/*
	 * Reduce accuracy by one bit such that @a and @b converge
	 * to a similar magnitude.
	 */
#define REDUCE_FLS(a, b)		\
do {					\
	if (a##_fls > b##_fls) {	\
		a >>= 1;		\
		a##_fls--;		\
	} else {			\
		b >>= 1;		\
		b##_fls--;		\
	}				\
} while (0)

	/*
	 * Reduce accuracy until either term fits in a u64, then proceed with
	 * the other, so that finally we can do a u64/u64 division.
	 */
	while (count_fls + sec_fls > 64 && nsec_fls + frequency_fls > 64) {
		REDUCE_FLS(nsec, frequency);
		REDUCE_FLS(sec, count);
	}

	if (count_fls + sec_fls > 64) {
		divisor = nsec * frequency;

		while (count_fls + sec_fls > 64) {
			REDUCE_FLS(count, sec);
			divisor >>= 1;
		}

		dividend = count * sec;
	} else {
		dividend = count * sec;

		while (nsec_fls + frequency_fls > 64) {
			REDUCE_FLS(nsec, frequency);
			dividend >>= 1;
		}

		divisor = nsec * frequency;
	}

	if (!divisor)
		return dividend;

	return div64_u64(dividend, divisor);
}

static DEFINE_PER_CPU(int, perf_throttled_count);
static DEFINE_PER_CPU(u64, perf_throttled_seq);

static void perf_adjust_period(struct perf_event *event, u64 nsec, u64 count, bool disable)
{
	struct hw_perf_event *hwc = &event->hw;
	s64 period, sample_period;
	s64 delta;

	period = perf_calculate_period(event, nsec, count);

	delta = (s64)(period - hwc->sample_period);
	delta = (delta + 7) / 8; /* low pass filter */

	sample_period = hwc->sample_period + delta;

	if (!sample_period)
		sample_period = 1;

	hwc->sample_period = sample_period;

	if (local64_read(&hwc->period_left) > 8*sample_period) {
		if (disable)
			event->pmu->stop(event, PERF_EF_UPDATE);

		local64_set(&hwc->period_left, 0);

		if (disable)
			event->pmu->start(event, PERF_EF_RELOAD);
	}
}

/*
 * combine freq adjustment with unthrottling to avoid two passes over the
 * events. At the same time, make sure, having freq events does not change
 * the rate of unthrottling as that would introduce bias.
 */
static void perf_adjust_freq_unthr_context(struct perf_event_context *ctx,
					   int needs_unthr)
{
	struct perf_event *event;
	struct hw_perf_event *hwc;
	u64 now, period = TICK_NSEC;
	s64 delta;

	/*
	 * only need to iterate over all events iff:
	 * - context have events in frequency mode (needs freq adjust)
	 * - there are events to unthrottle on this cpu
	 */
	if (!(ctx->nr_freq || needs_unthr))
		return;

	raw_spin_lock(&ctx->lock);
	perf_pmu_disable(ctx->pmu);

	list_for_each_entry_rcu(event, &ctx->event_list, event_entry) {
		if (event->state != PERF_EVENT_STATE_ACTIVE)
			continue;

		if (!event_filter_match(event))
			continue;

		perf_pmu_disable(event->pmu);

		hwc = &event->hw;

		if (hwc->interrupts == MAX_INTERRUPTS) {
			hwc->interrupts = 0;
			perf_log_throttle(event, 1);
			event->pmu->start(event, 0);
		}

		if (!event->attr.freq || !event->attr.sample_freq)
			goto next;

		/*
		 * stop the event and update event->count
		 */
		event->pmu->stop(event, PERF_EF_UPDATE);

		now = local64_read(&event->count);
		delta = now - hwc->freq_count_stamp;
		hwc->freq_count_stamp = now;

		/*
		 * restart the event
		 * reload only if value has changed
		 * we have stopped the event so tell that
		 * to perf_adjust_period() to avoid stopping it
		 * twice.
		 */
		if (delta > 0)
			perf_adjust_period(event, period, delta, false);

		event->pmu->start(event, delta > 0 ? PERF_EF_RELOAD : 0);
	next:
		perf_pmu_enable(event->pmu);
	}

	perf_pmu_enable(ctx->pmu);
	raw_spin_unlock(&ctx->lock);
}

/*
 * Move @event to the tail of the @ctx's elegible events.
 */
static void rotate_ctx(struct perf_event_context *ctx, struct perf_event *event)
{
	/*
	 * Rotate the first entry last of non-pinned groups. Rotation might be
	 * disabled by the inheritance code.
	 */
	if (ctx->rotate_disable)
		return;

	perf_event_groups_delete(&ctx->flexible_groups, event);
	perf_event_groups_insert(&ctx->flexible_groups, event);
}

/* pick an event from the flexible_groups to rotate */
static inline struct perf_event *
ctx_event_to_rotate(struct perf_event_context *ctx)
{
	struct perf_event *event;

	/* pick the first active flexible event */
	event = list_first_entry_or_null(&ctx->flexible_active,
					 struct perf_event, active_list);

	/* if no active flexible event, pick the first event */
	if (!event) {
		event = rb_entry_safe(rb_first(&ctx->flexible_groups.tree),
				      typeof(*event), group_node);
	}

	/*
	 * Unconditionally clear rotate_necessary; if ctx_flexible_sched_in()
	 * finds there are unschedulable events, it will set it again.
	 */
	ctx->rotate_necessary = 0;

	return event;
}

static bool perf_rotate_context(struct perf_cpu_context *cpuctx)
{
	struct perf_event *cpu_event = NULL, *task_event = NULL;
	struct perf_event_context *task_ctx = NULL;
	int cpu_rotate, task_rotate;

	/*
	 * Since we run this from IRQ context, nobody can install new
	 * events, thus the event count values are stable.
	 */

	cpu_rotate = cpuctx->ctx.rotate_necessary;
	task_ctx = cpuctx->task_ctx;
	task_rotate = task_ctx ? task_ctx->rotate_necessary : 0;

	if (!(cpu_rotate || task_rotate))
		return false;

	perf_ctx_lock(cpuctx, cpuctx->task_ctx);
	perf_pmu_disable(cpuctx->ctx.pmu);

	if (task_rotate)
		task_event = ctx_event_to_rotate(task_ctx);
	if (cpu_rotate)
		cpu_event = ctx_event_to_rotate(&cpuctx->ctx);

	/*
	 * As per the order given at ctx_resched() first 'pop' task flexible
	 * and then, if needed CPU flexible.
	 */
	if (task_event || (task_ctx && cpu_event))
		ctx_sched_out(task_ctx, cpuctx, EVENT_FLEXIBLE);
	if (cpu_event)
		cpu_ctx_sched_out(cpuctx, EVENT_FLEXIBLE);

	if (task_event)
		rotate_ctx(task_ctx, task_event);
	if (cpu_event)
		rotate_ctx(&cpuctx->ctx, cpu_event);

	perf_event_sched_in(cpuctx, task_ctx, current);

	perf_pmu_enable(cpuctx->ctx.pmu);
	perf_ctx_unlock(cpuctx, cpuctx->task_ctx);

	return true;
}

void perf_event_task_tick(void)
{
	struct list_head *head = this_cpu_ptr(&active_ctx_list);
	struct perf_event_context *ctx, *tmp;
	int throttled;

	lockdep_assert_irqs_disabled();

	__this_cpu_inc(perf_throttled_seq);
	throttled = __this_cpu_xchg(perf_throttled_count, 0);
	tick_dep_clear_cpu(smp_processor_id(), TICK_DEP_BIT_PERF_EVENTS);

	list_for_each_entry_safe(ctx, tmp, head, active_ctx_list)
		perf_adjust_freq_unthr_context(ctx, throttled);
}

static int event_enable_on_exec(struct perf_event *event,
				struct perf_event_context *ctx)
{
	if (!event->attr.enable_on_exec)
		return 0;

	event->attr.enable_on_exec = 0;
	if (event->state >= PERF_EVENT_STATE_INACTIVE)
		return 0;

	perf_event_set_state(event, PERF_EVENT_STATE_INACTIVE);

	return 1;
}

/*
 * Enable all of a task's events that have been marked enable-on-exec.
 * This expects task == current.
 */
static void perf_event_enable_on_exec(int ctxn)
{
	struct perf_event_context *ctx, *clone_ctx = NULL;
	enum event_type_t event_type = 0;
	struct perf_cpu_context *cpuctx;
	struct perf_event *event;
	unsigned long flags;
	int enabled = 0;

	local_irq_save(flags);
	ctx = current->perf_event_ctxp[ctxn];
	if (!ctx || !ctx->nr_events)
		goto out;

	cpuctx = __get_cpu_context(ctx);
	perf_ctx_lock(cpuctx, ctx);
	ctx_sched_out(ctx, cpuctx, EVENT_TIME);
	list_for_each_entry(event, &ctx->event_list, event_entry) {
		enabled |= event_enable_on_exec(event, ctx);
		event_type |= get_event_type(event);
	}

	/*
	 * Unclone and reschedule this context if we enabled any event.
	 */
	if (enabled) {
		clone_ctx = unclone_ctx(ctx);
		ctx_resched(cpuctx, ctx, event_type);
	} else {
		ctx_sched_in(ctx, cpuctx, EVENT_TIME, current);
	}
	perf_ctx_unlock(cpuctx, ctx);

out:
	local_irq_restore(flags);

	if (clone_ctx)
		put_ctx(clone_ctx);
}

struct perf_read_data {
	struct perf_event *event;
	bool group;
	int ret;
};

static int __perf_event_read_cpu(struct perf_event *event, int event_cpu)
{
	u16 local_pkg, event_pkg;

	if (event->group_caps & PERF_EV_CAP_READ_ACTIVE_PKG) {
		int local_cpu = smp_processor_id();

		event_pkg = topology_physical_package_id(event_cpu);
		local_pkg = topology_physical_package_id(local_cpu);

		if (event_pkg == local_pkg)
			return local_cpu;
	}

	return event_cpu;
}

/*
 * Cross CPU call to read the hardware event
 */
static void __perf_event_read(void *info)
{
	struct perf_read_data *data = info;
	struct perf_event *sub, *event = data->event;
	struct perf_event_context *ctx = event->ctx;
	struct perf_cpu_context *cpuctx = __get_cpu_context(ctx);
	struct pmu *pmu = event->pmu;

	/*
	 * If this is a task context, we need to check whether it is
	 * the current task context of this cpu.  If not it has been
	 * scheduled out before the smp call arrived.  In that case
	 * event->count would have been updated to a recent sample
	 * when the event was scheduled out.
	 */
	if (ctx->task && cpuctx->task_ctx != ctx)
		return;

	raw_spin_lock(&ctx->lock);
	if (ctx->is_active & EVENT_TIME) {
		update_context_time(ctx);
		update_cgrp_time_from_event(event);
	}

	perf_event_update_time(event);
	if (data->group)
		perf_event_update_sibling_time(event);

	if (event->state != PERF_EVENT_STATE_ACTIVE)
		goto unlock;

	if (!data->group) {
		pmu->read(event);
		data->ret = 0;
		goto unlock;
	}

	pmu->start_txn(pmu, PERF_PMU_TXN_READ);

	pmu->read(event);

	for_each_sibling_event(sub, event) {
		if (sub->state == PERF_EVENT_STATE_ACTIVE) {
			/*
			 * Use sibling's PMU rather than @event's since
			 * sibling could be on different (eg: software) PMU.
			 */
			sub->pmu->read(sub);
		}
	}

	data->ret = pmu->commit_txn(pmu);

unlock:
	raw_spin_unlock(&ctx->lock);
}

static inline u64 perf_event_count(struct perf_event *event)
{
	return local64_read(&event->count) + atomic64_read(&event->child_count);
}

/*
 * NMI-safe method to read a local event, that is an event that
 * is:
 *   - either for the current task, or for this CPU
 *   - does not have inherit set, for inherited task events
 *     will not be local and we cannot read them atomically
 *   - must not have a pmu::count method
 */
int perf_event_read_local(struct perf_event *event, u64 *value,
			  u64 *enabled, u64 *running)
{
	unsigned long flags;
	int ret = 0;

	/*
	 * Disabling interrupts avoids all counter scheduling (context
	 * switches, timer based rotation and IPIs).
	 */
	local_irq_save(flags);

	/*
	 * It must not be an event with inherit set, we cannot read
	 * all child counters from atomic context.
	 */
	if (event->attr.inherit) {
		ret = -EOPNOTSUPP;
		goto out;
	}

	/* If this is a per-task event, it must be for current */
	if ((event->attach_state & PERF_ATTACH_TASK) &&
	    event->hw.target != current) {
		ret = -EINVAL;
		goto out;
	}

	/* If this is a per-CPU event, it must be for this CPU */
	if (!(event->attach_state & PERF_ATTACH_TASK) &&
	    event->cpu != smp_processor_id()) {
		ret = -EINVAL;
		goto out;
	}

	/* If this is a pinned event it must be running on this CPU */
	if (event->attr.pinned && event->oncpu != smp_processor_id()) {
		ret = -EBUSY;
		goto out;
	}

	/*
	 * If the event is currently on this CPU, its either a per-task event,
	 * or local to this CPU. Furthermore it means its ACTIVE (otherwise
	 * oncpu == -1).
	 */
	if (event->oncpu == smp_processor_id())
		event->pmu->read(event);

	*value = local64_read(&event->count);
	if (enabled || running) {
		u64 now = event->shadow_ctx_time + perf_clock();
		u64 __enabled, __running;

		__perf_update_times(event, now, &__enabled, &__running);
		if (enabled)
			*enabled = __enabled;
		if (running)
			*running = __running;
	}
out:
	local_irq_restore(flags);

	return ret;
}

static int perf_event_read(struct perf_event *event, bool group)
{
	enum perf_event_state state = READ_ONCE(event->state);
	int event_cpu, ret = 0;

	/*
	 * If event is enabled and currently active on a CPU, update the
	 * value in the event structure:
	 */
again:
	if (state == PERF_EVENT_STATE_ACTIVE) {
		struct perf_read_data data;

		/*
		 * Orders the ->state and ->oncpu loads such that if we see
		 * ACTIVE we must also see the right ->oncpu.
		 *
		 * Matches the smp_wmb() from event_sched_in().
		 */
		smp_rmb();

		event_cpu = READ_ONCE(event->oncpu);
		if ((unsigned)event_cpu >= nr_cpu_ids)
			return 0;

		data = (struct perf_read_data){
			.event = event,
			.group = group,
			.ret = 0,
		};

		preempt_disable();
		event_cpu = __perf_event_read_cpu(event, event_cpu);

		/*
		 * Purposely ignore the smp_call_function_single() return
		 * value.
		 *
		 * If event_cpu isn't a valid CPU it means the event got
		 * scheduled out and that will have updated the event count.
		 *
		 * Therefore, either way, we'll have an up-to-date event count
		 * after this.
		 */
		(void)smp_call_function_single(event_cpu, __perf_event_read, &data, 1);
		preempt_enable();
		ret = data.ret;

	} else if (state == PERF_EVENT_STATE_INACTIVE) {
		struct perf_event_context *ctx = event->ctx;
		unsigned long flags;

		raw_spin_lock_irqsave(&ctx->lock, flags);
		state = event->state;
		if (state != PERF_EVENT_STATE_INACTIVE) {
			raw_spin_unlock_irqrestore(&ctx->lock, flags);
			goto again;
		}

		/*
		 * May read while context is not active (e.g., thread is
		 * blocked), in that case we cannot update context time
		 */
		if (ctx->is_active & EVENT_TIME) {
			update_context_time(ctx);
			update_cgrp_time_from_event(event);
		}

		perf_event_update_time(event);
		if (group)
			perf_event_update_sibling_time(event);
		raw_spin_unlock_irqrestore(&ctx->lock, flags);
	}

	return ret;
}

/*
 * Initialize the perf_event context in a task_struct:
 */
static void __perf_event_init_context(struct perf_event_context *ctx)
{
	raw_spin_lock_init(&ctx->lock);
	mutex_init(&ctx->mutex);
	INIT_LIST_HEAD(&ctx->active_ctx_list);
	perf_event_groups_init(&ctx->pinned_groups);
	perf_event_groups_init(&ctx->flexible_groups);
	INIT_LIST_HEAD(&ctx->event_list);
	INIT_LIST_HEAD(&ctx->pinned_active);
	INIT_LIST_HEAD(&ctx->flexible_active);
	refcount_set(&ctx->refcount, 1);
}

static struct perf_event_context *
alloc_perf_context(struct pmu *pmu, struct task_struct *task)
{
	struct perf_event_context *ctx;

	ctx = kzalloc(sizeof(struct perf_event_context), GFP_KERNEL);
	if (!ctx)
		return NULL;

	__perf_event_init_context(ctx);
	if (task)
		ctx->task = get_task_struct(task);
	ctx->pmu = pmu;

	return ctx;
}

static struct task_struct *
find_lively_task_by_vpid(pid_t vpid)
{
	struct task_struct *task;

	rcu_read_lock();
	if (!vpid)
		task = current;
	else
		task = find_task_by_vpid(vpid);
	if (task)
		get_task_struct(task);
	rcu_read_unlock();

	if (!task)
		return ERR_PTR(-ESRCH);

	return task;
}

/*
 * Returns a matching context with refcount and pincount.
 */
static struct perf_event_context *
find_get_context(struct pmu *pmu, struct task_struct *task,
		struct perf_event *event)
{
	struct perf_event_context *ctx, *clone_ctx = NULL;
	struct perf_cpu_context *cpuctx;
	void *task_ctx_data = NULL;
	unsigned long flags;
	int ctxn, err;
	int cpu = event->cpu;

	if (!task) {
		/* Must be root to operate on a CPU event: */
		err = perf_allow_cpu(&event->attr);
		if (err)
			return ERR_PTR(err);

		cpuctx = per_cpu_ptr(pmu->pmu_cpu_context, cpu);
		ctx = &cpuctx->ctx;
		get_ctx(ctx);
		++ctx->pin_count;

		return ctx;
	}

	err = -EINVAL;
	ctxn = pmu->task_ctx_nr;
	if (ctxn < 0)
		goto errout;

	if (event->attach_state & PERF_ATTACH_TASK_DATA) {
		task_ctx_data = kzalloc(pmu->task_ctx_size, GFP_KERNEL);
		if (!task_ctx_data) {
			err = -ENOMEM;
			goto errout;
		}
	}

retry:
	ctx = perf_lock_task_context(task, ctxn, &flags);
	if (ctx) {
		clone_ctx = unclone_ctx(ctx);
		++ctx->pin_count;

		if (task_ctx_data && !ctx->task_ctx_data) {
			ctx->task_ctx_data = task_ctx_data;
			task_ctx_data = NULL;
		}
		raw_spin_unlock_irqrestore(&ctx->lock, flags);

		if (clone_ctx)
			put_ctx(clone_ctx);
	} else {
		ctx = alloc_perf_context(pmu, task);
		err = -ENOMEM;
		if (!ctx)
			goto errout;

		if (task_ctx_data) {
			ctx->task_ctx_data = task_ctx_data;
			task_ctx_data = NULL;
		}

		err = 0;
		mutex_lock(&task->perf_event_mutex);
		/*
		 * If it has already passed perf_event_exit_task().
		 * we must see PF_EXITING, it takes this mutex too.
		 */
		if (task->flags & PF_EXITING)
			err = -ESRCH;
		else if (task->perf_event_ctxp[ctxn])
			err = -EAGAIN;
		else {
			get_ctx(ctx);
			++ctx->pin_count;
			rcu_assign_pointer(task->perf_event_ctxp[ctxn], ctx);
		}
		mutex_unlock(&task->perf_event_mutex);

		if (unlikely(err)) {
			put_ctx(ctx);

			if (err == -EAGAIN)
				goto retry;
			goto errout;
		}
	}

	kfree(task_ctx_data);
	return ctx;

errout:
	kfree(task_ctx_data);
	return ERR_PTR(err);
}

static void perf_event_free_filter(struct perf_event *event);
static void perf_event_free_bpf_prog(struct perf_event *event);

static void free_event_rcu(struct rcu_head *head)
{
	struct perf_event *event;

	event = container_of(head, struct perf_event, rcu_head);
	if (event->ns)
		put_pid_ns(event->ns);
	perf_event_free_filter(event);
	kfree(event);
}

static void ring_buffer_attach(struct perf_event *event,
			       struct perf_buffer *rb);

static void detach_sb_event(struct perf_event *event)
{
	struct pmu_event_list *pel = per_cpu_ptr(&pmu_sb_events, event->cpu);

	raw_spin_lock(&pel->lock);
	list_del_rcu(&event->sb_list);
	raw_spin_unlock(&pel->lock);
}

static bool is_sb_event(struct perf_event *event)
{
	struct perf_event_attr *attr = &event->attr;

	if (event->parent)
		return false;

	if (event->attach_state & PERF_ATTACH_TASK)
		return false;

	if (attr->mmap || attr->mmap_data || attr->mmap2 ||
	    attr->comm || attr->comm_exec ||
	    attr->task || attr->ksymbol ||
	    attr->context_switch ||
	    attr->bpf_event)
		return true;
	return false;
}

static void unaccount_pmu_sb_event(struct perf_event *event)
{
	if (is_sb_event(event))
		detach_sb_event(event);
}

static void unaccount_event_cpu(struct perf_event *event, int cpu)
{
	if (event->parent)
		return;

	if (is_cgroup_event(event))
		atomic_dec(&per_cpu(perf_cgroup_events, cpu));
}

#ifdef CONFIG_NO_HZ_FULL
static DEFINE_SPINLOCK(nr_freq_lock);
#endif

static void unaccount_freq_event_nohz(void)
{
#ifdef CONFIG_NO_HZ_FULL
	spin_lock(&nr_freq_lock);
	if (atomic_dec_and_test(&nr_freq_events))
		tick_nohz_dep_clear(TICK_DEP_BIT_PERF_EVENTS);
	spin_unlock(&nr_freq_lock);
#endif
}

static void unaccount_freq_event(void)
{
	if (tick_nohz_full_enabled())
		unaccount_freq_event_nohz();
	else
		atomic_dec(&nr_freq_events);
}

static void unaccount_event(struct perf_event *event)
{
	bool dec = false;

	if (event->parent)
		return;

	if (event->attach_state & PERF_ATTACH_TASK)
		dec = true;
	if (event->attr.mmap || event->attr.mmap_data)
		atomic_dec(&nr_mmap_events);
	if (event->attr.comm)
		atomic_dec(&nr_comm_events);
	if (event->attr.namespaces)
		atomic_dec(&nr_namespaces_events);
	if (event->attr.cgroup)
		atomic_dec(&nr_cgroup_events);
	if (event->attr.task)
		atomic_dec(&nr_task_events);
	if (event->attr.freq)
		unaccount_freq_event();
	if (event->attr.context_switch) {
		dec = true;
		atomic_dec(&nr_switch_events);
	}
	if (is_cgroup_event(event))
		dec = true;
	if (has_branch_stack(event))
		dec = true;
	if (event->attr.ksymbol)
		atomic_dec(&nr_ksymbol_events);
	if (event->attr.bpf_event)
		atomic_dec(&nr_bpf_events);

	if (dec) {
		if (!atomic_add_unless(&perf_sched_count, -1, 1))
			schedule_delayed_work(&perf_sched_work, HZ);
	}

	unaccount_event_cpu(event, event->cpu);

	unaccount_pmu_sb_event(event);
}

static void perf_sched_delayed(struct work_struct *work)
{
	mutex_lock(&perf_sched_mutex);
	if (atomic_dec_and_test(&perf_sched_count))
		static_branch_disable(&perf_sched_events);
	mutex_unlock(&perf_sched_mutex);
}

/*
 * The following implement mutual exclusion of events on "exclusive" pmus
 * (PERF_PMU_CAP_EXCLUSIVE). Such pmus can only have one event scheduled
 * at a time, so we disallow creating events that might conflict, namely:
 *
 *  1) cpu-wide events in the presence of per-task events,
 *  2) per-task events in the presence of cpu-wide events,
 *  3) two matching events on the same context.
 *
 * The former two cases are handled in the allocation path (perf_event_alloc(),
 * _free_event()), the latter -- before the first perf_install_in_context().
 */
static int exclusive_event_init(struct perf_event *event)
{
	struct pmu *pmu = event->pmu;

	if (!is_exclusive_pmu(pmu))
		return 0;

	/*
	 * Prevent co-existence of per-task and cpu-wide events on the
	 * same exclusive pmu.
	 *
	 * Negative pmu::exclusive_cnt means there are cpu-wide
	 * events on this "exclusive" pmu, positive means there are
	 * per-task events.
	 *
	 * Since this is called in perf_event_alloc() path, event::ctx
	 * doesn't exist yet; it is, however, safe to use PERF_ATTACH_TASK
	 * to mean "per-task event", because unlike other attach states it
	 * never gets cleared.
	 */
	if (event->attach_state & PERF_ATTACH_TASK) {
		if (!atomic_inc_unless_negative(&pmu->exclusive_cnt))
			return -EBUSY;
	} else {
		if (!atomic_dec_unless_positive(&pmu->exclusive_cnt))
			return -EBUSY;
	}

	return 0;
}

static void exclusive_event_destroy(struct perf_event *event)
{
	struct pmu *pmu = event->pmu;

	if (!is_exclusive_pmu(pmu))
		return;

	/* see comment in exclusive_event_init() */
	if (event->attach_state & PERF_ATTACH_TASK)
		atomic_dec(&pmu->exclusive_cnt);
	else
		atomic_inc(&pmu->exclusive_cnt);
}

static bool exclusive_event_match(struct perf_event *e1, struct perf_event *e2)
{
	if ((e1->pmu == e2->pmu) &&
	    (e1->cpu == e2->cpu ||
	     e1->cpu == -1 ||
	     e2->cpu == -1))
		return true;
	return false;
}

static bool exclusive_event_installable(struct perf_event *event,
					struct perf_event_context *ctx)
{
	struct perf_event *iter_event;
	struct pmu *pmu = event->pmu;

	lockdep_assert_held(&ctx->mutex);

	if (!is_exclusive_pmu(pmu))
		return true;

	list_for_each_entry(iter_event, &ctx->event_list, event_entry) {
		if (exclusive_event_match(iter_event, event))
			return false;
	}

	return true;
}

static void perf_addr_filters_splice(struct perf_event *event,
				       struct list_head *head);

static void _free_event(struct perf_event *event)
{
	irq_work_sync(&event->pending);

	unaccount_event(event);

	security_perf_event_free(event);

	if (event->rb) {
		/*
		 * Can happen when we close an event with re-directed output.
		 *
		 * Since we have a 0 refcount, perf_mmap_close() will skip
		 * over us; possibly making our ring_buffer_put() the last.
		 */
		mutex_lock(&event->mmap_mutex);
		ring_buffer_attach(event, NULL);
		mutex_unlock(&event->mmap_mutex);
	}

	if (is_cgroup_event(event))
		perf_detach_cgroup(event);

	if (!event->parent) {
		if (event->attr.sample_type & PERF_SAMPLE_CALLCHAIN)
			put_callchain_buffers();
	}

	perf_event_free_bpf_prog(event);
	perf_addr_filters_splice(event, NULL);
	kfree(event->addr_filter_ranges);

	if (event->destroy)
		event->destroy(event);

	/*
	 * Must be after ->destroy(), due to uprobe_perf_close() using
	 * hw.target.
	 */
	if (event->hw.target)
		put_task_struct(event->hw.target);

	/*
	 * perf_event_free_task() relies on put_ctx() being 'last', in particular
	 * all task references must be cleaned up.
	 */
	if (event->ctx)
		put_ctx(event->ctx);

	exclusive_event_destroy(event);
	module_put(event->pmu->module);

	call_rcu(&event->rcu_head, free_event_rcu);
}

/*
 * Used to free events which have a known refcount of 1, such as in error paths
 * where the event isn't exposed yet and inherited events.
 */
static void free_event(struct perf_event *event)
{
	if (WARN(atomic_long_cmpxchg(&event->refcount, 1, 0) != 1,
				"unexpected event refcount: %ld; ptr=%p\n",
				atomic_long_read(&event->refcount), event)) {
		/* leak to avoid use-after-free */
		return;
	}

	_free_event(event);
}

/*
 * Remove user event from the owner task.
 */
static void perf_remove_from_owner(struct perf_event *event)
{
	struct task_struct *owner;

	rcu_read_lock();
	/*
	 * Matches the smp_store_release() in perf_event_exit_task(). If we
	 * observe !owner it means the list deletion is complete and we can
	 * indeed free this event, otherwise we need to serialize on
	 * owner->perf_event_mutex.
	 */
	owner = READ_ONCE(event->owner);
	if (owner) {
		/*
		 * Since delayed_put_task_struct() also drops the last
		 * task reference we can safely take a new reference
		 * while holding the rcu_read_lock().
		 */
		get_task_struct(owner);
	}
	rcu_read_unlock();

	if (owner) {
		/*
		 * If we're here through perf_event_exit_task() we're already
		 * holding ctx->mutex which would be an inversion wrt. the
		 * normal lock order.
		 *
		 * However we can safely take this lock because its the child
		 * ctx->mutex.
		 */
		mutex_lock_nested(&owner->perf_event_mutex, SINGLE_DEPTH_NESTING);

		/*
		 * We have to re-check the event->owner field, if it is cleared
		 * we raced with perf_event_exit_task(), acquiring the mutex
		 * ensured they're done, and we can proceed with freeing the
		 * event.
		 */
		if (event->owner) {
			list_del_init(&event->owner_entry);
			smp_store_release(&event->owner, NULL);
		}
		mutex_unlock(&owner->perf_event_mutex);
		put_task_struct(owner);
	}
}

static void put_event(struct perf_event *event)
{
	if (!atomic_long_dec_and_test(&event->refcount))
		return;

	_free_event(event);
}

/*
 * Kill an event dead; while event:refcount will preserve the event
 * object, it will not preserve its functionality. Once the last 'user'
 * gives up the object, we'll destroy the thing.
 */
int perf_event_release_kernel(struct perf_event *event)
{
	struct perf_event_context *ctx = event->ctx;
	struct perf_event *child, *tmp;
	LIST_HEAD(free_list);

	/*
	 * If we got here through err_file: fput(event_file); we will not have
	 * attached to a context yet.
	 */
	if (!ctx) {
		WARN_ON_ONCE(event->attach_state &
				(PERF_ATTACH_CONTEXT|PERF_ATTACH_GROUP));
		goto no_ctx;
	}

	if (!is_kernel_event(event))
		perf_remove_from_owner(event);

	ctx = perf_event_ctx_lock(event);
	WARN_ON_ONCE(ctx->parent_ctx);
	perf_remove_from_context(event, DETACH_GROUP);

	raw_spin_lock_irq(&ctx->lock);
	/*
	 * Mark this event as STATE_DEAD, there is no external reference to it
	 * anymore.
	 *
	 * Anybody acquiring event->child_mutex after the below loop _must_
	 * also see this, most importantly inherit_event() which will avoid
	 * placing more children on the list.
	 *
	 * Thus this guarantees that we will in fact observe and kill _ALL_
	 * child events.
	 */
	event->state = PERF_EVENT_STATE_DEAD;
	raw_spin_unlock_irq(&ctx->lock);

	perf_event_ctx_unlock(event, ctx);

again:
	mutex_lock(&event->child_mutex);
	list_for_each_entry(child, &event->child_list, child_list) {

		/*
		 * Cannot change, child events are not migrated, see the
		 * comment with perf_event_ctx_lock_nested().
		 */
		ctx = READ_ONCE(child->ctx);
		/*
		 * Since child_mutex nests inside ctx::mutex, we must jump
		 * through hoops. We start by grabbing a reference on the ctx.
		 *
		 * Since the event cannot get freed while we hold the
		 * child_mutex, the context must also exist and have a !0
		 * reference count.
		 */
		get_ctx(ctx);

		/*
		 * Now that we have a ctx ref, we can drop child_mutex, and
		 * acquire ctx::mutex without fear of it going away. Then we
		 * can re-acquire child_mutex.
		 */
		mutex_unlock(&event->child_mutex);
		mutex_lock(&ctx->mutex);
		mutex_lock(&event->child_mutex);

		/*
		 * Now that we hold ctx::mutex and child_mutex, revalidate our
		 * state, if child is still the first entry, it didn't get freed
		 * and we can continue doing so.
		 */
		tmp = list_first_entry_or_null(&event->child_list,
					       struct perf_event, child_list);
		if (tmp == child) {
			perf_remove_from_context(child, DETACH_GROUP);
			list_move(&child->child_list, &free_list);
			/*
			 * This matches the refcount bump in inherit_event();
			 * this can't be the last reference.
			 */
			put_event(event);
		}

		mutex_unlock(&event->child_mutex);
		mutex_unlock(&ctx->mutex);
		put_ctx(ctx);
		goto again;
	}
	mutex_unlock(&event->child_mutex);

	list_for_each_entry_safe(child, tmp, &free_list, child_list) {
		void *var = &child->ctx->refcount;

		list_del(&child->child_list);
		free_event(child);

		/*
		 * Wake any perf_event_free_task() waiting for this event to be
		 * freed.
		 */
		smp_mb(); /* pairs with wait_var_event() */
		wake_up_var(var);
	}

no_ctx:
	put_event(event); /* Must be the 'last' reference */
	return 0;
}
EXPORT_SYMBOL_GPL(perf_event_release_kernel);

/*
 * Called when the last reference to the file is gone.
 */
static int perf_release(struct inode *inode, struct file *file)
{
	perf_event_release_kernel(file->private_data);
	return 0;
}

static u64 __perf_event_read_value(struct perf_event *event, u64 *enabled, u64 *running)
{
	struct perf_event *child;
	u64 total = 0;

	*enabled = 0;
	*running = 0;

	mutex_lock(&event->child_mutex);

	(void)perf_event_read(event, false);
	total += perf_event_count(event);

	*enabled += event->total_time_enabled +
			atomic64_read(&event->child_total_time_enabled);
	*running += event->total_time_running +
			atomic64_read(&event->child_total_time_running);

	list_for_each_entry(child, &event->child_list, child_list) {
		(void)perf_event_read(child, false);
		total += perf_event_count(child);
		*enabled += child->total_time_enabled;
		*running += child->total_time_running;
	}
	mutex_unlock(&event->child_mutex);

	return total;
}

u64 perf_event_read_value(struct perf_event *event, u64 *enabled, u64 *running)
{
	struct perf_event_context *ctx;
	u64 count;

	ctx = perf_event_ctx_lock(event);
	count = __perf_event_read_value(event, enabled, running);
	perf_event_ctx_unlock(event, ctx);

	return count;
}
EXPORT_SYMBOL_GPL(perf_event_read_value);

static int __perf_read_group_add(struct perf_event *leader,
					u64 read_format, u64 *values)
{
	struct perf_event_context *ctx = leader->ctx;
	struct perf_event *sub;
	unsigned long flags;
	int n = 1; /* skip @nr */
	int ret;

	ret = perf_event_read(leader, true);
	if (ret)
		return ret;

	raw_spin_lock_irqsave(&ctx->lock, flags);

	/*
	 * Since we co-schedule groups, {enabled,running} times of siblings
	 * will be identical to those of the leader, so we only publish one
	 * set.
	 */
	if (read_format & PERF_FORMAT_TOTAL_TIME_ENABLED) {
		values[n++] += leader->total_time_enabled +
			atomic64_read(&leader->child_total_time_enabled);
	}

	if (read_format & PERF_FORMAT_TOTAL_TIME_RUNNING) {
		values[n++] += leader->total_time_running +
			atomic64_read(&leader->child_total_time_running);
	}

	/*
	 * Write {count,id} tuples for every sibling.
	 */
	values[n++] += perf_event_count(leader);
	if (read_format & PERF_FORMAT_ID)
		values[n++] = primary_event_id(leader);

	for_each_sibling_event(sub, leader) {
		values[n++] += perf_event_count(sub);
		if (read_format & PERF_FORMAT_ID)
			values[n++] = primary_event_id(sub);
	}

	raw_spin_unlock_irqrestore(&ctx->lock, flags);
	return 0;
}

static int perf_read_group(struct perf_event *event,
				   u64 read_format, char __user *buf)
{
	struct perf_event *leader = event->group_leader, *child;
	struct perf_event_context *ctx = leader->ctx;
	int ret;
	u64 *values;

	lockdep_assert_held(&ctx->mutex);

	values = kzalloc(event->read_size, GFP_KERNEL);
	if (!values)
		return -ENOMEM;

	values[0] = 1 + leader->nr_siblings;

	/*
	 * By locking the child_mutex of the leader we effectively
	 * lock the child list of all siblings.. XXX explain how.
	 */
	mutex_lock(&leader->child_mutex);

	ret = __perf_read_group_add(leader, read_format, values);
	if (ret)
		goto unlock;

	list_for_each_entry(child, &leader->child_list, child_list) {
		ret = __perf_read_group_add(child, read_format, values);
		if (ret)
			goto unlock;
	}

	mutex_unlock(&leader->child_mutex);

	ret = event->read_size;
	if (copy_to_user(buf, values, event->read_size))
		ret = -EFAULT;
	goto out;

unlock:
	mutex_unlock(&leader->child_mutex);
out:
	kfree(values);
	return ret;
}

static int perf_read_one(struct perf_event *event,
				 u64 read_format, char __user *buf)
{
	u64 enabled, running;
	u64 values[4];
	int n = 0;

	values[n++] = __perf_event_read_value(event, &enabled, &running);
	if (read_format & PERF_FORMAT_TOTAL_TIME_ENABLED)
		values[n++] = enabled;
	if (read_format & PERF_FORMAT_TOTAL_TIME_RUNNING)
		values[n++] = running;
	if (read_format & PERF_FORMAT_ID)
		values[n++] = primary_event_id(event);

	if (copy_to_user(buf, values, n * sizeof(u64)))
		return -EFAULT;

	return n * sizeof(u64);
}

static bool is_event_hup(struct perf_event *event)
{
	bool no_children;

	if (event->state > PERF_EVENT_STATE_EXIT)
		return false;

	mutex_lock(&event->child_mutex);
	no_children = list_empty(&event->child_list);
	mutex_unlock(&event->child_mutex);
	return no_children;
}

/*
 * Read the performance event - simple non blocking version for now
 */
static ssize_t
__perf_read(struct perf_event *event, char __user *buf, size_t count)
{
	u64 read_format = event->attr.read_format;
	int ret;

	/*
	 * Return end-of-file for a read on an event that is in
	 * error state (i.e. because it was pinned but it couldn't be
	 * scheduled on to the CPU at some point).
	 */
	if (event->state == PERF_EVENT_STATE_ERROR)
		return 0;

	if (count < event->read_size)
		return -ENOSPC;

	WARN_ON_ONCE(event->ctx->parent_ctx);
	if (read_format & PERF_FORMAT_GROUP)
		ret = perf_read_group(event, read_format, buf);
	else
		ret = perf_read_one(event, read_format, buf);

	return ret;
}

static ssize_t
perf_read(struct file *file, char __user *buf, size_t count, loff_t *ppos)
{
	struct perf_event *event = file->private_data;
	struct perf_event_context *ctx;
	int ret;

	ret = security_perf_event_read(event);
	if (ret)
		return ret;

	ctx = perf_event_ctx_lock(event);
	ret = __perf_read(event, buf, count);
	perf_event_ctx_unlock(event, ctx);

	return ret;
}

static __poll_t perf_poll(struct file *file, poll_table *wait)
{
	struct perf_event *event = file->private_data;
	struct perf_buffer *rb;
	__poll_t events = EPOLLHUP;

	poll_wait(file, &event->waitq, wait);

	if (is_event_hup(event))
		return events;

	/*
	 * Pin the event->rb by taking event->mmap_mutex; otherwise
	 * perf_event_set_output() can swizzle our rb and make us miss wakeups.
	 */
	mutex_lock(&event->mmap_mutex);
	rb = event->rb;
	if (rb)
		events = atomic_xchg(&rb->poll, 0);
	mutex_unlock(&event->mmap_mutex);
	return events;
}

static void _perf_event_reset(struct perf_event *event)
{
	(void)perf_event_read(event, false);
	local64_set(&event->count, 0);
	perf_event_update_userpage(event);
}

/* Assume it's not an event with inherit set. */
u64 perf_event_pause(struct perf_event *event, bool reset)
{
	struct perf_event_context *ctx;
	u64 count;

	ctx = perf_event_ctx_lock(event);
	WARN_ON_ONCE(event->attr.inherit);
	_perf_event_disable(event);
	count = local64_read(&event->count);
	if (reset)
		local64_set(&event->count, 0);
	perf_event_ctx_unlock(event, ctx);

	return count;
}
EXPORT_SYMBOL_GPL(perf_event_pause);

/*
 * Holding the top-level event's child_mutex means that any
 * descendant process that has inherited this event will block
 * in perf_event_exit_event() if it goes to exit, thus satisfying the
 * task existence requirements of perf_event_enable/disable.
 */
static void perf_event_for_each_child(struct perf_event *event,
					void (*func)(struct perf_event *))
{
	struct perf_event *child;

	WARN_ON_ONCE(event->ctx->parent_ctx);

	mutex_lock(&event->child_mutex);
	func(event);
	list_for_each_entry(child, &event->child_list, child_list)
		func(child);
	mutex_unlock(&event->child_mutex);
}

static void perf_event_for_each(struct perf_event *event,
				  void (*func)(struct perf_event *))
{
	struct perf_event_context *ctx = event->ctx;
	struct perf_event *sibling;

	lockdep_assert_held(&ctx->mutex);

	event = event->group_leader;

	perf_event_for_each_child(event, func);
	for_each_sibling_event(sibling, event)
		perf_event_for_each_child(sibling, func);
}

static void __perf_event_period(struct perf_event *event,
				struct perf_cpu_context *cpuctx,
				struct perf_event_context *ctx,
				void *info)
{
	u64 value = *((u64 *)info);
	bool active;

	if (event->attr.freq) {
		event->attr.sample_freq = value;
	} else {
		event->attr.sample_period = value;
		event->hw.sample_period = value;
	}

	active = (event->state == PERF_EVENT_STATE_ACTIVE);
	if (active) {
		perf_pmu_disable(ctx->pmu);
		/*
		 * We could be throttled; unthrottle now to avoid the tick
		 * trying to unthrottle while we already re-started the event.
		 */
		if (event->hw.interrupts == MAX_INTERRUPTS) {
			event->hw.interrupts = 0;
			perf_log_throttle(event, 1);
		}
		event->pmu->stop(event, PERF_EF_UPDATE);
	}

	local64_set(&event->hw.period_left, 0);

	if (active) {
		event->pmu->start(event, PERF_EF_RELOAD);
		perf_pmu_enable(ctx->pmu);
	}
}

static int perf_event_check_period(struct perf_event *event, u64 value)
{
	return event->pmu->check_period(event, value);
}

static int _perf_event_period(struct perf_event *event, u64 value)
{
	if (!is_sampling_event(event))
		return -EINVAL;

	if (!value)
		return -EINVAL;

	if (event->attr.freq && value > sysctl_perf_event_sample_rate)
		return -EINVAL;

	if (perf_event_check_period(event, value))
		return -EINVAL;

	if (!event->attr.freq && (value & (1ULL << 63)))
		return -EINVAL;

	event_function_call(event, __perf_event_period, &value);

	return 0;
}

int perf_event_period(struct perf_event *event, u64 value)
{
	struct perf_event_context *ctx;
	int ret;

	ctx = perf_event_ctx_lock(event);
	ret = _perf_event_period(event, value);
	perf_event_ctx_unlock(event, ctx);

	return ret;
}
EXPORT_SYMBOL_GPL(perf_event_period);

static const struct file_operations perf_fops;

static inline int perf_fget_light(int fd, struct fd *p)
{
	struct fd f = fdget(fd);
	if (!f.file)
		return -EBADF;

	if (f.file->f_op != &perf_fops) {
		fdput(f);
		return -EBADF;
	}
	*p = f;
	return 0;
}

static int perf_event_set_output(struct perf_event *event,
				 struct perf_event *output_event);
static int perf_event_set_filter(struct perf_event *event, void __user *arg);
static int perf_event_set_bpf_prog(struct perf_event *event, u32 prog_fd);
static int perf_copy_attr(struct perf_event_attr __user *uattr,
			  struct perf_event_attr *attr);

static long _perf_ioctl(struct perf_event *event, unsigned int cmd, unsigned long arg)
{
	void (*func)(struct perf_event *);
	u32 flags = arg;

	switch (cmd) {
	case PERF_EVENT_IOC_ENABLE:
		func = _perf_event_enable;
		break;
	case PERF_EVENT_IOC_DISABLE:
		func = _perf_event_disable;
		break;
	case PERF_EVENT_IOC_RESET:
		func = _perf_event_reset;
		break;

	case PERF_EVENT_IOC_REFRESH:
		return _perf_event_refresh(event, arg);

	case PERF_EVENT_IOC_PERIOD:
	{
		u64 value;

		if (copy_from_user(&value, (u64 __user *)arg, sizeof(value)))
			return -EFAULT;

		return _perf_event_period(event, value);
	}
	case PERF_EVENT_IOC_ID:
	{
		u64 id = primary_event_id(event);

		if (copy_to_user((void __user *)arg, &id, sizeof(id)))
			return -EFAULT;
		return 0;
	}

	case PERF_EVENT_IOC_SET_OUTPUT:
	{
		int ret;
		if (arg != -1) {
			struct perf_event *output_event;
			struct fd output;
			ret = perf_fget_light(arg, &output);
			if (ret)
				return ret;
			output_event = output.file->private_data;
			ret = perf_event_set_output(event, output_event);
			fdput(output);
		} else {
			ret = perf_event_set_output(event, NULL);
		}
		return ret;
	}

	case PERF_EVENT_IOC_SET_FILTER:
		return perf_event_set_filter(event, (void __user *)arg);

	case PERF_EVENT_IOC_SET_BPF:
		return perf_event_set_bpf_prog(event, arg);

	case PERF_EVENT_IOC_PAUSE_OUTPUT: {
		struct perf_buffer *rb;

		rcu_read_lock();
		rb = rcu_dereference(event->rb);
		if (!rb || !rb->nr_pages) {
			rcu_read_unlock();
			return -EINVAL;
		}
		rb_toggle_paused(rb, !!arg);
		rcu_read_unlock();
		return 0;
	}

	case PERF_EVENT_IOC_QUERY_BPF:
		return perf_event_query_prog_array(event, (void __user *)arg);

	case PERF_EVENT_IOC_MODIFY_ATTRIBUTES: {
		struct perf_event_attr new_attr;
		int err = perf_copy_attr((struct perf_event_attr __user *)arg,
					 &new_attr);

		if (err)
			return err;

		return perf_event_modify_attr(event,  &new_attr);
	}
	default:
		return -ENOTTY;
	}

	if (flags & PERF_IOC_FLAG_GROUP)
		perf_event_for_each(event, func);
	else
		perf_event_for_each_child(event, func);

	return 0;
}

static long perf_ioctl(struct file *file, unsigned int cmd, unsigned long arg)
{
	struct perf_event *event = file->private_data;
	struct perf_event_context *ctx;
	long ret;

	/* Treat ioctl like writes as it is likely a mutating operation. */
	ret = security_perf_event_write(event);
	if (ret)
		return ret;

	ctx = perf_event_ctx_lock(event);
	ret = _perf_ioctl(event, cmd, arg);
	perf_event_ctx_unlock(event, ctx);

	return ret;
}

#ifdef CONFIG_COMPAT
static long perf_compat_ioctl(struct file *file, unsigned int cmd,
				unsigned long arg)
{
	switch (_IOC_NR(cmd)) {
	case _IOC_NR(PERF_EVENT_IOC_SET_FILTER):
	case _IOC_NR(PERF_EVENT_IOC_ID):
	case _IOC_NR(PERF_EVENT_IOC_QUERY_BPF):
	case _IOC_NR(PERF_EVENT_IOC_MODIFY_ATTRIBUTES):
		/* Fix up pointer size (usually 4 -> 8 in 32-on-64-bit case */
		if (_IOC_SIZE(cmd) == sizeof(compat_uptr_t)) {
			cmd &= ~IOCSIZE_MASK;
			cmd |= sizeof(void *) << IOCSIZE_SHIFT;
		}
		break;
	}
	return perf_ioctl(file, cmd, arg);
}
#else
# define perf_compat_ioctl NULL
#endif

int perf_event_task_enable(void)
{
	struct perf_event_context *ctx;
	struct perf_event *event;

	mutex_lock(&current->perf_event_mutex);
	list_for_each_entry(event, &current->perf_event_list, owner_entry) {
		ctx = perf_event_ctx_lock(event);
		perf_event_for_each_child(event, _perf_event_enable);
		perf_event_ctx_unlock(event, ctx);
	}
	mutex_unlock(&current->perf_event_mutex);

	return 0;
}

int perf_event_task_disable(void)
{
	struct perf_event_context *ctx;
	struct perf_event *event;

	mutex_lock(&current->perf_event_mutex);
	list_for_each_entry(event, &current->perf_event_list, owner_entry) {
		ctx = perf_event_ctx_lock(event);
		perf_event_for_each_child(event, _perf_event_disable);
		perf_event_ctx_unlock(event, ctx);
	}
	mutex_unlock(&current->perf_event_mutex);

	return 0;
}

static int perf_event_index(struct perf_event *event)
{
	if (event->hw.state & PERF_HES_STOPPED)
		return 0;

	if (event->state != PERF_EVENT_STATE_ACTIVE)
		return 0;

	return event->pmu->event_idx(event);
}

static void calc_timer_values(struct perf_event *event,
				u64 *now,
				u64 *enabled,
				u64 *running)
{
	u64 ctx_time;

	*now = perf_clock();
	ctx_time = event->shadow_ctx_time + *now;
	__perf_update_times(event, ctx_time, enabled, running);
}

static void perf_event_init_userpage(struct perf_event *event)
{
	struct perf_event_mmap_page *userpg;
	struct perf_buffer *rb;

	rcu_read_lock();
	rb = rcu_dereference(event->rb);
	if (!rb)
		goto unlock;

	userpg = rb->user_page;

	/* Allow new userspace to detect that bit 0 is deprecated */
	userpg->cap_bit0_is_deprecated = 1;
	userpg->size = offsetof(struct perf_event_mmap_page, __reserved);
	userpg->data_offset = PAGE_SIZE;
	userpg->data_size = perf_data_size(rb);

unlock:
	rcu_read_unlock();
}

void __weak arch_perf_update_userpage(
	struct perf_event *event, struct perf_event_mmap_page *userpg, u64 now)
{
}

/*
 * Callers need to ensure there can be no nesting of this function, otherwise
 * the seqlock logic goes bad. We can not serialize this because the arch
 * code calls this from NMI context.
 */
void perf_event_update_userpage(struct perf_event *event)
{
	struct perf_event_mmap_page *userpg;
	struct perf_buffer *rb;
	u64 enabled, running, now;

	rcu_read_lock();
	rb = rcu_dereference(event->rb);
	if (!rb)
		goto unlock;

	/*
	 * compute total_time_enabled, total_time_running
	 * based on snapshot values taken when the event
	 * was last scheduled in.
	 *
	 * we cannot simply called update_context_time()
	 * because of locking issue as we can be called in
	 * NMI context
	 */
	calc_timer_values(event, &now, &enabled, &running);

	userpg = rb->user_page;
	/*
	 * Disable preemption to guarantee consistent time stamps are stored to
	 * the user page.
	 */
	preempt_disable();
	++userpg->lock;
	barrier();
	userpg->index = perf_event_index(event);
	userpg->offset = perf_event_count(event);
	if (userpg->index)
		userpg->offset -= local64_read(&event->hw.prev_count);

	userpg->time_enabled = enabled +
			atomic64_read(&event->child_total_time_enabled);

	userpg->time_running = running +
			atomic64_read(&event->child_total_time_running);

	arch_perf_update_userpage(event, userpg, now);

	barrier();
	++userpg->lock;
	preempt_enable();
unlock:
	rcu_read_unlock();
}
EXPORT_SYMBOL_GPL(perf_event_update_userpage);

static vm_fault_t perf_mmap_fault(struct vm_fault *vmf)
{
	struct perf_event *event = vmf->vma->vm_file->private_data;
	struct perf_buffer *rb;
	vm_fault_t ret = VM_FAULT_SIGBUS;

	if (vmf->flags & FAULT_FLAG_MKWRITE) {
		if (vmf->pgoff == 0)
			ret = 0;
		return ret;
	}

	rcu_read_lock();
	rb = rcu_dereference(event->rb);
	if (!rb)
		goto unlock;

	if (vmf->pgoff && (vmf->flags & FAULT_FLAG_WRITE))
		goto unlock;

	vmf->page = perf_mmap_to_page(rb, vmf->pgoff);
	if (!vmf->page)
		goto unlock;

	get_page(vmf->page);
	vmf->page->mapping = vmf->vma->vm_file->f_mapping;
	vmf->page->index   = vmf->pgoff;

	ret = 0;
unlock:
	rcu_read_unlock();

	return ret;
}

static void ring_buffer_attach(struct perf_event *event,
			       struct perf_buffer *rb)
{
	struct perf_buffer *old_rb = NULL;
	unsigned long flags;

	if (event->rb) {
		/*
		 * Should be impossible, we set this when removing
		 * event->rb_entry and wait/clear when adding event->rb_entry.
		 */
		WARN_ON_ONCE(event->rcu_pending);

		old_rb = event->rb;
		spin_lock_irqsave(&old_rb->event_lock, flags);
		list_del_rcu(&event->rb_entry);
		spin_unlock_irqrestore(&old_rb->event_lock, flags);

		event->rcu_batches = get_state_synchronize_rcu();
		event->rcu_pending = 1;
	}

	if (rb) {
		if (event->rcu_pending) {
			cond_synchronize_rcu(event->rcu_batches);
			event->rcu_pending = 0;
		}

		spin_lock_irqsave(&rb->event_lock, flags);
		list_add_rcu(&event->rb_entry, &rb->event_list);
		spin_unlock_irqrestore(&rb->event_lock, flags);
	}

	/*
	 * Avoid racing with perf_mmap_close(AUX): stop the event
	 * before swizzling the event::rb pointer; if it's getting
	 * unmapped, its aux_mmap_count will be 0 and it won't
	 * restart. See the comment in __perf_pmu_output_stop().
	 *
	 * Data will inevitably be lost when set_output is done in
	 * mid-air, but then again, whoever does it like this is
	 * not in for the data anyway.
	 */
	if (has_aux(event))
		perf_event_stop(event, 0);

	rcu_assign_pointer(event->rb, rb);

	if (old_rb) {
		ring_buffer_put(old_rb);
		/*
		 * Since we detached before setting the new rb, so that we
		 * could attach the new rb, we could have missed a wakeup.
		 * Provide it now.
		 */
		wake_up_all(&event->waitq);
	}
}

static void ring_buffer_wakeup(struct perf_event *event)
{
	struct perf_buffer *rb;

	rcu_read_lock();
	rb = rcu_dereference(event->rb);
	if (rb) {
		list_for_each_entry_rcu(event, &rb->event_list, rb_entry)
			wake_up_all(&event->waitq);
	}
	rcu_read_unlock();
}

struct perf_buffer *ring_buffer_get(struct perf_event *event)
{
	struct perf_buffer *rb;

	rcu_read_lock();
	rb = rcu_dereference(event->rb);
	if (rb) {
		if (!refcount_inc_not_zero(&rb->refcount))
			rb = NULL;
	}
	rcu_read_unlock();

	return rb;
}

void ring_buffer_put(struct perf_buffer *rb)
{
	if (!refcount_dec_and_test(&rb->refcount))
		return;

	WARN_ON_ONCE(!list_empty(&rb->event_list));

	call_rcu(&rb->rcu_head, rb_free_rcu);
}

static void perf_mmap_open(struct vm_area_struct *vma)
{
	struct perf_event *event = vma->vm_file->private_data;

	atomic_inc(&event->mmap_count);
	atomic_inc(&event->rb->mmap_count);

	if (vma->vm_pgoff)
		atomic_inc(&event->rb->aux_mmap_count);

	if (event->pmu->event_mapped)
		event->pmu->event_mapped(event, vma->vm_mm);
}

static void perf_pmu_output_stop(struct perf_event *event);

/*
 * A buffer can be mmap()ed multiple times; either directly through the same
 * event, or through other events by use of perf_event_set_output().
 *
 * In order to undo the VM accounting done by perf_mmap() we need to destroy
 * the buffer here, where we still have a VM context. This means we need
 * to detach all events redirecting to us.
 */
static void perf_mmap_close(struct vm_area_struct *vma)
{
	struct perf_event *event = vma->vm_file->private_data;

	struct perf_buffer *rb = ring_buffer_get(event);
	struct user_struct *mmap_user = rb->mmap_user;
	int mmap_locked = rb->mmap_locked;
	unsigned long size = perf_data_size(rb);

	if (event->pmu->event_unmapped)
		event->pmu->event_unmapped(event, vma->vm_mm);

	/*
	 * rb->aux_mmap_count will always drop before rb->mmap_count and
	 * event->mmap_count, so it is ok to use event->mmap_mutex to
	 * serialize with perf_mmap here.
	 */
	if (rb_has_aux(rb) && vma->vm_pgoff == rb->aux_pgoff &&
	    atomic_dec_and_mutex_lock(&rb->aux_mmap_count, &event->mmap_mutex)) {
		/*
		 * Stop all AUX events that are writing to this buffer,
		 * so that we can free its AUX pages and corresponding PMU
		 * data. Note that after rb::aux_mmap_count dropped to zero,
		 * they won't start any more (see perf_aux_output_begin()).
		 */
		perf_pmu_output_stop(event);

		/* now it's safe to free the pages */
		atomic_long_sub(rb->aux_nr_pages - rb->aux_mmap_locked, &mmap_user->locked_vm);
		atomic64_sub(rb->aux_mmap_locked, &vma->vm_mm->pinned_vm);

		/* this has to be the last one */
		rb_free_aux(rb);
		WARN_ON_ONCE(refcount_read(&rb->aux_refcount));

		mutex_unlock(&event->mmap_mutex);
	}

	atomic_dec(&rb->mmap_count);

	if (!atomic_dec_and_mutex_lock(&event->mmap_count, &event->mmap_mutex))
		goto out_put;

	ring_buffer_attach(event, NULL);
	mutex_unlock(&event->mmap_mutex);

	/* If there's still other mmap()s of this buffer, we're done. */
	if (atomic_read(&rb->mmap_count))
		goto out_put;

	/*
	 * No other mmap()s, detach from all other events that might redirect
	 * into the now unreachable buffer. Somewhat complicated by the
	 * fact that rb::event_lock otherwise nests inside mmap_mutex.
	 */
again:
	rcu_read_lock();
	list_for_each_entry_rcu(event, &rb->event_list, rb_entry) {
		if (!atomic_long_inc_not_zero(&event->refcount)) {
			/*
			 * This event is en-route to free_event() which will
			 * detach it and remove it from the list.
			 */
			continue;
		}
		rcu_read_unlock();

		mutex_lock(&event->mmap_mutex);
		/*
		 * Check we didn't race with perf_event_set_output() which can
		 * swizzle the rb from under us while we were waiting to
		 * acquire mmap_mutex.
		 *
		 * If we find a different rb; ignore this event, a next
		 * iteration will no longer find it on the list. We have to
		 * still restart the iteration to make sure we're not now
		 * iterating the wrong list.
		 */
		if (event->rb == rb)
			ring_buffer_attach(event, NULL);

		mutex_unlock(&event->mmap_mutex);
		put_event(event);

		/*
		 * Restart the iteration; either we're on the wrong list or
		 * destroyed its integrity by doing a deletion.
		 */
		goto again;
	}
	rcu_read_unlock();

	/*
	 * It could be there's still a few 0-ref events on the list; they'll
	 * get cleaned up by free_event() -- they'll also still have their
	 * ref on the rb and will free it whenever they are done with it.
	 *
	 * Aside from that, this buffer is 'fully' detached and unmapped,
	 * undo the VM accounting.
	 */

	atomic_long_sub((size >> PAGE_SHIFT) + 1 - mmap_locked,
			&mmap_user->locked_vm);
	atomic64_sub(mmap_locked, &vma->vm_mm->pinned_vm);
	free_uid(mmap_user);

out_put:
	ring_buffer_put(rb); /* could be last */
}

static const struct vm_operations_struct perf_mmap_vmops = {
	.open		= perf_mmap_open,
	.close		= perf_mmap_close, /* non mergeable */
	.fault		= perf_mmap_fault,
	.page_mkwrite	= perf_mmap_fault,
};

static int perf_mmap(struct file *file, struct vm_area_struct *vma)
{
	struct perf_event *event = file->private_data;
	unsigned long user_locked, user_lock_limit;
	struct user_struct *user = current_user();
	struct perf_buffer *rb = NULL;
	unsigned long locked, lock_limit;
	unsigned long vma_size;
	unsigned long nr_pages;
	long user_extra = 0, extra = 0;
	int ret = 0, flags = 0;

	/*
	 * Don't allow mmap() of inherited per-task counters. This would
	 * create a performance issue due to all children writing to the
	 * same rb.
	 */
	if (event->cpu == -1 && event->attr.inherit)
		return -EINVAL;

	if (!(vma->vm_flags & VM_SHARED))
		return -EINVAL;

	ret = security_perf_event_read(event);
	if (ret)
		return ret;

	vma_size = vma->vm_end - vma->vm_start;

	if (vma->vm_pgoff == 0) {
		nr_pages = (vma_size / PAGE_SIZE) - 1;
	} else {
		/*
		 * AUX area mapping: if rb->aux_nr_pages != 0, it's already
		 * mapped, all subsequent mappings should have the same size
		 * and offset. Must be above the normal perf buffer.
		 */
		u64 aux_offset, aux_size;

		if (!event->rb)
			return -EINVAL;

		nr_pages = vma_size / PAGE_SIZE;

		mutex_lock(&event->mmap_mutex);
		ret = -EINVAL;

		rb = event->rb;
		if (!rb)
			goto aux_unlock;

		aux_offset = READ_ONCE(rb->user_page->aux_offset);
		aux_size = READ_ONCE(rb->user_page->aux_size);

		if (aux_offset < perf_data_size(rb) + PAGE_SIZE)
			goto aux_unlock;

		if (aux_offset != vma->vm_pgoff << PAGE_SHIFT)
			goto aux_unlock;

		/* already mapped with a different offset */
		if (rb_has_aux(rb) && rb->aux_pgoff != vma->vm_pgoff)
			goto aux_unlock;

		if (aux_size != vma_size || aux_size != nr_pages * PAGE_SIZE)
			goto aux_unlock;

		/* already mapped with a different size */
		if (rb_has_aux(rb) && rb->aux_nr_pages != nr_pages)
			goto aux_unlock;

		if (!is_power_of_2(nr_pages))
			goto aux_unlock;

		if (!atomic_inc_not_zero(&rb->mmap_count))
			goto aux_unlock;

		if (rb_has_aux(rb)) {
			atomic_inc(&rb->aux_mmap_count);
			ret = 0;
			goto unlock;
		}

		atomic_set(&rb->aux_mmap_count, 1);
		user_extra = nr_pages;

		goto accounting;
	}

	/*
	 * If we have rb pages ensure they're a power-of-two number, so we
	 * can do bitmasks instead of modulo.
	 */
	if (nr_pages != 0 && !is_power_of_2(nr_pages))
		return -EINVAL;

	if (vma_size != PAGE_SIZE * (1 + nr_pages))
		return -EINVAL;

	WARN_ON_ONCE(event->ctx->parent_ctx);
again:
	mutex_lock(&event->mmap_mutex);
	if (event->rb) {
		if (event->rb->nr_pages != nr_pages) {
			ret = -EINVAL;
			goto unlock;
		}

		if (!atomic_inc_not_zero(&event->rb->mmap_count)) {
			/*
			 * Raced against perf_mmap_close() through
			 * perf_event_set_output(). Try again, hope for better
			 * luck.
			 */
			mutex_unlock(&event->mmap_mutex);
			goto again;
		}

		goto unlock;
	}

	user_extra = nr_pages + 1;

accounting:
	user_lock_limit = sysctl_perf_event_mlock >> (PAGE_SHIFT - 10);

	/*
	 * Increase the limit linearly with more CPUs:
	 */
	user_lock_limit *= num_online_cpus();

	user_locked = atomic_long_read(&user->locked_vm);

	/*
	 * sysctl_perf_event_mlock may have changed, so that
	 *     user->locked_vm > user_lock_limit
	 */
	if (user_locked > user_lock_limit)
		user_locked = user_lock_limit;
	user_locked += user_extra;

	if (user_locked > user_lock_limit) {
		/*
		 * charge locked_vm until it hits user_lock_limit;
		 * charge the rest from pinned_vm
		 */
		extra = user_locked - user_lock_limit;
		user_extra -= extra;
	}

	lock_limit = rlimit(RLIMIT_MEMLOCK);
	lock_limit >>= PAGE_SHIFT;
	locked = atomic64_read(&vma->vm_mm->pinned_vm) + extra;

	if ((locked > lock_limit) && perf_is_paranoid() &&
		!capable(CAP_IPC_LOCK)) {
		ret = -EPERM;
		goto unlock;
	}

	WARN_ON(!rb && event->rb);

	if (vma->vm_flags & VM_WRITE)
		flags |= RING_BUFFER_WRITABLE;

	if (!rb) {
		rb = rb_alloc(nr_pages,
			      event->attr.watermark ? event->attr.wakeup_watermark : 0,
			      event->cpu, flags);

		if (!rb) {
			ret = -ENOMEM;
			goto unlock;
		}

		atomic_set(&rb->mmap_count, 1);
		rb->mmap_user = get_current_user();
		rb->mmap_locked = extra;

		ring_buffer_attach(event, rb);

		perf_event_init_userpage(event);
		perf_event_update_userpage(event);
	} else {
		ret = rb_alloc_aux(rb, event, vma->vm_pgoff, nr_pages,
				   event->attr.aux_watermark, flags);
		if (!ret)
			rb->aux_mmap_locked = extra;
	}

unlock:
	if (!ret) {
		atomic_long_add(user_extra, &user->locked_vm);
		atomic64_add(extra, &vma->vm_mm->pinned_vm);

		atomic_inc(&event->mmap_count);
	} else if (rb) {
		atomic_dec(&rb->mmap_count);
	}
aux_unlock:
	mutex_unlock(&event->mmap_mutex);

	/*
	 * Since pinned accounting is per vm we cannot allow fork() to copy our
	 * vma.
	 */
	vma->vm_flags |= VM_DONTCOPY | VM_DONTEXPAND | VM_DONTDUMP;
	vma->vm_ops = &perf_mmap_vmops;

	if (event->pmu->event_mapped)
		event->pmu->event_mapped(event, vma->vm_mm);

	return ret;
}

static int perf_fasync(int fd, struct file *filp, int on)
{
	struct inode *inode = file_inode(filp);
	struct perf_event *event = filp->private_data;
	int retval;

	inode_lock(inode);
	retval = fasync_helper(fd, filp, on, &event->fasync);
	inode_unlock(inode);

	if (retval < 0)
		return retval;

	return 0;
}

static const struct file_operations perf_fops = {
	.llseek			= no_llseek,
	.release		= perf_release,
	.read			= perf_read,
	.poll			= perf_poll,
	.unlocked_ioctl		= perf_ioctl,
	.compat_ioctl		= perf_compat_ioctl,
	.mmap			= perf_mmap,
	.fasync			= perf_fasync,
};

/*
 * Perf event wakeup
 *
 * If there's data, ensure we set the poll() state and publish everything
 * to user-space before waking everybody up.
 */

static inline struct fasync_struct **perf_event_fasync(struct perf_event *event)
{
	/* only the parent has fasync state */
	if (event->parent)
		event = event->parent;
	return &event->fasync;
}

void perf_event_wakeup(struct perf_event *event)
{
	ring_buffer_wakeup(event);

	if (event->pending_kill) {
		kill_fasync(perf_event_fasync(event), SIGIO, event->pending_kill);
		event->pending_kill = 0;
	}
}

static void perf_pending_event_disable(struct perf_event *event)
{
	int cpu = READ_ONCE(event->pending_disable);

	if (cpu < 0)
		return;

	if (cpu == smp_processor_id()) {
		WRITE_ONCE(event->pending_disable, -1);
		perf_event_disable_local(event);
		return;
	}

	/*
	 *  CPU-A			CPU-B
	 *
	 *  perf_event_disable_inatomic()
	 *    @pending_disable = CPU-A;
	 *    irq_work_queue();
	 *
	 *  sched-out
	 *    @pending_disable = -1;
	 *
	 *				sched-in
	 *				perf_event_disable_inatomic()
	 *				  @pending_disable = CPU-B;
	 *				  irq_work_queue(); // FAILS
	 *
	 *  irq_work_run()
	 *    perf_pending_event()
	 *
	 * But the event runs on CPU-B and wants disabling there.
	 */
	irq_work_queue_on(&event->pending, cpu);
}

static void perf_pending_event(struct irq_work *entry)
{
	struct perf_event *event = container_of(entry, struct perf_event, pending);
	int rctx;

	rctx = perf_swevent_get_recursion_context();
	/*
	 * If we 'fail' here, that's OK, it means recursion is already disabled
	 * and we won't recurse 'further'.
	 */

	perf_pending_event_disable(event);

	if (event->pending_wakeup) {
		event->pending_wakeup = 0;
		perf_event_wakeup(event);
	}

	if (rctx >= 0)
		perf_swevent_put_recursion_context(rctx);
}

/*
 * We assume there is only KVM supporting the callbacks.
 * Later on, we might change it to a list if there is
 * another virtualization implementation supporting the callbacks.
 */
struct perf_guest_info_callbacks *perf_guest_cbs;

int perf_register_guest_info_callbacks(struct perf_guest_info_callbacks *cbs)
{
	perf_guest_cbs = cbs;
	return 0;
}
EXPORT_SYMBOL_GPL(perf_register_guest_info_callbacks);

int perf_unregister_guest_info_callbacks(struct perf_guest_info_callbacks *cbs)
{
	perf_guest_cbs = NULL;
	return 0;
}
EXPORT_SYMBOL_GPL(perf_unregister_guest_info_callbacks);

static void
perf_output_sample_regs(struct perf_output_handle *handle,
			struct pt_regs *regs, u64 mask)
{
	int bit;
	DECLARE_BITMAP(_mask, 64);

	bitmap_from_u64(_mask, mask);
	for_each_set_bit(bit, _mask, sizeof(mask) * BITS_PER_BYTE) {
		u64 val;

		val = perf_reg_value(regs, bit);
		perf_output_put(handle, val);
	}
}

static void perf_sample_regs_user(struct perf_regs *regs_user,
				  struct pt_regs *regs,
				  struct pt_regs *regs_user_copy)
{
	if (user_mode(regs)) {
		regs_user->abi = perf_reg_abi(current);
		regs_user->regs = regs;
	} else if (!(current->flags & PF_KTHREAD)) {
		perf_get_regs_user(regs_user, regs, regs_user_copy);
	} else {
		regs_user->abi = PERF_SAMPLE_REGS_ABI_NONE;
		regs_user->regs = NULL;
	}
}

static void perf_sample_regs_intr(struct perf_regs *regs_intr,
				  struct pt_regs *regs)
{
	regs_intr->regs = regs;
	regs_intr->abi  = perf_reg_abi(current);
}


/*
 * Get remaining task size from user stack pointer.
 *
 * It'd be better to take stack vma map and limit this more
 * precisely, but there's no way to get it safely under interrupt,
 * so using TASK_SIZE as limit.
 */
static u64 perf_ustack_task_size(struct pt_regs *regs)
{
	unsigned long addr = perf_user_stack_pointer(regs);

	if (!addr || addr >= TASK_SIZE)
		return 0;

	return TASK_SIZE - addr;
}

static u16
perf_sample_ustack_size(u16 stack_size, u16 header_size,
			struct pt_regs *regs)
{
	u64 task_size;

	/* No regs, no stack pointer, no dump. */
	if (!regs)
		return 0;

	/*
	 * Check if we fit in with the requested stack size into the:
	 * - TASK_SIZE
	 *   If we don't, we limit the size to the TASK_SIZE.
	 *
	 * - remaining sample size
	 *   If we don't, we customize the stack size to
	 *   fit in to the remaining sample size.
	 */

	task_size  = min((u64) USHRT_MAX, perf_ustack_task_size(regs));
	stack_size = min(stack_size, (u16) task_size);

	/* Current header size plus static size and dynamic size. */
	header_size += 2 * sizeof(u64);

	/* Do we fit in with the current stack dump size? */
	if ((u16) (header_size + stack_size) < header_size) {
		/*
		 * If we overflow the maximum size for the sample,
		 * we customize the stack dump size to fit in.
		 */
		stack_size = USHRT_MAX - header_size - sizeof(u64);
		stack_size = round_up(stack_size, sizeof(u64));
	}

	return stack_size;
}

static void
perf_output_sample_ustack(struct perf_output_handle *handle, u64 dump_size,
			  struct pt_regs *regs)
{
	/* Case of a kernel thread, nothing to dump */
	if (!regs) {
		u64 size = 0;
		perf_output_put(handle, size);
	} else {
		unsigned long sp;
		unsigned int rem;
		u64 dyn_size;
		mm_segment_t fs;

		/*
		 * We dump:
		 * static size
		 *   - the size requested by user or the best one we can fit
		 *     in to the sample max size
		 * data
		 *   - user stack dump data
		 * dynamic size
		 *   - the actual dumped size
		 */

		/* Static size. */
		perf_output_put(handle, dump_size);

		/* Data. */
		sp = perf_user_stack_pointer(regs);
		fs = get_fs();
		set_fs(USER_DS);
		rem = __output_copy_user(handle, (void *) sp, dump_size);
		set_fs(fs);
		dyn_size = dump_size - rem;

		perf_output_skip(handle, rem);

		/* Dynamic size. */
		perf_output_put(handle, dyn_size);
	}
}

static unsigned long perf_prepare_sample_aux(struct perf_event *event,
					  struct perf_sample_data *data,
					  size_t size)
{
	struct perf_event *sampler = event->aux_event;
	struct perf_buffer *rb;

	data->aux_size = 0;

	if (!sampler)
		goto out;

	if (WARN_ON_ONCE(READ_ONCE(sampler->state) != PERF_EVENT_STATE_ACTIVE))
		goto out;

	if (WARN_ON_ONCE(READ_ONCE(sampler->oncpu) != smp_processor_id()))
		goto out;

	rb = ring_buffer_get(sampler->parent ? sampler->parent : sampler);
	if (!rb)
		goto out;

	/*
	 * If this is an NMI hit inside sampling code, don't take
	 * the sample. See also perf_aux_sample_output().
	 */
	if (READ_ONCE(rb->aux_in_sampling)) {
		data->aux_size = 0;
	} else {
		size = min_t(size_t, size, perf_aux_size(rb));
		data->aux_size = ALIGN(size, sizeof(u64));
	}
	ring_buffer_put(rb);

out:
	return data->aux_size;
}

long perf_pmu_snapshot_aux(struct perf_buffer *rb,
			   struct perf_event *event,
			   struct perf_output_handle *handle,
			   unsigned long size)
{
	unsigned long flags;
	long ret;

	/*
	 * Normal ->start()/->stop() callbacks run in IRQ mode in scheduler
	 * paths. If we start calling them in NMI context, they may race with
	 * the IRQ ones, that is, for example, re-starting an event that's just
	 * been stopped, which is why we're using a separate callback that
	 * doesn't change the event state.
	 *
	 * IRQs need to be disabled to prevent IPIs from racing with us.
	 */
	local_irq_save(flags);
	/*
	 * Guard against NMI hits inside the critical section;
	 * see also perf_prepare_sample_aux().
	 */
	WRITE_ONCE(rb->aux_in_sampling, 1);
	barrier();

	ret = event->pmu->snapshot_aux(event, handle, size);

	barrier();
	WRITE_ONCE(rb->aux_in_sampling, 0);
	local_irq_restore(flags);

	return ret;
}

static void perf_aux_sample_output(struct perf_event *event,
				   struct perf_output_handle *handle,
				   struct perf_sample_data *data)
{
	struct perf_event *sampler = event->aux_event;
	struct perf_buffer *rb;
	unsigned long pad;
	long size;

	if (WARN_ON_ONCE(!sampler || !data->aux_size))
		return;

	rb = ring_buffer_get(sampler->parent ? sampler->parent : sampler);
	if (!rb)
		return;

	size = perf_pmu_snapshot_aux(rb, sampler, handle, data->aux_size);

	/*
	 * An error here means that perf_output_copy() failed (returned a
	 * non-zero surplus that it didn't copy), which in its current
	 * enlightened implementation is not possible. If that changes, we'd
	 * like to know.
	 */
	if (WARN_ON_ONCE(size < 0))
		goto out_put;

	/*
	 * The pad comes from ALIGN()ing data->aux_size up to u64 in
	 * perf_prepare_sample_aux(), so should not be more than that.
	 */
	pad = data->aux_size - size;
	if (WARN_ON_ONCE(pad >= sizeof(u64)))
		pad = 8;

	if (pad) {
		u64 zero = 0;
		perf_output_copy(handle, &zero, pad);
	}

out_put:
	ring_buffer_put(rb);
}

static void __perf_event_header__init_id(struct perf_event_header *header,
					 struct perf_sample_data *data,
					 struct perf_event *event)
{
	u64 sample_type = event->attr.sample_type;

	data->type = sample_type;
	header->size += event->id_header_size;

	if (sample_type & PERF_SAMPLE_TID) {
		/* namespace issues */
		data->tid_entry.pid = perf_event_pid(event, current);
		data->tid_entry.tid = perf_event_tid(event, current);
	}

	if (sample_type & PERF_SAMPLE_TIME)
		data->time = perf_event_clock(event);

	if (sample_type & (PERF_SAMPLE_ID | PERF_SAMPLE_IDENTIFIER))
		data->id = primary_event_id(event);

	if (sample_type & PERF_SAMPLE_STREAM_ID)
		data->stream_id = event->id;

	if (sample_type & PERF_SAMPLE_CPU) {
		data->cpu_entry.cpu	 = raw_smp_processor_id();
		data->cpu_entry.reserved = 0;
	}
}

void perf_event_header__init_id(struct perf_event_header *header,
				struct perf_sample_data *data,
				struct perf_event *event)
{
	if (event->attr.sample_id_all)
		__perf_event_header__init_id(header, data, event);
}

static void __perf_event__output_id_sample(struct perf_output_handle *handle,
					   struct perf_sample_data *data)
{
	u64 sample_type = data->type;

	if (sample_type & PERF_SAMPLE_TID)
		perf_output_put(handle, data->tid_entry);

	if (sample_type & PERF_SAMPLE_TIME)
		perf_output_put(handle, data->time);

	if (sample_type & PERF_SAMPLE_ID)
		perf_output_put(handle, data->id);

	if (sample_type & PERF_SAMPLE_STREAM_ID)
		perf_output_put(handle, data->stream_id);

	if (sample_type & PERF_SAMPLE_CPU)
		perf_output_put(handle, data->cpu_entry);

	if (sample_type & PERF_SAMPLE_IDENTIFIER)
		perf_output_put(handle, data->id);
}

void perf_event__output_id_sample(struct perf_event *event,
				  struct perf_output_handle *handle,
				  struct perf_sample_data *sample)
{
	if (event->attr.sample_id_all)
		__perf_event__output_id_sample(handle, sample);
}

static void perf_output_read_one(struct perf_output_handle *handle,
				 struct perf_event *event,
				 u64 enabled, u64 running)
{
	u64 read_format = event->attr.read_format;
	u64 values[4];
	int n = 0;

	values[n++] = perf_event_count(event);
	if (read_format & PERF_FORMAT_TOTAL_TIME_ENABLED) {
		values[n++] = enabled +
			atomic64_read(&event->child_total_time_enabled);
	}
	if (read_format & PERF_FORMAT_TOTAL_TIME_RUNNING) {
		values[n++] = running +
			atomic64_read(&event->child_total_time_running);
	}
	if (read_format & PERF_FORMAT_ID)
		values[n++] = primary_event_id(event);

	__output_copy(handle, values, n * sizeof(u64));
}

static void perf_output_read_group(struct perf_output_handle *handle,
			    struct perf_event *event,
			    u64 enabled, u64 running)
{
	struct perf_event *leader = event->group_leader, *sub;
	u64 read_format = event->attr.read_format;
	u64 values[5];
	int n = 0;

	values[n++] = 1 + leader->nr_siblings;

	if (read_format & PERF_FORMAT_TOTAL_TIME_ENABLED)
		values[n++] = enabled;

	if (read_format & PERF_FORMAT_TOTAL_TIME_RUNNING)
		values[n++] = running;

	if ((leader != event) &&
	    (leader->state == PERF_EVENT_STATE_ACTIVE))
		leader->pmu->read(leader);

	values[n++] = perf_event_count(leader);
	if (read_format & PERF_FORMAT_ID)
		values[n++] = primary_event_id(leader);

	__output_copy(handle, values, n * sizeof(u64));

	for_each_sibling_event(sub, leader) {
		n = 0;

		if ((sub != event) &&
		    (sub->state == PERF_EVENT_STATE_ACTIVE))
			sub->pmu->read(sub);

		values[n++] = perf_event_count(sub);
		if (read_format & PERF_FORMAT_ID)
			values[n++] = primary_event_id(sub);

		__output_copy(handle, values, n * sizeof(u64));
	}
}

#define PERF_FORMAT_TOTAL_TIMES (PERF_FORMAT_TOTAL_TIME_ENABLED|\
				 PERF_FORMAT_TOTAL_TIME_RUNNING)

/*
 * XXX PERF_SAMPLE_READ vs inherited events seems difficult.
 *
 * The problem is that its both hard and excessively expensive to iterate the
 * child list, not to mention that its impossible to IPI the children running
 * on another CPU, from interrupt/NMI context.
 */
static void perf_output_read(struct perf_output_handle *handle,
			     struct perf_event *event)
{
	u64 enabled = 0, running = 0, now;
	u64 read_format = event->attr.read_format;

	/*
	 * compute total_time_enabled, total_time_running
	 * based on snapshot values taken when the event
	 * was last scheduled in.
	 *
	 * we cannot simply called update_context_time()
	 * because of locking issue as we are called in
	 * NMI context
	 */
	if (read_format & PERF_FORMAT_TOTAL_TIMES)
		calc_timer_values(event, &now, &enabled, &running);

	if (event->attr.read_format & PERF_FORMAT_GROUP)
		perf_output_read_group(handle, event, enabled, running);
	else
		perf_output_read_one(handle, event, enabled, running);
}

static inline bool perf_sample_save_hw_index(struct perf_event *event)
{
	return event->attr.branch_sample_type & PERF_SAMPLE_BRANCH_HW_INDEX;
}

void perf_output_sample(struct perf_output_handle *handle,
			struct perf_event_header *header,
			struct perf_sample_data *data,
			struct perf_event *event)
{
	u64 sample_type = data->type;

	perf_output_put(handle, *header);

	if (sample_type & PERF_SAMPLE_IDENTIFIER)
		perf_output_put(handle, data->id);

	if (sample_type & PERF_SAMPLE_IP)
		perf_output_put(handle, data->ip);

	if (sample_type & PERF_SAMPLE_TID)
		perf_output_put(handle, data->tid_entry);

	if (sample_type & PERF_SAMPLE_TIME)
		perf_output_put(handle, data->time);

	if (sample_type & PERF_SAMPLE_ADDR)
		perf_output_put(handle, data->addr);

	if (sample_type & PERF_SAMPLE_ID)
		perf_output_put(handle, data->id);

	if (sample_type & PERF_SAMPLE_STREAM_ID)
		perf_output_put(handle, data->stream_id);

	if (sample_type & PERF_SAMPLE_CPU)
		perf_output_put(handle, data->cpu_entry);

	if (sample_type & PERF_SAMPLE_PERIOD)
		perf_output_put(handle, data->period);

	if (sample_type & PERF_SAMPLE_READ)
		perf_output_read(handle, event);

	if (sample_type & PERF_SAMPLE_CALLCHAIN) {
		int size = 1;

		size += data->callchain->nr;
		size *= sizeof(u64);
		__output_copy(handle, data->callchain, size);
	}

	if (sample_type & PERF_SAMPLE_RAW) {
		struct perf_raw_record *raw = data->raw;

		if (raw) {
			struct perf_raw_frag *frag = &raw->frag;

			perf_output_put(handle, raw->size);
			do {
				if (frag->copy) {
					__output_custom(handle, frag->copy,
							frag->data, frag->size);
				} else {
					__output_copy(handle, frag->data,
						      frag->size);
				}
				if (perf_raw_frag_last(frag))
					break;
				frag = frag->next;
			} while (1);
			if (frag->pad)
				__output_skip(handle, NULL, frag->pad);
		} else {
			struct {
				u32	size;
				u32	data;
			} raw = {
				.size = sizeof(u32),
				.data = 0,
			};
			perf_output_put(handle, raw);
		}
	}

	if (sample_type & PERF_SAMPLE_BRANCH_STACK) {
		if (data->br_stack) {
			size_t size;

			size = data->br_stack->nr
			     * sizeof(struct perf_branch_entry);

			perf_output_put(handle, data->br_stack->nr);
			if (perf_sample_save_hw_index(event))
				perf_output_put(handle, data->br_stack->hw_idx);
			perf_output_copy(handle, data->br_stack->entries, size);
		} else {
			/*
			 * we always store at least the value of nr
			 */
			u64 nr = 0;
			perf_output_put(handle, nr);
		}
	}

	if (sample_type & PERF_SAMPLE_REGS_USER) {
		u64 abi = data->regs_user.abi;

		/*
		 * If there are no regs to dump, notice it through
		 * first u64 being zero (PERF_SAMPLE_REGS_ABI_NONE).
		 */
		perf_output_put(handle, abi);

		if (abi) {
			u64 mask = event->attr.sample_regs_user;
			perf_output_sample_regs(handle,
						data->regs_user.regs,
						mask);
		}
	}

	if (sample_type & PERF_SAMPLE_STACK_USER) {
		perf_output_sample_ustack(handle,
					  data->stack_user_size,
					  data->regs_user.regs);
	}

	if (sample_type & PERF_SAMPLE_WEIGHT)
		perf_output_put(handle, data->weight);

	if (sample_type & PERF_SAMPLE_DATA_SRC)
		perf_output_put(handle, data->data_src.val);

	if (sample_type & PERF_SAMPLE_TRANSACTION)
		perf_output_put(handle, data->txn);

	if (sample_type & PERF_SAMPLE_REGS_INTR) {
		u64 abi = data->regs_intr.abi;
		/*
		 * If there are no regs to dump, notice it through
		 * first u64 being zero (PERF_SAMPLE_REGS_ABI_NONE).
		 */
		perf_output_put(handle, abi);

		if (abi) {
			u64 mask = event->attr.sample_regs_intr;

			perf_output_sample_regs(handle,
						data->regs_intr.regs,
						mask);
		}
	}

	if (sample_type & PERF_SAMPLE_PHYS_ADDR)
		perf_output_put(handle, data->phys_addr);

	if (sample_type & PERF_SAMPLE_CGROUP)
		perf_output_put(handle, data->cgroup);

	if (sample_type & PERF_SAMPLE_AUX) {
		perf_output_put(handle, data->aux_size);

		if (data->aux_size)
			perf_aux_sample_output(event, handle, data);
	}

	if (!event->attr.watermark) {
		int wakeup_events = event->attr.wakeup_events;

		if (wakeup_events) {
			struct perf_buffer *rb = handle->rb;
			int events = local_inc_return(&rb->events);

			if (events >= wakeup_events) {
				local_sub(wakeup_events, &rb->events);
				local_inc(&rb->wakeup);
			}
		}
	}
}

static u64 perf_virt_to_phys(u64 virt)
{
	u64 phys_addr = 0;
	struct page *p = NULL;

	if (!virt)
		return 0;

	if (virt >= TASK_SIZE) {
		/* If it's vmalloc()d memory, leave phys_addr as 0 */
		if (virt_addr_valid((void *)(uintptr_t)virt) &&
		    !(virt >= VMALLOC_START && virt < VMALLOC_END))
			phys_addr = (u64)virt_to_phys((void *)(uintptr_t)virt);
	} else {
		/*
		 * Walking the pages tables for user address.
		 * Interrupts are disabled, so it prevents any tear down
		 * of the page tables.
		 * Try IRQ-safe __get_user_pages_fast first.
		 * If failed, leave phys_addr as 0.
		 */
		if (current->mm != NULL) {
			pagefault_disable();
			if (__get_user_pages_fast(virt, 1, 0, &p) == 1)
				phys_addr = page_to_phys(p) + virt % PAGE_SIZE;
			pagefault_enable();
		}

		if (p)
			put_page(p);
	}

	return phys_addr;
}

static struct perf_callchain_entry __empty_callchain = { .nr = 0, };

struct perf_callchain_entry *
perf_callchain(struct perf_event *event, struct pt_regs *regs)
{
	bool kernel = !event->attr.exclude_callchain_kernel;
	bool user   = !event->attr.exclude_callchain_user;
	/* Disallow cross-task user callchains. */
	bool crosstask = event->ctx->task && event->ctx->task != current;
	const u32 max_stack = event->attr.sample_max_stack;
	struct perf_callchain_entry *callchain;

	if (!kernel && !user)
		return &__empty_callchain;

	callchain = get_perf_callchain(regs, 0, kernel, user,
				       max_stack, crosstask, true);
	return callchain ?: &__empty_callchain;
}

void perf_prepare_sample(struct perf_event_header *header,
			 struct perf_sample_data *data,
			 struct perf_event *event,
			 struct pt_regs *regs)
{
	u64 sample_type = event->attr.sample_type;

	header->type = PERF_RECORD_SAMPLE;
	header->size = sizeof(*header) + event->header_size;

	header->misc = 0;
	header->misc |= perf_misc_flags(regs);

	__perf_event_header__init_id(header, data, event);

	if (sample_type & PERF_SAMPLE_IP)
		data->ip = perf_instruction_pointer(regs);

	if (sample_type & PERF_SAMPLE_CALLCHAIN) {
		int size = 1;

		if (!(sample_type & __PERF_SAMPLE_CALLCHAIN_EARLY))
			data->callchain = perf_callchain(event, regs);

		size += data->callchain->nr;

		header->size += size * sizeof(u64);
	}

	if (sample_type & PERF_SAMPLE_RAW) {
		struct perf_raw_record *raw = data->raw;
		int size;

		if (raw) {
			struct perf_raw_frag *frag = &raw->frag;
			u32 sum = 0;

			do {
				sum += frag->size;
				if (perf_raw_frag_last(frag))
					break;
				frag = frag->next;
			} while (1);

			size = round_up(sum + sizeof(u32), sizeof(u64));
			raw->size = size - sizeof(u32);
			frag->pad = raw->size - sum;
		} else {
			size = sizeof(u64);
		}

		header->size += size;
	}

	if (sample_type & PERF_SAMPLE_BRANCH_STACK) {
		int size = sizeof(u64); /* nr */
		if (data->br_stack) {
			if (perf_sample_save_hw_index(event))
				size += sizeof(u64);

			size += data->br_stack->nr
			      * sizeof(struct perf_branch_entry);
		}
		header->size += size;
	}

	if (sample_type & (PERF_SAMPLE_REGS_USER | PERF_SAMPLE_STACK_USER))
		perf_sample_regs_user(&data->regs_user, regs,
				      &data->regs_user_copy);

	if (sample_type & PERF_SAMPLE_REGS_USER) {
		/* regs dump ABI info */
		int size = sizeof(u64);

		if (data->regs_user.regs) {
			u64 mask = event->attr.sample_regs_user;
			size += hweight64(mask) * sizeof(u64);
		}

		header->size += size;
	}

	if (sample_type & PERF_SAMPLE_STACK_USER) {
		/*
		 * Either we need PERF_SAMPLE_STACK_USER bit to be always
		 * processed as the last one or have additional check added
		 * in case new sample type is added, because we could eat
		 * up the rest of the sample size.
		 */
		u16 stack_size = event->attr.sample_stack_user;
		u16 size = sizeof(u64);

		stack_size = perf_sample_ustack_size(stack_size, header->size,
						     data->regs_user.regs);

		/*
		 * If there is something to dump, add space for the dump
		 * itself and for the field that tells the dynamic size,
		 * which is how many have been actually dumped.
		 */
		if (stack_size)
			size += sizeof(u64) + stack_size;

		data->stack_user_size = stack_size;
		header->size += size;
	}

	if (sample_type & PERF_SAMPLE_REGS_INTR) {
		/* regs dump ABI info */
		int size = sizeof(u64);

		perf_sample_regs_intr(&data->regs_intr, regs);

		if (data->regs_intr.regs) {
			u64 mask = event->attr.sample_regs_intr;

			size += hweight64(mask) * sizeof(u64);
		}

		header->size += size;
	}

	if (sample_type & PERF_SAMPLE_PHYS_ADDR)
		data->phys_addr = perf_virt_to_phys(data->addr);

#ifdef CONFIG_CGROUP_PERF
	if (sample_type & PERF_SAMPLE_CGROUP) {
		struct cgroup *cgrp;

		/* protected by RCU */
		cgrp = task_css_check(current, perf_event_cgrp_id, 1)->cgroup;
		data->cgroup = cgroup_id(cgrp);
	}
#endif

	if (sample_type & PERF_SAMPLE_AUX) {
		u64 size;

		header->size += sizeof(u64); /* size */

		/*
		 * Given the 16bit nature of header::size, an AUX sample can
		 * easily overflow it, what with all the preceding sample bits.
		 * Make sure this doesn't happen by using up to U16_MAX bytes
		 * per sample in total (rounded down to 8 byte boundary).
		 */
		size = min_t(size_t, U16_MAX - header->size,
			     event->attr.aux_sample_size);
		size = rounddown(size, 8);
		size = perf_prepare_sample_aux(event, data, size);

		WARN_ON_ONCE(size + header->size > U16_MAX);
		header->size += size;
	}
	/*
	 * If you're adding more sample types here, you likely need to do
	 * something about the overflowing header::size, like repurpose the
	 * lowest 3 bits of size, which should be always zero at the moment.
	 * This raises a more important question, do we really need 512k sized
	 * samples and why, so good argumentation is in order for whatever you
	 * do here next.
	 */
	WARN_ON_ONCE(header->size & 7);
}

static __always_inline int
__perf_event_output(struct perf_event *event,
		    struct perf_sample_data *data,
		    struct pt_regs *regs,
		    int (*output_begin)(struct perf_output_handle *,
					struct perf_event *,
					unsigned int))
{
	struct perf_output_handle handle;
	struct perf_event_header header;
	int err;

	/* protect the callchain buffers */
	rcu_read_lock();

	perf_prepare_sample(&header, data, event, regs);

	err = output_begin(&handle, event, header.size);
	if (err)
		goto exit;

	perf_output_sample(&handle, &header, data, event);

	perf_output_end(&handle);

exit:
	rcu_read_unlock();
	return err;
}

void
perf_event_output_forward(struct perf_event *event,
			 struct perf_sample_data *data,
			 struct pt_regs *regs)
{
	__perf_event_output(event, data, regs, perf_output_begin_forward);
}

void
perf_event_output_backward(struct perf_event *event,
			   struct perf_sample_data *data,
			   struct pt_regs *regs)
{
	__perf_event_output(event, data, regs, perf_output_begin_backward);
}

int
perf_event_output(struct perf_event *event,
		  struct perf_sample_data *data,
		  struct pt_regs *regs)
{
	return __perf_event_output(event, data, regs, perf_output_begin);
}

/*
 * read event_id
 */

struct perf_read_event {
	struct perf_event_header	header;

	u32				pid;
	u32				tid;
};

static void
perf_event_read_event(struct perf_event *event,
			struct task_struct *task)
{
	struct perf_output_handle handle;
	struct perf_sample_data sample;
	struct perf_read_event read_event = {
		.header = {
			.type = PERF_RECORD_READ,
			.misc = 0,
			.size = sizeof(read_event) + event->read_size,
		},
		.pid = perf_event_pid(event, task),
		.tid = perf_event_tid(event, task),
	};
	int ret;

	perf_event_header__init_id(&read_event.header, &sample, event);
	ret = perf_output_begin(&handle, event, read_event.header.size);
	if (ret)
		return;

	perf_output_put(&handle, read_event);
	perf_output_read(&handle, event);
	perf_event__output_id_sample(event, &handle, &sample);

	perf_output_end(&handle);
}

typedef void (perf_iterate_f)(struct perf_event *event, void *data);

static void
perf_iterate_ctx(struct perf_event_context *ctx,
		   perf_iterate_f output,
		   void *data, bool all)
{
	struct perf_event *event;

	list_for_each_entry_rcu(event, &ctx->event_list, event_entry) {
		if (!all) {
			if (event->state < PERF_EVENT_STATE_INACTIVE)
				continue;
			if (!event_filter_match(event))
				continue;
		}

		output(event, data);
	}
}

static void perf_iterate_sb_cpu(perf_iterate_f output, void *data)
{
	struct pmu_event_list *pel = this_cpu_ptr(&pmu_sb_events);
	struct perf_event *event;

	list_for_each_entry_rcu(event, &pel->list, sb_list) {
		/*
		 * Skip events that are not fully formed yet; ensure that
		 * if we observe event->ctx, both event and ctx will be
		 * complete enough. See perf_install_in_context().
		 */
		if (!smp_load_acquire(&event->ctx))
			continue;

		if (event->state < PERF_EVENT_STATE_INACTIVE)
			continue;
		if (!event_filter_match(event))
			continue;
		output(event, data);
	}
}

/*
 * Iterate all events that need to receive side-band events.
 *
 * For new callers; ensure that account_pmu_sb_event() includes
 * your event, otherwise it might not get delivered.
 */
static void
perf_iterate_sb(perf_iterate_f output, void *data,
	       struct perf_event_context *task_ctx)
{
	struct perf_event_context *ctx;
	int ctxn;

	rcu_read_lock();
	preempt_disable();

	/*
	 * If we have task_ctx != NULL we only notify the task context itself.
	 * The task_ctx is set only for EXIT events before releasing task
	 * context.
	 */
	if (task_ctx) {
		perf_iterate_ctx(task_ctx, output, data, false);
		goto done;
	}

	perf_iterate_sb_cpu(output, data);

	for_each_task_context_nr(ctxn) {
		ctx = rcu_dereference(current->perf_event_ctxp[ctxn]);
		if (ctx)
			perf_iterate_ctx(ctx, output, data, false);
	}
done:
	preempt_enable();
	rcu_read_unlock();
}

/*
 * Clear all file-based filters at exec, they'll have to be
 * re-instated when/if these objects are mmapped again.
 */
static void perf_event_addr_filters_exec(struct perf_event *event, void *data)
{
	struct perf_addr_filters_head *ifh = perf_event_addr_filters(event);
	struct perf_addr_filter *filter;
	unsigned int restart = 0, count = 0;
	unsigned long flags;

	if (!has_addr_filter(event))
		return;

	raw_spin_lock_irqsave(&ifh->lock, flags);
	list_for_each_entry(filter, &ifh->list, entry) {
		if (filter->path.dentry) {
			event->addr_filter_ranges[count].start = 0;
			event->addr_filter_ranges[count].size = 0;
			restart++;
		}

		count++;
	}

	if (restart)
		event->addr_filters_gen++;
	raw_spin_unlock_irqrestore(&ifh->lock, flags);

	if (restart)
		perf_event_stop(event, 1);
}

void perf_event_exec(void)
{
	struct perf_event_context *ctx;
	int ctxn;

	rcu_read_lock();
	for_each_task_context_nr(ctxn) {
		ctx = current->perf_event_ctxp[ctxn];
		if (!ctx)
			continue;

		perf_event_enable_on_exec(ctxn);

		perf_iterate_ctx(ctx, perf_event_addr_filters_exec, NULL,
				   true);
	}
	rcu_read_unlock();
}

struct remote_output {
	struct perf_buffer	*rb;
	int			err;
};

static void __perf_event_output_stop(struct perf_event *event, void *data)
{
	struct perf_event *parent = event->parent;
	struct remote_output *ro = data;
	struct perf_buffer *rb = ro->rb;
	struct stop_event_data sd = {
		.event	= event,
	};

	if (!has_aux(event))
		return;

	if (!parent)
		parent = event;

	/*
	 * In case of inheritance, it will be the parent that links to the
	 * ring-buffer, but it will be the child that's actually using it.
	 *
	 * We are using event::rb to determine if the event should be stopped,
	 * however this may race with ring_buffer_attach() (through set_output),
	 * which will make us skip the event that actually needs to be stopped.
	 * So ring_buffer_attach() has to stop an aux event before re-assigning
	 * its rb pointer.
	 */
	if (rcu_dereference(parent->rb) == rb)
		ro->err = __perf_event_stop(&sd);
}

static int __perf_pmu_output_stop(void *info)
{
	struct perf_event *event = info;
	struct pmu *pmu = event->ctx->pmu;
	struct perf_cpu_context *cpuctx = this_cpu_ptr(pmu->pmu_cpu_context);
	struct remote_output ro = {
		.rb	= event->rb,
	};

	rcu_read_lock();
	perf_iterate_ctx(&cpuctx->ctx, __perf_event_output_stop, &ro, false);
	if (cpuctx->task_ctx)
		perf_iterate_ctx(cpuctx->task_ctx, __perf_event_output_stop,
				   &ro, false);
	rcu_read_unlock();

	return ro.err;
}

static void perf_pmu_output_stop(struct perf_event *event)
{
	struct perf_event *iter;
	int err, cpu;

restart:
	rcu_read_lock();
	list_for_each_entry_rcu(iter, &event->rb->event_list, rb_entry) {
		/*
		 * For per-CPU events, we need to make sure that neither they
		 * nor their children are running; for cpu==-1 events it's
		 * sufficient to stop the event itself if it's active, since
		 * it can't have children.
		 */
		cpu = iter->cpu;
		if (cpu == -1)
			cpu = READ_ONCE(iter->oncpu);

		if (cpu == -1)
			continue;

		err = cpu_function_call(cpu, __perf_pmu_output_stop, event);
		if (err == -EAGAIN) {
			rcu_read_unlock();
			goto restart;
		}
	}
	rcu_read_unlock();
}

/*
 * task tracking -- fork/exit
 *
 * enabled by: attr.comm | attr.mmap | attr.mmap2 | attr.mmap_data | attr.task
 */

struct perf_task_event {
	struct task_struct		*task;
	struct perf_event_context	*task_ctx;

	struct {
		struct perf_event_header	header;

		u32				pid;
		u32				ppid;
		u32				tid;
		u32				ptid;
		u64				time;
	} event_id;
};

static int perf_event_task_match(struct perf_event *event)
{
	return event->attr.comm  || event->attr.mmap ||
	       event->attr.mmap2 || event->attr.mmap_data ||
	       event->attr.task;
}

static void perf_event_task_output(struct perf_event *event,
				   void *data)
{
	struct perf_task_event *task_event = data;
	struct perf_output_handle handle;
	struct perf_sample_data	sample;
	struct task_struct *task = task_event->task;
	int ret, size = task_event->event_id.header.size;

	if (!perf_event_task_match(event))
		return;

	perf_event_header__init_id(&task_event->event_id.header, &sample, event);

	ret = perf_output_begin(&handle, event,
				task_event->event_id.header.size);
	if (ret)
		goto out;

	task_event->event_id.pid = perf_event_pid(event, task);
	task_event->event_id.tid = perf_event_tid(event, task);

	if (task_event->event_id.header.type == PERF_RECORD_EXIT) {
		task_event->event_id.ppid = perf_event_pid(event,
							task->real_parent);
		task_event->event_id.ptid = perf_event_pid(event,
							task->real_parent);
	} else {  /* PERF_RECORD_FORK */
		task_event->event_id.ppid = perf_event_pid(event, current);
		task_event->event_id.ptid = perf_event_tid(event, current);
	}

	task_event->event_id.time = perf_event_clock(event);

	perf_output_put(&handle, task_event->event_id);

	perf_event__output_id_sample(event, &handle, &sample);

	perf_output_end(&handle);
out:
	task_event->event_id.header.size = size;
}

static void perf_event_task(struct task_struct *task,
			      struct perf_event_context *task_ctx,
			      int new)
{
	struct perf_task_event task_event;

	if (!atomic_read(&nr_comm_events) &&
	    !atomic_read(&nr_mmap_events) &&
	    !atomic_read(&nr_task_events))
		return;

	task_event = (struct perf_task_event){
		.task	  = task,
		.task_ctx = task_ctx,
		.event_id    = {
			.header = {
				.type = new ? PERF_RECORD_FORK : PERF_RECORD_EXIT,
				.misc = 0,
				.size = sizeof(task_event.event_id),
			},
			/* .pid  */
			/* .ppid */
			/* .tid  */
			/* .ptid */
			/* .time */
		},
	};

	perf_iterate_sb(perf_event_task_output,
		       &task_event,
		       task_ctx);
}

void perf_event_fork(struct task_struct *task)
{
	perf_event_task(task, NULL, 1);
	perf_event_namespaces(task);
}

/*
 * comm tracking
 */

struct perf_comm_event {
	struct task_struct	*task;
	char			*comm;
	int			comm_size;

	struct {
		struct perf_event_header	header;

		u32				pid;
		u32				tid;
	} event_id;
};

static int perf_event_comm_match(struct perf_event *event)
{
	return event->attr.comm;
}

static void perf_event_comm_output(struct perf_event *event,
				   void *data)
{
	struct perf_comm_event *comm_event = data;
	struct perf_output_handle handle;
	struct perf_sample_data sample;
	int size = comm_event->event_id.header.size;
	int ret;

	if (!perf_event_comm_match(event))
		return;

	perf_event_header__init_id(&comm_event->event_id.header, &sample, event);
	ret = perf_output_begin(&handle, event,
				comm_event->event_id.header.size);

	if (ret)
		goto out;

	comm_event->event_id.pid = perf_event_pid(event, comm_event->task);
	comm_event->event_id.tid = perf_event_tid(event, comm_event->task);

	perf_output_put(&handle, comm_event->event_id);
	__output_copy(&handle, comm_event->comm,
				   comm_event->comm_size);

	perf_event__output_id_sample(event, &handle, &sample);

	perf_output_end(&handle);
out:
	comm_event->event_id.header.size = size;
}

static void perf_event_comm_event(struct perf_comm_event *comm_event)
{
	char comm[TASK_COMM_LEN];
	unsigned int size;

	memset(comm, 0, sizeof(comm));
	strlcpy(comm, comm_event->task->comm, sizeof(comm));
	size = ALIGN(strlen(comm)+1, sizeof(u64));

	comm_event->comm = comm;
	comm_event->comm_size = size;

	comm_event->event_id.header.size = sizeof(comm_event->event_id) + size;

	perf_iterate_sb(perf_event_comm_output,
		       comm_event,
		       NULL);
}

void perf_event_comm(struct task_struct *task, bool exec)
{
	struct perf_comm_event comm_event;

	if (!atomic_read(&nr_comm_events))
		return;

	comm_event = (struct perf_comm_event){
		.task	= task,
		/* .comm      */
		/* .comm_size */
		.event_id  = {
			.header = {
				.type = PERF_RECORD_COMM,
				.misc = exec ? PERF_RECORD_MISC_COMM_EXEC : 0,
				/* .size */
			},
			/* .pid */
			/* .tid */
		},
	};

	perf_event_comm_event(&comm_event);
}

/*
 * namespaces tracking
 */

struct perf_namespaces_event {
	struct task_struct		*task;

	struct {
		struct perf_event_header	header;

		u32				pid;
		u32				tid;
		u64				nr_namespaces;
		struct perf_ns_link_info	link_info[NR_NAMESPACES];
	} event_id;
};

static int perf_event_namespaces_match(struct perf_event *event)
{
	return event->attr.namespaces;
}

static void perf_event_namespaces_output(struct perf_event *event,
					 void *data)
{
	struct perf_namespaces_event *namespaces_event = data;
	struct perf_output_handle handle;
	struct perf_sample_data sample;
	u16 header_size = namespaces_event->event_id.header.size;
	int ret;

	if (!perf_event_namespaces_match(event))
		return;

	perf_event_header__init_id(&namespaces_event->event_id.header,
				   &sample, event);
	ret = perf_output_begin(&handle, event,
				namespaces_event->event_id.header.size);
	if (ret)
		goto out;

	namespaces_event->event_id.pid = perf_event_pid(event,
							namespaces_event->task);
	namespaces_event->event_id.tid = perf_event_tid(event,
							namespaces_event->task);

	perf_output_put(&handle, namespaces_event->event_id);

	perf_event__output_id_sample(event, &handle, &sample);

	perf_output_end(&handle);
out:
	namespaces_event->event_id.header.size = header_size;
}

static void perf_fill_ns_link_info(struct perf_ns_link_info *ns_link_info,
				   struct task_struct *task,
				   const struct proc_ns_operations *ns_ops)
{
	struct path ns_path;
	struct inode *ns_inode;
	int error;

	error = ns_get_path(&ns_path, task, ns_ops);
	if (!error) {
		ns_inode = ns_path.dentry->d_inode;
		ns_link_info->dev = new_encode_dev(ns_inode->i_sb->s_dev);
		ns_link_info->ino = ns_inode->i_ino;
		path_put(&ns_path);
	}
}

void perf_event_namespaces(struct task_struct *task)
{
	struct perf_namespaces_event namespaces_event;
	struct perf_ns_link_info *ns_link_info;

	if (!atomic_read(&nr_namespaces_events))
		return;

	namespaces_event = (struct perf_namespaces_event){
		.task	= task,
		.event_id  = {
			.header = {
				.type = PERF_RECORD_NAMESPACES,
				.misc = 0,
				.size = sizeof(namespaces_event.event_id),
			},
			/* .pid */
			/* .tid */
			.nr_namespaces = NR_NAMESPACES,
			/* .link_info[NR_NAMESPACES] */
		},
	};

	ns_link_info = namespaces_event.event_id.link_info;

	perf_fill_ns_link_info(&ns_link_info[MNT_NS_INDEX],
			       task, &mntns_operations);

#ifdef CONFIG_USER_NS
	perf_fill_ns_link_info(&ns_link_info[USER_NS_INDEX],
			       task, &userns_operations);
#endif
#ifdef CONFIG_NET_NS
	perf_fill_ns_link_info(&ns_link_info[NET_NS_INDEX],
			       task, &netns_operations);
#endif
#ifdef CONFIG_UTS_NS
	perf_fill_ns_link_info(&ns_link_info[UTS_NS_INDEX],
			       task, &utsns_operations);
#endif
#ifdef CONFIG_IPC_NS
	perf_fill_ns_link_info(&ns_link_info[IPC_NS_INDEX],
			       task, &ipcns_operations);
#endif
#ifdef CONFIG_PID_NS
	perf_fill_ns_link_info(&ns_link_info[PID_NS_INDEX],
			       task, &pidns_operations);
#endif
#ifdef CONFIG_CGROUPS
	perf_fill_ns_link_info(&ns_link_info[CGROUP_NS_INDEX],
			       task, &cgroupns_operations);
#endif

	perf_iterate_sb(perf_event_namespaces_output,
			&namespaces_event,
			NULL);
}

/*
 * cgroup tracking
 */
#ifdef CONFIG_CGROUP_PERF

struct perf_cgroup_event {
	char				*path;
	int				path_size;
	struct {
		struct perf_event_header	header;
		u64				id;
		char				path[];
	} event_id;
};

static int perf_event_cgroup_match(struct perf_event *event)
{
	return event->attr.cgroup;
}

static void perf_event_cgroup_output(struct perf_event *event, void *data)
{
	struct perf_cgroup_event *cgroup_event = data;
	struct perf_output_handle handle;
	struct perf_sample_data sample;
	u16 header_size = cgroup_event->event_id.header.size;
	int ret;

	if (!perf_event_cgroup_match(event))
		return;

	perf_event_header__init_id(&cgroup_event->event_id.header,
				   &sample, event);
	ret = perf_output_begin(&handle, event,
				cgroup_event->event_id.header.size);
	if (ret)
		goto out;

	perf_output_put(&handle, cgroup_event->event_id);
	__output_copy(&handle, cgroup_event->path, cgroup_event->path_size);

	perf_event__output_id_sample(event, &handle, &sample);

	perf_output_end(&handle);
out:
	cgroup_event->event_id.header.size = header_size;
}

static void perf_event_cgroup(struct cgroup *cgrp)
{
	struct perf_cgroup_event cgroup_event;
	char path_enomem[16] = "//enomem";
	char *pathname;
	size_t size;

	if (!atomic_read(&nr_cgroup_events))
		return;

	cgroup_event = (struct perf_cgroup_event){
		.event_id  = {
			.header = {
				.type = PERF_RECORD_CGROUP,
				.misc = 0,
				.size = sizeof(cgroup_event.event_id),
			},
			.id = cgroup_id(cgrp),
		},
	};

	pathname = kmalloc(PATH_MAX, GFP_KERNEL);
	if (pathname == NULL) {
		cgroup_event.path = path_enomem;
	} else {
		/* just to be sure to have enough space for alignment */
		cgroup_path(cgrp, pathname, PATH_MAX - sizeof(u64));
		cgroup_event.path = pathname;
	}

	/*
	 * Since our buffer works in 8 byte units we need to align our string
	 * size to a multiple of 8. However, we must guarantee the tail end is
	 * zero'd out to avoid leaking random bits to userspace.
	 */
	size = strlen(cgroup_event.path) + 1;
	while (!IS_ALIGNED(size, sizeof(u64)))
		cgroup_event.path[size++] = '\0';

	cgroup_event.event_id.header.size += size;
	cgroup_event.path_size = size;

	perf_iterate_sb(perf_event_cgroup_output,
			&cgroup_event,
			NULL);

	kfree(pathname);
}

#endif

/*
 * mmap tracking
 */

struct perf_mmap_event {
	struct vm_area_struct	*vma;

	const char		*file_name;
	int			file_size;
	int			maj, min;
	u64			ino;
	u64			ino_generation;
	u32			prot, flags;

	struct {
		struct perf_event_header	header;

		u32				pid;
		u32				tid;
		u64				start;
		u64				len;
		u64				pgoff;
	} event_id;
};

static int perf_event_mmap_match(struct perf_event *event,
				 void *data)
{
	struct perf_mmap_event *mmap_event = data;
	struct vm_area_struct *vma = mmap_event->vma;
	int executable = vma->vm_flags & VM_EXEC;

	return (!executable && event->attr.mmap_data) ||
	       (executable && (event->attr.mmap || event->attr.mmap2));
}

static void perf_event_mmap_output(struct perf_event *event,
				   void *data)
{
	struct perf_mmap_event *mmap_event = data;
	struct perf_output_handle handle;
	struct perf_sample_data sample;
	int size = mmap_event->event_id.header.size;
	u32 type = mmap_event->event_id.header.type;
	int ret;

	if (!perf_event_mmap_match(event, data))
		return;

	if (event->attr.mmap2) {
		mmap_event->event_id.header.type = PERF_RECORD_MMAP2;
		mmap_event->event_id.header.size += sizeof(mmap_event->maj);
		mmap_event->event_id.header.size += sizeof(mmap_event->min);
		mmap_event->event_id.header.size += sizeof(mmap_event->ino);
		mmap_event->event_id.header.size += sizeof(mmap_event->ino_generation);
		mmap_event->event_id.header.size += sizeof(mmap_event->prot);
		mmap_event->event_id.header.size += sizeof(mmap_event->flags);
	}

	perf_event_header__init_id(&mmap_event->event_id.header, &sample, event);
	ret = perf_output_begin(&handle, event,
				mmap_event->event_id.header.size);
	if (ret)
		goto out;

	mmap_event->event_id.pid = perf_event_pid(event, current);
	mmap_event->event_id.tid = perf_event_tid(event, current);

	perf_output_put(&handle, mmap_event->event_id);

	if (event->attr.mmap2) {
		perf_output_put(&handle, mmap_event->maj);
		perf_output_put(&handle, mmap_event->min);
		perf_output_put(&handle, mmap_event->ino);
		perf_output_put(&handle, mmap_event->ino_generation);
		perf_output_put(&handle, mmap_event->prot);
		perf_output_put(&handle, mmap_event->flags);
	}

	__output_copy(&handle, mmap_event->file_name,
				   mmap_event->file_size);

	perf_event__output_id_sample(event, &handle, &sample);

	perf_output_end(&handle);
out:
	mmap_event->event_id.header.size = size;
	mmap_event->event_id.header.type = type;
}

static void perf_event_mmap_event(struct perf_mmap_event *mmap_event)
{
	struct vm_area_struct *vma = mmap_event->vma;
	struct file *file = vma->vm_file;
	int maj = 0, min = 0;
	u64 ino = 0, gen = 0;
	u32 prot = 0, flags = 0;
	unsigned int size;
	char tmp[16];
	char *buf = NULL;
	char *name;

	if (vma->vm_flags & VM_READ)
		prot |= PROT_READ;
	if (vma->vm_flags & VM_WRITE)
		prot |= PROT_WRITE;
	if (vma->vm_flags & VM_EXEC)
		prot |= PROT_EXEC;

	if (vma->vm_flags & VM_MAYSHARE)
		flags = MAP_SHARED;
	else
		flags = MAP_PRIVATE;

	if (vma->vm_flags & VM_DENYWRITE)
		flags |= MAP_DENYWRITE;
	if (vma->vm_flags & VM_MAYEXEC)
		flags |= MAP_EXECUTABLE;
	if (vma->vm_flags & VM_LOCKED)
		flags |= MAP_LOCKED;
	if (is_vm_hugetlb_page(vma))
		flags |= MAP_HUGETLB;

	if (file) {
		struct inode *inode;
		dev_t dev;

		buf = kmalloc(PATH_MAX, GFP_KERNEL);
		if (!buf) {
			name = "//enomem";
			goto cpy_name;
		}
		/*
		 * d_path() works from the end of the rb backwards, so we
		 * need to add enough zero bytes after the string to handle
		 * the 64bit alignment we do later.
		 */
		name = file_path(file, buf, PATH_MAX - sizeof(u64));
		if (IS_ERR(name)) {
			name = "//toolong";
			goto cpy_name;
		}
		inode = file_inode(vma->vm_file);
		dev = inode->i_sb->s_dev;
		ino = inode->i_ino;
		gen = inode->i_generation;
		maj = MAJOR(dev);
		min = MINOR(dev);

		goto got_name;
	} else {
		if (vma->vm_ops && vma->vm_ops->name) {
			name = (char *) vma->vm_ops->name(vma);
			if (name)
				goto cpy_name;
		}

		name = (char *)arch_vma_name(vma);
		if (name)
			goto cpy_name;

		if (vma->vm_start <= vma->vm_mm->start_brk &&
				vma->vm_end >= vma->vm_mm->brk) {
			name = "[heap]";
			goto cpy_name;
		}
		if (vma->vm_start <= vma->vm_mm->start_stack &&
				vma->vm_end >= vma->vm_mm->start_stack) {
			name = "[stack]";
			goto cpy_name;
		}

		name = "//anon";
		goto cpy_name;
	}

cpy_name:
	strlcpy(tmp, name, sizeof(tmp));
	name = tmp;
got_name:
	/*
	 * Since our buffer works in 8 byte units we need to align our string
	 * size to a multiple of 8. However, we must guarantee the tail end is
	 * zero'd out to avoid leaking random bits to userspace.
	 */
	size = strlen(name)+1;
	while (!IS_ALIGNED(size, sizeof(u64)))
		name[size++] = '\0';

	mmap_event->file_name = name;
	mmap_event->file_size = size;
	mmap_event->maj = maj;
	mmap_event->min = min;
	mmap_event->ino = ino;
	mmap_event->ino_generation = gen;
	mmap_event->prot = prot;
	mmap_event->flags = flags;

	if (!(vma->vm_flags & VM_EXEC))
		mmap_event->event_id.header.misc |= PERF_RECORD_MISC_MMAP_DATA;

	mmap_event->event_id.header.size = sizeof(mmap_event->event_id) + size;

	perf_iterate_sb(perf_event_mmap_output,
		       mmap_event,
		       NULL);

	kfree(buf);
}

/*
 * Check whether inode and address range match filter criteria.
 */
static bool perf_addr_filter_match(struct perf_addr_filter *filter,
				     struct file *file, unsigned long offset,
				     unsigned long size)
{
	/* d_inode(NULL) won't be equal to any mapped user-space file */
	if (!filter->path.dentry)
		return false;

	if (d_inode(filter->path.dentry) != file_inode(file))
		return false;

	if (filter->offset > offset + size)
		return false;

	if (filter->offset + filter->size < offset)
		return false;

	return true;
}

static bool perf_addr_filter_vma_adjust(struct perf_addr_filter *filter,
					struct vm_area_struct *vma,
					struct perf_addr_filter_range *fr)
{
	unsigned long vma_size = vma->vm_end - vma->vm_start;
	unsigned long off = vma->vm_pgoff << PAGE_SHIFT;
	struct file *file = vma->vm_file;

	if (!perf_addr_filter_match(filter, file, off, vma_size))
		return false;

	if (filter->offset < off) {
		fr->start = vma->vm_start;
		fr->size = min(vma_size, filter->size - (off - filter->offset));
	} else {
		fr->start = vma->vm_start + filter->offset - off;
		fr->size = min(vma->vm_end - fr->start, filter->size);
	}

	return true;
}

static void __perf_addr_filters_adjust(struct perf_event *event, void *data)
{
	struct perf_addr_filters_head *ifh = perf_event_addr_filters(event);
	struct vm_area_struct *vma = data;
	struct perf_addr_filter *filter;
	unsigned int restart = 0, count = 0;
	unsigned long flags;

	if (!has_addr_filter(event))
		return;

	if (!vma->vm_file)
		return;

	raw_spin_lock_irqsave(&ifh->lock, flags);
	list_for_each_entry(filter, &ifh->list, entry) {
		if (perf_addr_filter_vma_adjust(filter, vma,
						&event->addr_filter_ranges[count]))
			restart++;

		count++;
	}

	if (restart)
		event->addr_filters_gen++;
	raw_spin_unlock_irqrestore(&ifh->lock, flags);

	if (restart)
		perf_event_stop(event, 1);
}

/*
 * Adjust all task's events' filters to the new vma
 */
static void perf_addr_filters_adjust(struct vm_area_struct *vma)
{
	struct perf_event_context *ctx;
	int ctxn;

	/*
	 * Data tracing isn't supported yet and as such there is no need
	 * to keep track of anything that isn't related to executable code:
	 */
	if (!(vma->vm_flags & VM_EXEC))
		return;

	rcu_read_lock();
	for_each_task_context_nr(ctxn) {
		ctx = rcu_dereference(current->perf_event_ctxp[ctxn]);
		if (!ctx)
			continue;

		perf_iterate_ctx(ctx, __perf_addr_filters_adjust, vma, true);
	}
	rcu_read_unlock();
}

void perf_event_mmap(struct vm_area_struct *vma)
{
	struct perf_mmap_event mmap_event;

	if (!atomic_read(&nr_mmap_events))
		return;

	mmap_event = (struct perf_mmap_event){
		.vma	= vma,
		/* .file_name */
		/* .file_size */
		.event_id  = {
			.header = {
				.type = PERF_RECORD_MMAP,
				.misc = PERF_RECORD_MISC_USER,
				/* .size */
			},
			/* .pid */
			/* .tid */
			.start  = vma->vm_start,
			.len    = vma->vm_end - vma->vm_start,
			.pgoff  = (u64)vma->vm_pgoff << PAGE_SHIFT,
		},
		/* .maj (attr_mmap2 only) */
		/* .min (attr_mmap2 only) */
		/* .ino (attr_mmap2 only) */
		/* .ino_generation (attr_mmap2 only) */
		/* .prot (attr_mmap2 only) */
		/* .flags (attr_mmap2 only) */
	};

	perf_addr_filters_adjust(vma);
	perf_event_mmap_event(&mmap_event);
}

void perf_event_aux_event(struct perf_event *event, unsigned long head,
			  unsigned long size, u64 flags)
{
	struct perf_output_handle handle;
	struct perf_sample_data sample;
	struct perf_aux_event {
		struct perf_event_header	header;
		u64				offset;
		u64				size;
		u64				flags;
	} rec = {
		.header = {
			.type = PERF_RECORD_AUX,
			.misc = 0,
			.size = sizeof(rec),
		},
		.offset		= head,
		.size		= size,
		.flags		= flags,
	};
	int ret;

	perf_event_header__init_id(&rec.header, &sample, event);
	ret = perf_output_begin(&handle, event, rec.header.size);

	if (ret)
		return;

	perf_output_put(&handle, rec);
	perf_event__output_id_sample(event, &handle, &sample);

	perf_output_end(&handle);
}

/*
 * Lost/dropped samples logging
 */
void perf_log_lost_samples(struct perf_event *event, u64 lost)
{
	struct perf_output_handle handle;
	struct perf_sample_data sample;
	int ret;

	struct {
		struct perf_event_header	header;
		u64				lost;
	} lost_samples_event = {
		.header = {
			.type = PERF_RECORD_LOST_SAMPLES,
			.misc = 0,
			.size = sizeof(lost_samples_event),
		},
		.lost		= lost,
	};

	perf_event_header__init_id(&lost_samples_event.header, &sample, event);

	ret = perf_output_begin(&handle, event,
				lost_samples_event.header.size);
	if (ret)
		return;

	perf_output_put(&handle, lost_samples_event);
	perf_event__output_id_sample(event, &handle, &sample);
	perf_output_end(&handle);
}

/*
 * context_switch tracking
 */

struct perf_switch_event {
	struct task_struct	*task;
	struct task_struct	*next_prev;

	struct {
		struct perf_event_header	header;
		u32				next_prev_pid;
		u32				next_prev_tid;
	} event_id;
};

static int perf_event_switch_match(struct perf_event *event)
{
	return event->attr.context_switch;
}

static void perf_event_switch_output(struct perf_event *event, void *data)
{
	struct perf_switch_event *se = data;
	struct perf_output_handle handle;
	struct perf_sample_data sample;
	int ret;

	if (!perf_event_switch_match(event))
		return;

	/* Only CPU-wide events are allowed to see next/prev pid/tid */
	if (event->ctx->task) {
		se->event_id.header.type = PERF_RECORD_SWITCH;
		se->event_id.header.size = sizeof(se->event_id.header);
	} else {
		se->event_id.header.type = PERF_RECORD_SWITCH_CPU_WIDE;
		se->event_id.header.size = sizeof(se->event_id);
		se->event_id.next_prev_pid =
					perf_event_pid(event, se->next_prev);
		se->event_id.next_prev_tid =
					perf_event_tid(event, se->next_prev);
	}

	perf_event_header__init_id(&se->event_id.header, &sample, event);

	ret = perf_output_begin(&handle, event, se->event_id.header.size);
	if (ret)
		return;

	if (event->ctx->task)
		perf_output_put(&handle, se->event_id.header);
	else
		perf_output_put(&handle, se->event_id);

	perf_event__output_id_sample(event, &handle, &sample);

	perf_output_end(&handle);
}

static void perf_event_switch(struct task_struct *task,
			      struct task_struct *next_prev, bool sched_in)
{
	struct perf_switch_event switch_event;

	/* N.B. caller checks nr_switch_events != 0 */

	switch_event = (struct perf_switch_event){
		.task		= task,
		.next_prev	= next_prev,
		.event_id	= {
			.header = {
				/* .type */
				.misc = sched_in ? 0 : PERF_RECORD_MISC_SWITCH_OUT,
				/* .size */
			},
			/* .next_prev_pid */
			/* .next_prev_tid */
		},
	};

	if (!sched_in && task->state == TASK_RUNNING)
		switch_event.event_id.header.misc |=
				PERF_RECORD_MISC_SWITCH_OUT_PREEMPT;

	perf_iterate_sb(perf_event_switch_output,
		       &switch_event,
		       NULL);
}

/*
 * IRQ throttle logging
 */

static void perf_log_throttle(struct perf_event *event, int enable)
{
	struct perf_output_handle handle;
	struct perf_sample_data sample;
	int ret;

	struct {
		struct perf_event_header	header;
		u64				time;
		u64				id;
		u64				stream_id;
	} throttle_event = {
		.header = {
			.type = PERF_RECORD_THROTTLE,
			.misc = 0,
			.size = sizeof(throttle_event),
		},
		.time		= perf_event_clock(event),
		.id		= primary_event_id(event),
		.stream_id	= event->id,
	};

	if (enable)
		throttle_event.header.type = PERF_RECORD_UNTHROTTLE;

	perf_event_header__init_id(&throttle_event.header, &sample, event);

	ret = perf_output_begin(&handle, event,
				throttle_event.header.size);
	if (ret)
		return;

	perf_output_put(&handle, throttle_event);
	perf_event__output_id_sample(event, &handle, &sample);
	perf_output_end(&handle);
}

/*
 * ksymbol register/unregister tracking
 */

struct perf_ksymbol_event {
	const char	*name;
	int		name_len;
	struct {
		struct perf_event_header        header;
		u64				addr;
		u32				len;
		u16				ksym_type;
		u16				flags;
	} event_id;
};

static int perf_event_ksymbol_match(struct perf_event *event)
{
	return event->attr.ksymbol;
}

static void perf_event_ksymbol_output(struct perf_event *event, void *data)
{
	struct perf_ksymbol_event *ksymbol_event = data;
	struct perf_output_handle handle;
	struct perf_sample_data sample;
	int ret;

	if (!perf_event_ksymbol_match(event))
		return;

	perf_event_header__init_id(&ksymbol_event->event_id.header,
				   &sample, event);
	ret = perf_output_begin(&handle, event,
				ksymbol_event->event_id.header.size);
	if (ret)
		return;

	perf_output_put(&handle, ksymbol_event->event_id);
	__output_copy(&handle, ksymbol_event->name, ksymbol_event->name_len);
	perf_event__output_id_sample(event, &handle, &sample);

	perf_output_end(&handle);
}

void perf_event_ksymbol(u16 ksym_type, u64 addr, u32 len, bool unregister,
			const char *sym)
{
	struct perf_ksymbol_event ksymbol_event;
	char name[KSYM_NAME_LEN];
	u16 flags = 0;
	int name_len;

	if (!atomic_read(&nr_ksymbol_events))
		return;

	if (ksym_type >= PERF_RECORD_KSYMBOL_TYPE_MAX ||
	    ksym_type == PERF_RECORD_KSYMBOL_TYPE_UNKNOWN)
		goto err;

	strlcpy(name, sym, KSYM_NAME_LEN);
	name_len = strlen(name) + 1;
	while (!IS_ALIGNED(name_len, sizeof(u64)))
		name[name_len++] = '\0';
	BUILD_BUG_ON(KSYM_NAME_LEN % sizeof(u64));

	if (unregister)
		flags |= PERF_RECORD_KSYMBOL_FLAGS_UNREGISTER;

	ksymbol_event = (struct perf_ksymbol_event){
		.name = name,
		.name_len = name_len,
		.event_id = {
			.header = {
				.type = PERF_RECORD_KSYMBOL,
				.size = sizeof(ksymbol_event.event_id) +
					name_len,
			},
			.addr = addr,
			.len = len,
			.ksym_type = ksym_type,
			.flags = flags,
		},
	};

	perf_iterate_sb(perf_event_ksymbol_output, &ksymbol_event, NULL);
	return;
err:
	WARN_ONCE(1, "%s: Invalid KSYMBOL type 0x%x\n", __func__, ksym_type);
}

/*
 * bpf program load/unload tracking
 */

struct perf_bpf_event {
	struct bpf_prog	*prog;
	struct {
		struct perf_event_header        header;
		u16				type;
		u16				flags;
		u32				id;
		u8				tag[BPF_TAG_SIZE];
	} event_id;
};

static int perf_event_bpf_match(struct perf_event *event)
{
	return event->attr.bpf_event;
}

static void perf_event_bpf_output(struct perf_event *event, void *data)
{
	struct perf_bpf_event *bpf_event = data;
	struct perf_output_handle handle;
	struct perf_sample_data sample;
	int ret;

	if (!perf_event_bpf_match(event))
		return;

	perf_event_header__init_id(&bpf_event->event_id.header,
				   &sample, event);
	ret = perf_output_begin(&handle, event,
				bpf_event->event_id.header.size);
	if (ret)
		return;

	perf_output_put(&handle, bpf_event->event_id);
	perf_event__output_id_sample(event, &handle, &sample);

	perf_output_end(&handle);
}

static void perf_event_bpf_emit_ksymbols(struct bpf_prog *prog,
					 enum perf_bpf_event_type type)
{
	bool unregister = type == PERF_BPF_EVENT_PROG_UNLOAD;
	int i;

	if (prog->aux->func_cnt == 0) {
		perf_event_ksymbol(PERF_RECORD_KSYMBOL_TYPE_BPF,
				   (u64)(unsigned long)prog->bpf_func,
				   prog->jited_len, unregister,
				   prog->aux->ksym.name);
	} else {
		for (i = 0; i < prog->aux->func_cnt; i++) {
			struct bpf_prog *subprog = prog->aux->func[i];

			perf_event_ksymbol(
				PERF_RECORD_KSYMBOL_TYPE_BPF,
				(u64)(unsigned long)subprog->bpf_func,
				subprog->jited_len, unregister,
				prog->aux->ksym.name);
		}
	}
}

void perf_event_bpf_event(struct bpf_prog *prog,
			  enum perf_bpf_event_type type,
			  u16 flags)
{
	struct perf_bpf_event bpf_event;

	if (type <= PERF_BPF_EVENT_UNKNOWN ||
	    type >= PERF_BPF_EVENT_MAX)
		return;

	switch (type) {
	case PERF_BPF_EVENT_PROG_LOAD:
	case PERF_BPF_EVENT_PROG_UNLOAD:
		if (atomic_read(&nr_ksymbol_events))
			perf_event_bpf_emit_ksymbols(prog, type);
		break;
	default:
		break;
	}

	if (!atomic_read(&nr_bpf_events))
		return;

	bpf_event = (struct perf_bpf_event){
		.prog = prog,
		.event_id = {
			.header = {
				.type = PERF_RECORD_BPF_EVENT,
				.size = sizeof(bpf_event.event_id),
			},
			.type = type,
			.flags = flags,
			.id = prog->aux->id,
		},
	};

	BUILD_BUG_ON(BPF_TAG_SIZE % sizeof(u64));

	memcpy(bpf_event.event_id.tag, prog->tag, BPF_TAG_SIZE);
	perf_iterate_sb(perf_event_bpf_output, &bpf_event, NULL);
}

void perf_event_itrace_started(struct perf_event *event)
{
	event->attach_state |= PERF_ATTACH_ITRACE;
}

static void perf_log_itrace_start(struct perf_event *event)
{
	struct perf_output_handle handle;
	struct perf_sample_data sample;
	struct perf_aux_event {
		struct perf_event_header        header;
		u32				pid;
		u32				tid;
	} rec;
	int ret;

	if (event->parent)
		event = event->parent;

	if (!(event->pmu->capabilities & PERF_PMU_CAP_ITRACE) ||
	    event->attach_state & PERF_ATTACH_ITRACE)
		return;

	rec.header.type	= PERF_RECORD_ITRACE_START;
	rec.header.misc	= 0;
	rec.header.size	= sizeof(rec);
	rec.pid	= perf_event_pid(event, current);
	rec.tid	= perf_event_tid(event, current);

	perf_event_header__init_id(&rec.header, &sample, event);
	ret = perf_output_begin(&handle, event, rec.header.size);

	if (ret)
		return;

	perf_output_put(&handle, rec);
	perf_event__output_id_sample(event, &handle, &sample);

	perf_output_end(&handle);
}

static int
__perf_event_account_interrupt(struct perf_event *event, int throttle)
{
	struct hw_perf_event *hwc = &event->hw;
	int ret = 0;
	u64 seq;

	seq = __this_cpu_read(perf_throttled_seq);
	if (seq != hwc->interrupts_seq) {
		hwc->interrupts_seq = seq;
		hwc->interrupts = 1;
	} else {
		hwc->interrupts++;
		if (unlikely(throttle
			     && hwc->interrupts >= max_samples_per_tick)) {
			__this_cpu_inc(perf_throttled_count);
			tick_dep_set_cpu(smp_processor_id(), TICK_DEP_BIT_PERF_EVENTS);
			hwc->interrupts = MAX_INTERRUPTS;
			perf_log_throttle(event, 0);
			ret = 1;
		}
	}

	if (event->attr.freq) {
		u64 now = perf_clock();
		s64 delta = now - hwc->freq_time_stamp;

		hwc->freq_time_stamp = now;

		if (delta > 0 && delta < 2*TICK_NSEC)
			perf_adjust_period(event, delta, hwc->last_period, true);
	}

	return ret;
}

int perf_event_account_interrupt(struct perf_event *event)
{
	return __perf_event_account_interrupt(event, 1);
}

/*
 * Generic event overflow handling, sampling.
 */

static int __perf_event_overflow(struct perf_event *event,
				   int throttle, struct perf_sample_data *data,
				   struct pt_regs *regs)
{
	int events = atomic_read(&event->event_limit);
	int ret = 0;

	/*
	 * Non-sampling counters might still use the PMI to fold short
	 * hardware counters, ignore those.
	 */
	if (unlikely(!is_sampling_event(event)))
		return 0;

	ret = __perf_event_account_interrupt(event, throttle);

	/*
	 * XXX event_limit might not quite work as expected on inherited
	 * events
	 */

	event->pending_kill = POLL_IN;
	if (events && atomic_dec_and_test(&event->event_limit)) {
		ret = 1;
		event->pending_kill = POLL_HUP;

		perf_event_disable_inatomic(event);
	}

	READ_ONCE(event->overflow_handler)(event, data, regs);

	if (*perf_event_fasync(event) && event->pending_kill) {
		event->pending_wakeup = 1;
		irq_work_queue(&event->pending);
	}

	return ret;
}

int perf_event_overflow(struct perf_event *event,
			  struct perf_sample_data *data,
			  struct pt_regs *regs)
{
	return __perf_event_overflow(event, 1, data, regs);
}

/*
 * Generic software event infrastructure
 */

struct swevent_htable {
	struct swevent_hlist		*swevent_hlist;
	struct mutex			hlist_mutex;
	int				hlist_refcount;

	/* Recursion avoidance in each contexts */
	int				recursion[PERF_NR_CONTEXTS];
};

static DEFINE_PER_CPU(struct swevent_htable, swevent_htable);

/*
 * We directly increment event->count and keep a second value in
 * event->hw.period_left to count intervals. This period event
 * is kept in the range [-sample_period, 0] so that we can use the
 * sign as trigger.
 */

u64 perf_swevent_set_period(struct perf_event *event)
{
	struct hw_perf_event *hwc = &event->hw;
	u64 period = hwc->last_period;
	u64 nr, offset;
	s64 old, val;

	hwc->last_period = hwc->sample_period;

again:
	old = val = local64_read(&hwc->period_left);
	if (val < 0)
		return 0;

	nr = div64_u64(period + val, period);
	offset = nr * period;
	val -= offset;
	if (local64_cmpxchg(&hwc->period_left, old, val) != old)
		goto again;

	return nr;
}

static void perf_swevent_overflow(struct perf_event *event, u64 overflow,
				    struct perf_sample_data *data,
				    struct pt_regs *regs)
{
	struct hw_perf_event *hwc = &event->hw;
	int throttle = 0;

	if (!overflow)
		overflow = perf_swevent_set_period(event);

	if (hwc->interrupts == MAX_INTERRUPTS)
		return;

	for (; overflow; overflow--) {
		if (__perf_event_overflow(event, throttle,
					    data, regs)) {
			/*
			 * We inhibit the overflow from happening when
			 * hwc->interrupts == MAX_INTERRUPTS.
			 */
			break;
		}
		throttle = 1;
	}
}

static void perf_swevent_event(struct perf_event *event, u64 nr,
			       struct perf_sample_data *data,
			       struct pt_regs *regs)
{
	struct hw_perf_event *hwc = &event->hw;

	local64_add(nr, &event->count);

	if (!regs)
		return;

	if (!is_sampling_event(event))
		return;

	if ((event->attr.sample_type & PERF_SAMPLE_PERIOD) && !event->attr.freq) {
		data->period = nr;
		return perf_swevent_overflow(event, 1, data, regs);
	} else
		data->period = event->hw.last_period;

	if (nr == 1 && hwc->sample_period == 1 && !event->attr.freq)
		return perf_swevent_overflow(event, 1, data, regs);

	if (local64_add_negative(nr, &hwc->period_left))
		return;

	perf_swevent_overflow(event, 0, data, regs);
}

static int perf_exclude_event(struct perf_event *event,
			      struct pt_regs *regs)
{
	if (event->hw.state & PERF_HES_STOPPED)
		return 1;

	if (regs) {
		if (event->attr.exclude_user && user_mode(regs))
			return 1;

		if (event->attr.exclude_kernel && !user_mode(regs))
			return 1;
	}

	return 0;
}

static int perf_swevent_match(struct perf_event *event,
				enum perf_type_id type,
				u32 event_id,
				struct perf_sample_data *data,
				struct pt_regs *regs)
{
	if (event->attr.type != type)
		return 0;

	if (event->attr.config != event_id)
		return 0;

	if (perf_exclude_event(event, regs))
		return 0;

	return 1;
}

static inline u64 swevent_hash(u64 type, u32 event_id)
{
	u64 val = event_id | (type << 32);

	return hash_64(val, SWEVENT_HLIST_BITS);
}

static inline struct hlist_head *
__find_swevent_head(struct swevent_hlist *hlist, u64 type, u32 event_id)
{
	u64 hash = swevent_hash(type, event_id);

	return &hlist->heads[hash];
}

/* For the read side: events when they trigger */
static inline struct hlist_head *
find_swevent_head_rcu(struct swevent_htable *swhash, u64 type, u32 event_id)
{
	struct swevent_hlist *hlist;

	hlist = rcu_dereference(swhash->swevent_hlist);
	if (!hlist)
		return NULL;

	return __find_swevent_head(hlist, type, event_id);
}

/* For the event head insertion and removal in the hlist */
static inline struct hlist_head *
find_swevent_head(struct swevent_htable *swhash, struct perf_event *event)
{
	struct swevent_hlist *hlist;
	u32 event_id = event->attr.config;
	u64 type = event->attr.type;

	/*
	 * Event scheduling is always serialized against hlist allocation
	 * and release. Which makes the protected version suitable here.
	 * The context lock guarantees that.
	 */
	hlist = rcu_dereference_protected(swhash->swevent_hlist,
					  lockdep_is_held(&event->ctx->lock));
	if (!hlist)
		return NULL;

	return __find_swevent_head(hlist, type, event_id);
}

static void do_perf_sw_event(enum perf_type_id type, u32 event_id,
				    u64 nr,
				    struct perf_sample_data *data,
				    struct pt_regs *regs)
{
	struct swevent_htable *swhash = this_cpu_ptr(&swevent_htable);
	struct perf_event *event;
	struct hlist_head *head;

	rcu_read_lock();
	head = find_swevent_head_rcu(swhash, type, event_id);
	if (!head)
		goto end;

	hlist_for_each_entry_rcu(event, head, hlist_entry) {
		if (perf_swevent_match(event, type, event_id, data, regs))
			perf_swevent_event(event, nr, data, regs);
	}
end:
	rcu_read_unlock();
}

DEFINE_PER_CPU(struct pt_regs, __perf_regs[4]);

int perf_swevent_get_recursion_context(void)
{
	struct swevent_htable *swhash = this_cpu_ptr(&swevent_htable);

	return get_recursion_context(swhash->recursion);
}
EXPORT_SYMBOL_GPL(perf_swevent_get_recursion_context);

void perf_swevent_put_recursion_context(int rctx)
{
	struct swevent_htable *swhash = this_cpu_ptr(&swevent_htable);

	put_recursion_context(swhash->recursion, rctx);
}

void ___perf_sw_event(u32 event_id, u64 nr, struct pt_regs *regs, u64 addr)
{
	struct perf_sample_data data;

	if (WARN_ON_ONCE(!regs))
		return;

	perf_sample_data_init(&data, addr, 0);
	do_perf_sw_event(PERF_TYPE_SOFTWARE, event_id, nr, &data, regs);
}

void __perf_sw_event(u32 event_id, u64 nr, struct pt_regs *regs, u64 addr)
{
	int rctx;

	preempt_disable_notrace();
	rctx = perf_swevent_get_recursion_context();
	if (unlikely(rctx < 0))
		goto fail;

	___perf_sw_event(event_id, nr, regs, addr);

	perf_swevent_put_recursion_context(rctx);
fail:
	preempt_enable_notrace();
}

static void perf_swevent_read(struct perf_event *event)
{
}

static int perf_swevent_add(struct perf_event *event, int flags)
{
	struct swevent_htable *swhash = this_cpu_ptr(&swevent_htable);
	struct hw_perf_event *hwc = &event->hw;
	struct hlist_head *head;

	if (is_sampling_event(event)) {
		hwc->last_period = hwc->sample_period;
		perf_swevent_set_period(event);
	}

	hwc->state = !(flags & PERF_EF_START);

	head = find_swevent_head(swhash, event);
	if (WARN_ON_ONCE(!head))
		return -EINVAL;

	hlist_add_head_rcu(&event->hlist_entry, head);
	perf_event_update_userpage(event);

	return 0;
}

static void perf_swevent_del(struct perf_event *event, int flags)
{
	hlist_del_rcu(&event->hlist_entry);
}

static void perf_swevent_start(struct perf_event *event, int flags)
{
	event->hw.state = 0;
}

static void perf_swevent_stop(struct perf_event *event, int flags)
{
	event->hw.state = PERF_HES_STOPPED;
}

/* Deref the hlist from the update side */
static inline struct swevent_hlist *
swevent_hlist_deref(struct swevent_htable *swhash)
{
	return rcu_dereference_protected(swhash->swevent_hlist,
					 lockdep_is_held(&swhash->hlist_mutex));
}

static void swevent_hlist_release(struct swevent_htable *swhash)
{
	struct swevent_hlist *hlist = swevent_hlist_deref(swhash);

	if (!hlist)
		return;

	RCU_INIT_POINTER(swhash->swevent_hlist, NULL);
	kfree_rcu(hlist, rcu_head);
}

static void swevent_hlist_put_cpu(int cpu)
{
	struct swevent_htable *swhash = &per_cpu(swevent_htable, cpu);

	mutex_lock(&swhash->hlist_mutex);

	if (!--swhash->hlist_refcount)
		swevent_hlist_release(swhash);

	mutex_unlock(&swhash->hlist_mutex);
}

static void swevent_hlist_put(void)
{
	int cpu;

	for_each_possible_cpu(cpu)
		swevent_hlist_put_cpu(cpu);
}

static int swevent_hlist_get_cpu(int cpu)
{
	struct swevent_htable *swhash = &per_cpu(swevent_htable, cpu);
	int err = 0;

	mutex_lock(&swhash->hlist_mutex);
	if (!swevent_hlist_deref(swhash) &&
	    cpumask_test_cpu(cpu, perf_online_mask)) {
		struct swevent_hlist *hlist;

		hlist = kzalloc(sizeof(*hlist), GFP_KERNEL);
		if (!hlist) {
			err = -ENOMEM;
			goto exit;
		}
		rcu_assign_pointer(swhash->swevent_hlist, hlist);
	}
	swhash->hlist_refcount++;
exit:
	mutex_unlock(&swhash->hlist_mutex);

	return err;
}

static int swevent_hlist_get(void)
{
	int err, cpu, failed_cpu;

	mutex_lock(&pmus_lock);
	for_each_possible_cpu(cpu) {
		err = swevent_hlist_get_cpu(cpu);
		if (err) {
			failed_cpu = cpu;
			goto fail;
		}
	}
	mutex_unlock(&pmus_lock);
	return 0;
fail:
	for_each_possible_cpu(cpu) {
		if (cpu == failed_cpu)
			break;
		swevent_hlist_put_cpu(cpu);
	}
	mutex_unlock(&pmus_lock);
	return err;
}

struct static_key perf_swevent_enabled[PERF_COUNT_SW_MAX];

static void sw_perf_event_destroy(struct perf_event *event)
{
	u64 event_id = event->attr.config;

	WARN_ON(event->parent);

	static_key_slow_dec(&perf_swevent_enabled[event_id]);
	swevent_hlist_put();
}

static int perf_swevent_init(struct perf_event *event)
{
	u64 event_id = event->attr.config;

	if (event->attr.type != PERF_TYPE_SOFTWARE)
		return -ENOENT;

	/*
	 * no branch sampling for software events
	 */
	if (has_branch_stack(event))
		return -EOPNOTSUPP;

	switch (event_id) {
	case PERF_COUNT_SW_CPU_CLOCK:
	case PERF_COUNT_SW_TASK_CLOCK:
		return -ENOENT;

	default:
		break;
	}

	if (event_id >= PERF_COUNT_SW_MAX)
		return -ENOENT;

	if (!event->parent) {
		int err;

		err = swevent_hlist_get();
		if (err)
			return err;

		static_key_slow_inc(&perf_swevent_enabled[event_id]);
		event->destroy = sw_perf_event_destroy;
	}

	return 0;
}

static struct pmu perf_swevent = {
	.task_ctx_nr	= perf_sw_context,

	.capabilities	= PERF_PMU_CAP_NO_NMI,

	.event_init	= perf_swevent_init,
	.add		= perf_swevent_add,
	.del		= perf_swevent_del,
	.start		= perf_swevent_start,
	.stop		= perf_swevent_stop,
	.read		= perf_swevent_read,
};

#ifdef CONFIG_EVENT_TRACING

static int perf_tp_filter_match(struct perf_event *event,
				struct perf_sample_data *data)
{
	void *record = data->raw->frag.data;

	/* only top level events have filters set */
	if (event->parent)
		event = event->parent;

	if (likely(!event->filter) || filter_match_preds(event->filter, record))
		return 1;
	return 0;
}

static int perf_tp_event_match(struct perf_event *event,
				struct perf_sample_data *data,
				struct pt_regs *regs)
{
	if (event->hw.state & PERF_HES_STOPPED)
		return 0;
	/*
	 * If exclude_kernel, only trace user-space tracepoints (uprobes)
	 */
	if (event->attr.exclude_kernel && !user_mode(regs))
		return 0;

	if (!perf_tp_filter_match(event, data))
		return 0;

	return 1;
}

void perf_trace_run_bpf_submit(void *raw_data, int size, int rctx,
			       struct trace_event_call *call, u64 count,
			       struct pt_regs *regs, struct hlist_head *head,
			       struct task_struct *task)
{
	if (bpf_prog_array_valid(call)) {
		*(struct pt_regs **)raw_data = regs;
		if (!trace_call_bpf(call, raw_data) || hlist_empty(head)) {
			perf_swevent_put_recursion_context(rctx);
			return;
		}
	}
	perf_tp_event(call->event.type, count, raw_data, size, regs, head,
		      rctx, task);
}
EXPORT_SYMBOL_GPL(perf_trace_run_bpf_submit);

void perf_tp_event(u16 event_type, u64 count, void *record, int entry_size,
		   struct pt_regs *regs, struct hlist_head *head, int rctx,
		   struct task_struct *task)
{
	struct perf_sample_data data;
	struct perf_event *event;

	struct perf_raw_record raw = {
		.frag = {
			.size = entry_size,
			.data = record,
		},
	};

	perf_sample_data_init(&data, 0, 0);
	data.raw = &raw;

	perf_trace_buf_update(record, event_type);

	hlist_for_each_entry_rcu(event, head, hlist_entry) {
		if (perf_tp_event_match(event, &data, regs))
			perf_swevent_event(event, count, &data, regs);
	}

	/*
	 * If we got specified a target task, also iterate its context and
	 * deliver this event there too.
	 */
	if (task && task != current) {
		struct perf_event_context *ctx;
		struct trace_entry *entry = record;

		rcu_read_lock();
		ctx = rcu_dereference(task->perf_event_ctxp[perf_sw_context]);
		if (!ctx)
			goto unlock;

		list_for_each_entry_rcu(event, &ctx->event_list, event_entry) {
			if (event->cpu != smp_processor_id())
				continue;
			if (event->attr.type != PERF_TYPE_TRACEPOINT)
				continue;
			if (event->attr.config != entry->type)
				continue;
			if (perf_tp_event_match(event, &data, regs))
				perf_swevent_event(event, count, &data, regs);
		}
unlock:
		rcu_read_unlock();
	}

	perf_swevent_put_recursion_context(rctx);
}
EXPORT_SYMBOL_GPL(perf_tp_event);

static void tp_perf_event_destroy(struct perf_event *event)
{
	perf_trace_destroy(event);
}

static int perf_tp_event_init(struct perf_event *event)
{
	int err;

	if (event->attr.type != PERF_TYPE_TRACEPOINT)
		return -ENOENT;

	/*
	 * no branch sampling for tracepoint events
	 */
	if (has_branch_stack(event))
		return -EOPNOTSUPP;

	err = perf_trace_init(event);
	if (err)
		return err;

	event->destroy = tp_perf_event_destroy;

	return 0;
}

static struct pmu perf_tracepoint = {
	.task_ctx_nr	= perf_sw_context,

	.event_init	= perf_tp_event_init,
	.add		= perf_trace_add,
	.del		= perf_trace_del,
	.start		= perf_swevent_start,
	.stop		= perf_swevent_stop,
	.read		= perf_swevent_read,
};

#if defined(CONFIG_KPROBE_EVENTS) || defined(CONFIG_UPROBE_EVENTS)
/*
 * Flags in config, used by dynamic PMU kprobe and uprobe
 * The flags should match following PMU_FORMAT_ATTR().
 *
 * PERF_PROBE_CONFIG_IS_RETPROBE if set, create kretprobe/uretprobe
 *                               if not set, create kprobe/uprobe
 *
 * The following values specify a reference counter (or semaphore in the
 * terminology of tools like dtrace, systemtap, etc.) Userspace Statically
 * Defined Tracepoints (USDT). Currently, we use 40 bit for the offset.
 *
 * PERF_UPROBE_REF_CTR_OFFSET_BITS	# of bits in config as th offset
 * PERF_UPROBE_REF_CTR_OFFSET_SHIFT	# of bits to shift left
 */
enum perf_probe_config {
	PERF_PROBE_CONFIG_IS_RETPROBE = 1U << 0,  /* [k,u]retprobe */
	PERF_UPROBE_REF_CTR_OFFSET_BITS = 32,
	PERF_UPROBE_REF_CTR_OFFSET_SHIFT = 64 - PERF_UPROBE_REF_CTR_OFFSET_BITS,
};

PMU_FORMAT_ATTR(retprobe, "config:0");
#endif

#ifdef CONFIG_KPROBE_EVENTS
static struct attribute *kprobe_attrs[] = {
	&format_attr_retprobe.attr,
	NULL,
};

static struct attribute_group kprobe_format_group = {
	.name = "format",
	.attrs = kprobe_attrs,
};

static const struct attribute_group *kprobe_attr_groups[] = {
	&kprobe_format_group,
	NULL,
};

static int perf_kprobe_event_init(struct perf_event *event);
static struct pmu perf_kprobe = {
	.task_ctx_nr	= perf_sw_context,
	.event_init	= perf_kprobe_event_init,
	.add		= perf_trace_add,
	.del		= perf_trace_del,
	.start		= perf_swevent_start,
	.stop		= perf_swevent_stop,
	.read		= perf_swevent_read,
	.attr_groups	= kprobe_attr_groups,
};

static int perf_kprobe_event_init(struct perf_event *event)
{
	int err;
	bool is_retprobe;

	if (event->attr.type != perf_kprobe.type)
		return -ENOENT;

	if (!capable(CAP_SYS_ADMIN))
		return -EACCES;

	/*
	 * no branch sampling for probe events
	 */
	if (has_branch_stack(event))
		return -EOPNOTSUPP;

	is_retprobe = event->attr.config & PERF_PROBE_CONFIG_IS_RETPROBE;
	err = perf_kprobe_init(event, is_retprobe);
	if (err)
		return err;

	event->destroy = perf_kprobe_destroy;

	return 0;
}
#endif /* CONFIG_KPROBE_EVENTS */

#ifdef CONFIG_UPROBE_EVENTS
PMU_FORMAT_ATTR(ref_ctr_offset, "config:32-63");

static struct attribute *uprobe_attrs[] = {
	&format_attr_retprobe.attr,
	&format_attr_ref_ctr_offset.attr,
	NULL,
};

static struct attribute_group uprobe_format_group = {
	.name = "format",
	.attrs = uprobe_attrs,
};

static const struct attribute_group *uprobe_attr_groups[] = {
	&uprobe_format_group,
	NULL,
};

static int perf_uprobe_event_init(struct perf_event *event);
static struct pmu perf_uprobe = {
	.task_ctx_nr	= perf_sw_context,
	.event_init	= perf_uprobe_event_init,
	.add		= perf_trace_add,
	.del		= perf_trace_del,
	.start		= perf_swevent_start,
	.stop		= perf_swevent_stop,
	.read		= perf_swevent_read,
	.attr_groups	= uprobe_attr_groups,
};

static int perf_uprobe_event_init(struct perf_event *event)
{
	int err;
	unsigned long ref_ctr_offset;
	bool is_retprobe;

	if (event->attr.type != perf_uprobe.type)
		return -ENOENT;

	if (!capable(CAP_SYS_ADMIN))
		return -EACCES;

	/*
	 * no branch sampling for probe events
	 */
	if (has_branch_stack(event))
		return -EOPNOTSUPP;

	is_retprobe = event->attr.config & PERF_PROBE_CONFIG_IS_RETPROBE;
	ref_ctr_offset = event->attr.config >> PERF_UPROBE_REF_CTR_OFFSET_SHIFT;
	err = perf_uprobe_init(event, ref_ctr_offset, is_retprobe);
	if (err)
		return err;

	event->destroy = perf_uprobe_destroy;

	return 0;
}
#endif /* CONFIG_UPROBE_EVENTS */

static inline void perf_tp_register(void)
{
	perf_pmu_register(&perf_tracepoint, "tracepoint", PERF_TYPE_TRACEPOINT);
#ifdef CONFIG_KPROBE_EVENTS
	perf_pmu_register(&perf_kprobe, "kprobe", -1);
#endif
#ifdef CONFIG_UPROBE_EVENTS
	perf_pmu_register(&perf_uprobe, "uprobe", -1);
#endif
}

static void perf_event_free_filter(struct perf_event *event)
{
	ftrace_profile_free_filter(event);
}

#ifdef CONFIG_BPF_SYSCALL
static void bpf_overflow_handler(struct perf_event *event,
				 struct perf_sample_data *data,
				 struct pt_regs *regs)
{
	struct bpf_perf_event_data_kern ctx = {
		.data = data,
		.event = event,
	};
	int ret = 0;

	ctx.regs = perf_arch_bpf_user_pt_regs(regs);
	if (unlikely(__this_cpu_inc_return(bpf_prog_active) != 1))
		goto out;
	rcu_read_lock();
	ret = BPF_PROG_RUN(event->prog, &ctx);
	rcu_read_unlock();
out:
	__this_cpu_dec(bpf_prog_active);
	if (!ret)
		return;

	event->orig_overflow_handler(event, data, regs);
}

static int perf_event_set_bpf_handler(struct perf_event *event, u32 prog_fd)
{
	struct bpf_prog *prog;

	if (event->overflow_handler_context)
		/* hw breakpoint or kernel counter */
		return -EINVAL;

	if (event->prog)
		return -EEXIST;

	prog = bpf_prog_get_type(prog_fd, BPF_PROG_TYPE_PERF_EVENT);
	if (IS_ERR(prog))
		return PTR_ERR(prog);

	event->prog = prog;
	event->orig_overflow_handler = READ_ONCE(event->overflow_handler);
	WRITE_ONCE(event->overflow_handler, bpf_overflow_handler);
	return 0;
}

static void perf_event_free_bpf_handler(struct perf_event *event)
{
	struct bpf_prog *prog = event->prog;

	if (!prog)
		return;

	WRITE_ONCE(event->overflow_handler, event->orig_overflow_handler);
	event->prog = NULL;
	bpf_prog_put(prog);
}
#else
static int perf_event_set_bpf_handler(struct perf_event *event, u32 prog_fd)
{
	return -EOPNOTSUPP;
}
static void perf_event_free_bpf_handler(struct perf_event *event)
{
}
#endif

/*
 * returns true if the event is a tracepoint, or a kprobe/upprobe created
 * with perf_event_open()
 */
static inline bool perf_event_is_tracing(struct perf_event *event)
{
	if (event->pmu == &perf_tracepoint)
		return true;
#ifdef CONFIG_KPROBE_EVENTS
	if (event->pmu == &perf_kprobe)
		return true;
#endif
#ifdef CONFIG_UPROBE_EVENTS
	if (event->pmu == &perf_uprobe)
		return true;
#endif
	return false;
}

static int perf_event_set_bpf_prog(struct perf_event *event, u32 prog_fd)
{
	bool is_kprobe, is_tracepoint, is_syscall_tp;
	struct bpf_prog *prog;
	int ret;

	if (!perf_event_is_tracing(event))
		return perf_event_set_bpf_handler(event, prog_fd);

	is_kprobe = event->tp_event->flags & TRACE_EVENT_FL_UKPROBE;
	is_tracepoint = event->tp_event->flags & TRACE_EVENT_FL_TRACEPOINT;
	is_syscall_tp = is_syscall_trace_event(event->tp_event);
	if (!is_kprobe && !is_tracepoint && !is_syscall_tp)
		/* bpf programs can only be attached to u/kprobe or tracepoint */
		return -EINVAL;

	prog = bpf_prog_get(prog_fd);
	if (IS_ERR(prog))
		return PTR_ERR(prog);

	if ((is_kprobe && prog->type != BPF_PROG_TYPE_KPROBE) ||
	    (is_tracepoint && prog->type != BPF_PROG_TYPE_TRACEPOINT) ||
	    (is_syscall_tp && prog->type != BPF_PROG_TYPE_TRACEPOINT)) {
		/* valid fd, but invalid bpf program type */
		bpf_prog_put(prog);
		return -EINVAL;
	}

	/* Kprobe override only works for kprobes, not uprobes. */
	if (prog->kprobe_override &&
	    !(event->tp_event->flags & TRACE_EVENT_FL_KPROBE)) {
		bpf_prog_put(prog);
		return -EINVAL;
	}

	if (is_tracepoint || is_syscall_tp) {
		int off = trace_event_get_offsets(event->tp_event);

		if (prog->aux->max_ctx_offset > off) {
			bpf_prog_put(prog);
			return -EACCES;
		}
	}

	ret = perf_event_attach_bpf_prog(event, prog);
	if (ret)
		bpf_prog_put(prog);
	return ret;
}

static void perf_event_free_bpf_prog(struct perf_event *event)
{
	if (!perf_event_is_tracing(event)) {
		perf_event_free_bpf_handler(event);
		return;
	}
	perf_event_detach_bpf_prog(event);
}

#else

static inline void perf_tp_register(void)
{
}

static void perf_event_free_filter(struct perf_event *event)
{
}

static int perf_event_set_bpf_prog(struct perf_event *event, u32 prog_fd)
{
	return -ENOENT;
}

static void perf_event_free_bpf_prog(struct perf_event *event)
{
}
#endif /* CONFIG_EVENT_TRACING */

#ifdef CONFIG_HAVE_HW_BREAKPOINT
void perf_bp_event(struct perf_event *bp, void *data)
{
	struct perf_sample_data sample;
	struct pt_regs *regs = data;

	perf_sample_data_init(&sample, bp->attr.bp_addr, 0);

	if (!bp->hw.state && !perf_exclude_event(bp, regs))
		perf_swevent_event(bp, 1, &sample, regs);
}
#endif

/*
 * Allocate a new address filter
 */
static struct perf_addr_filter *
perf_addr_filter_new(struct perf_event *event, struct list_head *filters)
{
	int node = cpu_to_node(event->cpu == -1 ? 0 : event->cpu);
	struct perf_addr_filter *filter;

	filter = kzalloc_node(sizeof(*filter), GFP_KERNEL, node);
	if (!filter)
		return NULL;

	INIT_LIST_HEAD(&filter->entry);
	list_add_tail(&filter->entry, filters);

	return filter;
}

static void free_filters_list(struct list_head *filters)
{
	struct perf_addr_filter *filter, *iter;

	list_for_each_entry_safe(filter, iter, filters, entry) {
		path_put(&filter->path);
		list_del(&filter->entry);
		kfree(filter);
	}
}

/*
 * Free existing address filters and optionally install new ones
 */
static void perf_addr_filters_splice(struct perf_event *event,
				     struct list_head *head)
{
	unsigned long flags;
	LIST_HEAD(list);

	if (!has_addr_filter(event))
		return;

	/* don't bother with children, they don't have their own filters */
	if (event->parent)
		return;

	raw_spin_lock_irqsave(&event->addr_filters.lock, flags);

	list_splice_init(&event->addr_filters.list, &list);
	if (head)
		list_splice(head, &event->addr_filters.list);

	raw_spin_unlock_irqrestore(&event->addr_filters.lock, flags);

	free_filters_list(&list);
}

/*
 * Scan through mm's vmas and see if one of them matches the
 * @filter; if so, adjust filter's address range.
 * Called with mm::mmap_sem down for reading.
 */
static void perf_addr_filter_apply(struct perf_addr_filter *filter,
				   struct mm_struct *mm,
				   struct perf_addr_filter_range *fr)
{
	struct vm_area_struct *vma;

	for (vma = mm->mmap; vma; vma = vma->vm_next) {
		if (!vma->vm_file)
			continue;

		if (perf_addr_filter_vma_adjust(filter, vma, fr))
			return;
	}
}

/*
 * Update event's address range filters based on the
 * task's existing mappings, if any.
 */
static void perf_event_addr_filters_apply(struct perf_event *event)
{
	struct perf_addr_filters_head *ifh = perf_event_addr_filters(event);
	struct task_struct *task = READ_ONCE(event->ctx->task);
	struct perf_addr_filter *filter;
	struct mm_struct *mm = NULL;
	unsigned int count = 0;
	unsigned long flags;

	/*
	 * We may observe TASK_TOMBSTONE, which means that the event tear-down
	 * will stop on the parent's child_mutex that our caller is also holding
	 */
	if (task == TASK_TOMBSTONE)
		return;

	if (ifh->nr_file_filters) {
		mm = get_task_mm(event->ctx->task);
		if (!mm)
			goto restart;

		down_read(&mm->mmap_sem);
	}

	raw_spin_lock_irqsave(&ifh->lock, flags);
	list_for_each_entry(filter, &ifh->list, entry) {
		if (filter->path.dentry) {
			/*
			 * Adjust base offset if the filter is associated to a
			 * binary that needs to be mapped:
			 */
			event->addr_filter_ranges[count].start = 0;
			event->addr_filter_ranges[count].size = 0;

			perf_addr_filter_apply(filter, mm, &event->addr_filter_ranges[count]);
		} else {
			event->addr_filter_ranges[count].start = filter->offset;
			event->addr_filter_ranges[count].size  = filter->size;
		}

		count++;
	}

	event->addr_filters_gen++;
	raw_spin_unlock_irqrestore(&ifh->lock, flags);

	if (ifh->nr_file_filters) {
		up_read(&mm->mmap_sem);

		mmput(mm);
	}

restart:
	perf_event_stop(event, 1);
}

/*
 * Address range filtering: limiting the data to certain
 * instruction address ranges. Filters are ioctl()ed to us from
 * userspace as ascii strings.
 *
 * Filter string format:
 *
 * ACTION RANGE_SPEC
 * where ACTION is one of the
 *  * "filter": limit the trace to this region
 *  * "start": start tracing from this address
 *  * "stop": stop tracing at this address/region;
 * RANGE_SPEC is
 *  * for kernel addresses: <start address>[/<size>]
 *  * for object files:     <start address>[/<size>]@</path/to/object/file>
 *
 * if <size> is not specified or is zero, the range is treated as a single
 * address; not valid for ACTION=="filter".
 */
enum {
	IF_ACT_NONE = -1,
	IF_ACT_FILTER,
	IF_ACT_START,
	IF_ACT_STOP,
	IF_SRC_FILE,
	IF_SRC_KERNEL,
	IF_SRC_FILEADDR,
	IF_SRC_KERNELADDR,
};

enum {
	IF_STATE_ACTION = 0,
	IF_STATE_SOURCE,
	IF_STATE_END,
};

static const match_table_t if_tokens = {
	{ IF_ACT_FILTER,	"filter" },
	{ IF_ACT_START,		"start" },
	{ IF_ACT_STOP,		"stop" },
	{ IF_SRC_FILE,		"%u/%u@%s" },
	{ IF_SRC_KERNEL,	"%u/%u" },
	{ IF_SRC_FILEADDR,	"%u@%s" },
	{ IF_SRC_KERNELADDR,	"%u" },
	{ IF_ACT_NONE,		NULL },
};

/*
 * Address filter string parser
 */
static int
perf_event_parse_addr_filter(struct perf_event *event, char *fstr,
			     struct list_head *filters)
{
	struct perf_addr_filter *filter = NULL;
	char *start, *orig, *filename = NULL;
	substring_t args[MAX_OPT_ARGS];
	int state = IF_STATE_ACTION, token;
	unsigned int kernel = 0;
	int ret = -EINVAL;

	orig = fstr = kstrdup(fstr, GFP_KERNEL);
	if (!fstr)
		return -ENOMEM;

	while ((start = strsep(&fstr, " ,\n")) != NULL) {
		static const enum perf_addr_filter_action_t actions[] = {
			[IF_ACT_FILTER]	= PERF_ADDR_FILTER_ACTION_FILTER,
			[IF_ACT_START]	= PERF_ADDR_FILTER_ACTION_START,
			[IF_ACT_STOP]	= PERF_ADDR_FILTER_ACTION_STOP,
		};
		ret = -EINVAL;

		if (!*start)
			continue;

		/* filter definition begins */
		if (state == IF_STATE_ACTION) {
			filter = perf_addr_filter_new(event, filters);
			if (!filter)
				goto fail;
		}

		token = match_token(start, if_tokens, args);
		switch (token) {
		case IF_ACT_FILTER:
		case IF_ACT_START:
		case IF_ACT_STOP:
			if (state != IF_STATE_ACTION)
				goto fail;

			filter->action = actions[token];
			state = IF_STATE_SOURCE;
			break;

		case IF_SRC_KERNELADDR:
		case IF_SRC_KERNEL:
			kernel = 1;
			/* fall through */

		case IF_SRC_FILEADDR:
		case IF_SRC_FILE:
			if (state != IF_STATE_SOURCE)
				goto fail;

			*args[0].to = 0;
			ret = kstrtoul(args[0].from, 0, &filter->offset);
			if (ret)
				goto fail;

			if (token == IF_SRC_KERNEL || token == IF_SRC_FILE) {
				*args[1].to = 0;
				ret = kstrtoul(args[1].from, 0, &filter->size);
				if (ret)
					goto fail;
			}

			if (token == IF_SRC_FILE || token == IF_SRC_FILEADDR) {
				int fpos = token == IF_SRC_FILE ? 2 : 1;

				filename = match_strdup(&args[fpos]);
				if (!filename) {
					ret = -ENOMEM;
					goto fail;
				}
			}

			state = IF_STATE_END;
			break;

		default:
			goto fail;
		}

		/*
		 * Filter definition is fully parsed, validate and install it.
		 * Make sure that it doesn't contradict itself or the event's
		 * attribute.
		 */
		if (state == IF_STATE_END) {
			ret = -EINVAL;
			if (kernel && event->attr.exclude_kernel)
				goto fail;

			/*
			 * ACTION "filter" must have a non-zero length region
			 * specified.
			 */
			if (filter->action == PERF_ADDR_FILTER_ACTION_FILTER &&
			    !filter->size)
				goto fail;

			if (!kernel) {
				if (!filename)
					goto fail;

				/*
				 * For now, we only support file-based filters
				 * in per-task events; doing so for CPU-wide
				 * events requires additional context switching
				 * trickery, since same object code will be
				 * mapped at different virtual addresses in
				 * different processes.
				 */
				ret = -EOPNOTSUPP;
				if (!event->ctx->task)
					goto fail_free_name;

				/* look up the path and grab its inode */
				ret = kern_path(filename, LOOKUP_FOLLOW,
						&filter->path);
				if (ret)
					goto fail_free_name;

				kfree(filename);
				filename = NULL;

				ret = -EINVAL;
				if (!filter->path.dentry ||
				    !S_ISREG(d_inode(filter->path.dentry)
					     ->i_mode))
					goto fail;

				event->addr_filters.nr_file_filters++;
			}

			/* ready to consume more filters */
			state = IF_STATE_ACTION;
			filter = NULL;
		}
	}

	if (state != IF_STATE_ACTION)
		goto fail;

	kfree(orig);

	return 0;

fail_free_name:
	kfree(filename);
fail:
	free_filters_list(filters);
	kfree(orig);

	return ret;
}

static int
perf_event_set_addr_filter(struct perf_event *event, char *filter_str)
{
	LIST_HEAD(filters);
	int ret;

	/*
	 * Since this is called in perf_ioctl() path, we're already holding
	 * ctx::mutex.
	 */
	lockdep_assert_held(&event->ctx->mutex);

	if (WARN_ON_ONCE(event->parent))
		return -EINVAL;

	ret = perf_event_parse_addr_filter(event, filter_str, &filters);
	if (ret)
		goto fail_clear_files;

	ret = event->pmu->addr_filters_validate(&filters);
	if (ret)
		goto fail_free_filters;

	/* remove existing filters, if any */
	perf_addr_filters_splice(event, &filters);

	/* install new filters */
	perf_event_for_each_child(event, perf_event_addr_filters_apply);

	return ret;

fail_free_filters:
	free_filters_list(&filters);

fail_clear_files:
	event->addr_filters.nr_file_filters = 0;

	return ret;
}

static int perf_event_set_filter(struct perf_event *event, void __user *arg)
{
	int ret = -EINVAL;
	char *filter_str;

	filter_str = strndup_user(arg, PAGE_SIZE);
	if (IS_ERR(filter_str))
		return PTR_ERR(filter_str);

#ifdef CONFIG_EVENT_TRACING
	if (perf_event_is_tracing(event)) {
		struct perf_event_context *ctx = event->ctx;

		/*
		 * Beware, here be dragons!!
		 *
		 * the tracepoint muck will deadlock against ctx->mutex, but
		 * the tracepoint stuff does not actually need it. So
		 * temporarily drop ctx->mutex. As per perf_event_ctx_lock() we
		 * already have a reference on ctx.
		 *
		 * This can result in event getting moved to a different ctx,
		 * but that does not affect the tracepoint state.
		 */
		mutex_unlock(&ctx->mutex);
		ret = ftrace_profile_set_filter(event, event->attr.config, filter_str);
		mutex_lock(&ctx->mutex);
	} else
#endif
	if (has_addr_filter(event))
		ret = perf_event_set_addr_filter(event, filter_str);

	kfree(filter_str);
	return ret;
}

/*
 * hrtimer based swevent callback
 */

static enum hrtimer_restart perf_swevent_hrtimer(struct hrtimer *hrtimer)
{
	enum hrtimer_restart ret = HRTIMER_RESTART;
	struct perf_sample_data data;
	struct pt_regs *regs;
	struct perf_event *event;
	u64 period;

	event = container_of(hrtimer, struct perf_event, hw.hrtimer);

	if (event->state != PERF_EVENT_STATE_ACTIVE)
		return HRTIMER_NORESTART;

	event->pmu->read(event);

	perf_sample_data_init(&data, 0, event->hw.last_period);
	regs = get_irq_regs();

	if (regs && !perf_exclude_event(event, regs)) {
		if (!(event->attr.exclude_idle && is_idle_task(current)))
			if (__perf_event_overflow(event, 1, &data, regs))
				ret = HRTIMER_NORESTART;
	}

	period = max_t(u64, 10000, event->hw.sample_period);
	hrtimer_forward_now(hrtimer, ns_to_ktime(period));

	return ret;
}

static void perf_swevent_start_hrtimer(struct perf_event *event)
{
	struct hw_perf_event *hwc = &event->hw;
	s64 period;

	if (!is_sampling_event(event))
		return;

	period = local64_read(&hwc->period_left);
	if (period) {
		if (period < 0)
			period = 10000;

		local64_set(&hwc->period_left, 0);
	} else {
		period = max_t(u64, 10000, hwc->sample_period);
	}
	hrtimer_start(&hwc->hrtimer, ns_to_ktime(period),
		      HRTIMER_MODE_REL_PINNED_HARD);
}

static void perf_swevent_cancel_hrtimer(struct perf_event *event)
{
	struct hw_perf_event *hwc = &event->hw;

	if (is_sampling_event(event)) {
		ktime_t remaining = hrtimer_get_remaining(&hwc->hrtimer);
		local64_set(&hwc->period_left, ktime_to_ns(remaining));

		hrtimer_cancel(&hwc->hrtimer);
	}
}

static void perf_swevent_init_hrtimer(struct perf_event *event)
{
	struct hw_perf_event *hwc = &event->hw;

	if (!is_sampling_event(event))
		return;

	hrtimer_init(&hwc->hrtimer, CLOCK_MONOTONIC, HRTIMER_MODE_REL_HARD);
	hwc->hrtimer.function = perf_swevent_hrtimer;

	/*
	 * Since hrtimers have a fixed rate, we can do a static freq->period
	 * mapping and avoid the whole period adjust feedback stuff.
	 */
	if (event->attr.freq) {
		long freq = event->attr.sample_freq;

		event->attr.sample_period = NSEC_PER_SEC / freq;
		hwc->sample_period = event->attr.sample_period;
		local64_set(&hwc->period_left, hwc->sample_period);
		hwc->last_period = hwc->sample_period;
		event->attr.freq = 0;
	}
}

/*
 * Software event: cpu wall time clock
 */

static void cpu_clock_event_update(struct perf_event *event)
{
	s64 prev;
	u64 now;

	now = local_clock();
	prev = local64_xchg(&event->hw.prev_count, now);
	local64_add(now - prev, &event->count);
}

static void cpu_clock_event_start(struct perf_event *event, int flags)
{
	local64_set(&event->hw.prev_count, local_clock());
	perf_swevent_start_hrtimer(event);
}

static void cpu_clock_event_stop(struct perf_event *event, int flags)
{
	perf_swevent_cancel_hrtimer(event);
	cpu_clock_event_update(event);
}

static int cpu_clock_event_add(struct perf_event *event, int flags)
{
	if (flags & PERF_EF_START)
		cpu_clock_event_start(event, flags);
	perf_event_update_userpage(event);

	return 0;
}

static void cpu_clock_event_del(struct perf_event *event, int flags)
{
	cpu_clock_event_stop(event, flags);
}

static void cpu_clock_event_read(struct perf_event *event)
{
	cpu_clock_event_update(event);
}

static int cpu_clock_event_init(struct perf_event *event)
{
	if (event->attr.type != PERF_TYPE_SOFTWARE)
		return -ENOENT;

	if (event->attr.config != PERF_COUNT_SW_CPU_CLOCK)
		return -ENOENT;

	/*
	 * no branch sampling for software events
	 */
	if (has_branch_stack(event))
		return -EOPNOTSUPP;

	perf_swevent_init_hrtimer(event);

	return 0;
}

static struct pmu perf_cpu_clock = {
	.task_ctx_nr	= perf_sw_context,

	.capabilities	= PERF_PMU_CAP_NO_NMI,

	.event_init	= cpu_clock_event_init,
	.add		= cpu_clock_event_add,
	.del		= cpu_clock_event_del,
	.start		= cpu_clock_event_start,
	.stop		= cpu_clock_event_stop,
	.read		= cpu_clock_event_read,
};

/*
 * Software event: task time clock
 */

static void task_clock_event_update(struct perf_event *event, u64 now)
{
	u64 prev;
	s64 delta;

	prev = local64_xchg(&event->hw.prev_count, now);
	delta = now - prev;
	local64_add(delta, &event->count);
}

static void task_clock_event_start(struct perf_event *event, int flags)
{
	local64_set(&event->hw.prev_count, event->ctx->time);
	perf_swevent_start_hrtimer(event);
}

static void task_clock_event_stop(struct perf_event *event, int flags)
{
	perf_swevent_cancel_hrtimer(event);
	task_clock_event_update(event, event->ctx->time);
}

static int task_clock_event_add(struct perf_event *event, int flags)
{
	if (flags & PERF_EF_START)
		task_clock_event_start(event, flags);
	perf_event_update_userpage(event);

	return 0;
}

static void task_clock_event_del(struct perf_event *event, int flags)
{
	task_clock_event_stop(event, PERF_EF_UPDATE);
}

static void task_clock_event_read(struct perf_event *event)
{
	u64 now = perf_clock();
	u64 delta = now - event->ctx->timestamp;
	u64 time = event->ctx->time + delta;

	task_clock_event_update(event, time);
}

static int task_clock_event_init(struct perf_event *event)
{
	if (event->attr.type != PERF_TYPE_SOFTWARE)
		return -ENOENT;

	if (event->attr.config != PERF_COUNT_SW_TASK_CLOCK)
		return -ENOENT;

	/*
	 * no branch sampling for software events
	 */
	if (has_branch_stack(event))
		return -EOPNOTSUPP;

	perf_swevent_init_hrtimer(event);

	return 0;
}

static struct pmu perf_task_clock = {
	.task_ctx_nr	= perf_sw_context,

	.capabilities	= PERF_PMU_CAP_NO_NMI,

	.event_init	= task_clock_event_init,
	.add		= task_clock_event_add,
	.del		= task_clock_event_del,
	.start		= task_clock_event_start,
	.stop		= task_clock_event_stop,
	.read		= task_clock_event_read,
};

static void perf_pmu_nop_void(struct pmu *pmu)
{
}

static void perf_pmu_nop_txn(struct pmu *pmu, unsigned int flags)
{
}

static int perf_pmu_nop_int(struct pmu *pmu)
{
	return 0;
}

static int perf_event_nop_int(struct perf_event *event, u64 value)
{
	return 0;
}

static DEFINE_PER_CPU(unsigned int, nop_txn_flags);

static void perf_pmu_start_txn(struct pmu *pmu, unsigned int flags)
{
	__this_cpu_write(nop_txn_flags, flags);

	if (flags & ~PERF_PMU_TXN_ADD)
		return;

	perf_pmu_disable(pmu);
}

static int perf_pmu_commit_txn(struct pmu *pmu)
{
	unsigned int flags = __this_cpu_read(nop_txn_flags);

	__this_cpu_write(nop_txn_flags, 0);

	if (flags & ~PERF_PMU_TXN_ADD)
		return 0;

	perf_pmu_enable(pmu);
	return 0;
}

static void perf_pmu_cancel_txn(struct pmu *pmu)
{
	unsigned int flags =  __this_cpu_read(nop_txn_flags);

	__this_cpu_write(nop_txn_flags, 0);

	if (flags & ~PERF_PMU_TXN_ADD)
		return;

	perf_pmu_enable(pmu);
}

static int perf_event_idx_default(struct perf_event *event)
{
	return 0;
}

/*
 * Ensures all contexts with the same task_ctx_nr have the same
 * pmu_cpu_context too.
 */
static struct perf_cpu_context __percpu *find_pmu_context(int ctxn)
{
	struct pmu *pmu;

	if (ctxn < 0)
		return NULL;

	list_for_each_entry(pmu, &pmus, entry) {
		if (pmu->task_ctx_nr == ctxn)
			return pmu->pmu_cpu_context;
	}

	return NULL;
}

static void free_pmu_context(struct pmu *pmu)
{
	/*
	 * Static contexts such as perf_sw_context have a global lifetime
	 * and may be shared between different PMUs. Avoid freeing them
	 * when a single PMU is going away.
	 */
	if (pmu->task_ctx_nr > perf_invalid_context)
		return;

	free_percpu(pmu->pmu_cpu_context);
}

/*
 * Let userspace know that this PMU supports address range filtering:
 */
static ssize_t nr_addr_filters_show(struct device *dev,
				    struct device_attribute *attr,
				    char *page)
{
	struct pmu *pmu = dev_get_drvdata(dev);

	return snprintf(page, PAGE_SIZE - 1, "%d\n", pmu->nr_addr_filters);
}
DEVICE_ATTR_RO(nr_addr_filters);

static struct idr pmu_idr;

static ssize_t
type_show(struct device *dev, struct device_attribute *attr, char *page)
{
	struct pmu *pmu = dev_get_drvdata(dev);

	return snprintf(page, PAGE_SIZE-1, "%d\n", pmu->type);
}
static DEVICE_ATTR_RO(type);

static ssize_t
perf_event_mux_interval_ms_show(struct device *dev,
				struct device_attribute *attr,
				char *page)
{
	struct pmu *pmu = dev_get_drvdata(dev);

	return snprintf(page, PAGE_SIZE-1, "%d\n", pmu->hrtimer_interval_ms);
}

static DEFINE_MUTEX(mux_interval_mutex);

static ssize_t
perf_event_mux_interval_ms_store(struct device *dev,
				 struct device_attribute *attr,
				 const char *buf, size_t count)
{
	struct pmu *pmu = dev_get_drvdata(dev);
	int timer, cpu, ret;

	ret = kstrtoint(buf, 0, &timer);
	if (ret)
		return ret;

	if (timer < 1)
		return -EINVAL;

	/* same value, noting to do */
	if (timer == pmu->hrtimer_interval_ms)
		return count;

	mutex_lock(&mux_interval_mutex);
	pmu->hrtimer_interval_ms = timer;

	/* update all cpuctx for this PMU */
	cpus_read_lock();
	for_each_online_cpu(cpu) {
		struct perf_cpu_context *cpuctx;
		cpuctx = per_cpu_ptr(pmu->pmu_cpu_context, cpu);
		cpuctx->hrtimer_interval = ns_to_ktime(NSEC_PER_MSEC * timer);

		cpu_function_call(cpu,
			(remote_function_f)perf_mux_hrtimer_restart, cpuctx);
	}
	cpus_read_unlock();
	mutex_unlock(&mux_interval_mutex);

	return count;
}
static DEVICE_ATTR_RW(perf_event_mux_interval_ms);

static struct attribute *pmu_dev_attrs[] = {
	&dev_attr_type.attr,
	&dev_attr_perf_event_mux_interval_ms.attr,
	NULL,
};
ATTRIBUTE_GROUPS(pmu_dev);

static int pmu_bus_running;
static struct bus_type pmu_bus = {
	.name		= "event_source",
	.dev_groups	= pmu_dev_groups,
};

static void pmu_dev_release(struct device *dev)
{
	kfree(dev);
}

static int pmu_dev_alloc(struct pmu *pmu)
{
	int ret = -ENOMEM;

	pmu->dev = kzalloc(sizeof(struct device), GFP_KERNEL);
	if (!pmu->dev)
		goto out;

	pmu->dev->groups = pmu->attr_groups;
	device_initialize(pmu->dev);
	ret = dev_set_name(pmu->dev, "%s", pmu->name);
	if (ret)
		goto free_dev;

	dev_set_drvdata(pmu->dev, pmu);
	pmu->dev->bus = &pmu_bus;
	pmu->dev->release = pmu_dev_release;
	ret = device_add(pmu->dev);
	if (ret)
		goto free_dev;

	/* For PMUs with address filters, throw in an extra attribute: */
	if (pmu->nr_addr_filters)
		ret = device_create_file(pmu->dev, &dev_attr_nr_addr_filters);

	if (ret)
		goto del_dev;

	if (pmu->attr_update)
		ret = sysfs_update_groups(&pmu->dev->kobj, pmu->attr_update);

	if (ret)
		goto del_dev;

out:
	return ret;

del_dev:
	device_del(pmu->dev);

free_dev:
	put_device(pmu->dev);
	goto out;
}

static struct lock_class_key cpuctx_mutex;
static struct lock_class_key cpuctx_lock;

int perf_pmu_register(struct pmu *pmu, const char *name, int type)
{
	int cpu, ret, max = PERF_TYPE_MAX;

	mutex_lock(&pmus_lock);
	ret = -ENOMEM;
	pmu->pmu_disable_count = alloc_percpu(int);
	if (!pmu->pmu_disable_count)
		goto unlock;

	pmu->type = -1;
	if (!name)
		goto skip_type;
	pmu->name = name;

	if (type != PERF_TYPE_SOFTWARE) {
		if (type >= 0)
			max = type;

		ret = idr_alloc(&pmu_idr, pmu, max, 0, GFP_KERNEL);
		if (ret < 0)
			goto free_pdc;

		WARN_ON(type >= 0 && ret != type);

		type = ret;
	}
	pmu->type = type;

	if (pmu_bus_running) {
		ret = pmu_dev_alloc(pmu);
		if (ret)
			goto free_idr;
	}

skip_type:
	if (pmu->task_ctx_nr == perf_hw_context) {
		static int hw_context_taken = 0;

		/*
		 * Other than systems with heterogeneous CPUs, it never makes
		 * sense for two PMUs to share perf_hw_context. PMUs which are
		 * uncore must use perf_invalid_context.
		 */
		if (WARN_ON_ONCE(hw_context_taken &&
		    !(pmu->capabilities & PERF_PMU_CAP_HETEROGENEOUS_CPUS)))
			pmu->task_ctx_nr = perf_invalid_context;

		hw_context_taken = 1;
	}

	pmu->pmu_cpu_context = find_pmu_context(pmu->task_ctx_nr);
	if (pmu->pmu_cpu_context)
		goto got_cpu_context;

	ret = -ENOMEM;
	pmu->pmu_cpu_context = alloc_percpu(struct perf_cpu_context);
	if (!pmu->pmu_cpu_context)
		goto free_dev;

	for_each_possible_cpu(cpu) {
		struct perf_cpu_context *cpuctx;

		cpuctx = per_cpu_ptr(pmu->pmu_cpu_context, cpu);
		__perf_event_init_context(&cpuctx->ctx);
		lockdep_set_class(&cpuctx->ctx.mutex, &cpuctx_mutex);
		lockdep_set_class(&cpuctx->ctx.lock, &cpuctx_lock);
		cpuctx->ctx.pmu = pmu;
		cpuctx->online = cpumask_test_cpu(cpu, perf_online_mask);

		__perf_mux_hrtimer_init(cpuctx, cpu);

		cpuctx->heap_size = ARRAY_SIZE(cpuctx->heap_default);
		cpuctx->heap = cpuctx->heap_default;
	}

got_cpu_context:
	if (!pmu->start_txn) {
		if (pmu->pmu_enable) {
			/*
			 * If we have pmu_enable/pmu_disable calls, install
			 * transaction stubs that use that to try and batch
			 * hardware accesses.
			 */
			pmu->start_txn  = perf_pmu_start_txn;
			pmu->commit_txn = perf_pmu_commit_txn;
			pmu->cancel_txn = perf_pmu_cancel_txn;
		} else {
			pmu->start_txn  = perf_pmu_nop_txn;
			pmu->commit_txn = perf_pmu_nop_int;
			pmu->cancel_txn = perf_pmu_nop_void;
		}
	}

	if (!pmu->pmu_enable) {
		pmu->pmu_enable  = perf_pmu_nop_void;
		pmu->pmu_disable = perf_pmu_nop_void;
	}

	if (!pmu->check_period)
		pmu->check_period = perf_event_nop_int;

	if (!pmu->event_idx)
		pmu->event_idx = perf_event_idx_default;

	/*
	 * Ensure the TYPE_SOFTWARE PMUs are at the head of the list,
	 * since these cannot be in the IDR. This way the linear search
	 * is fast, provided a valid software event is provided.
	 */
	if (type == PERF_TYPE_SOFTWARE || !name)
		list_add_rcu(&pmu->entry, &pmus);
	else
		list_add_tail_rcu(&pmu->entry, &pmus);

	atomic_set(&pmu->exclusive_cnt, 0);
	ret = 0;
unlock:
	mutex_unlock(&pmus_lock);

	return ret;

free_dev:
	device_del(pmu->dev);
	put_device(pmu->dev);

free_idr:
	if (pmu->type != PERF_TYPE_SOFTWARE)
		idr_remove(&pmu_idr, pmu->type);

free_pdc:
	free_percpu(pmu->pmu_disable_count);
	goto unlock;
}
EXPORT_SYMBOL_GPL(perf_pmu_register);

void perf_pmu_unregister(struct pmu *pmu)
{
	mutex_lock(&pmus_lock);
	list_del_rcu(&pmu->entry);

	/*
	 * We dereference the pmu list under both SRCU and regular RCU, so
	 * synchronize against both of those.
	 */
	synchronize_srcu(&pmus_srcu);
	synchronize_rcu();

	free_percpu(pmu->pmu_disable_count);
	if (pmu->type != PERF_TYPE_SOFTWARE)
		idr_remove(&pmu_idr, pmu->type);
	if (pmu_bus_running) {
		if (pmu->nr_addr_filters)
			device_remove_file(pmu->dev, &dev_attr_nr_addr_filters);
		device_del(pmu->dev);
		put_device(pmu->dev);
	}
	free_pmu_context(pmu);
	mutex_unlock(&pmus_lock);
}
EXPORT_SYMBOL_GPL(perf_pmu_unregister);

static inline bool has_extended_regs(struct perf_event *event)
{
	return (event->attr.sample_regs_user & PERF_REG_EXTENDED_MASK) ||
	       (event->attr.sample_regs_intr & PERF_REG_EXTENDED_MASK);
}

static int perf_try_init_event(struct pmu *pmu, struct perf_event *event)
{
	struct perf_event_context *ctx = NULL;
	int ret;

	if (!try_module_get(pmu->module))
		return -ENODEV;

	/*
	 * A number of pmu->event_init() methods iterate the sibling_list to,
	 * for example, validate if the group fits on the PMU. Therefore,
	 * if this is a sibling event, acquire the ctx->mutex to protect
	 * the sibling_list.
	 */
	if (event->group_leader != event && pmu->task_ctx_nr != perf_sw_context) {
		/*
		 * This ctx->mutex can nest when we're called through
		 * inheritance. See the perf_event_ctx_lock_nested() comment.
		 */
		ctx = perf_event_ctx_lock_nested(event->group_leader,
						 SINGLE_DEPTH_NESTING);
		BUG_ON(!ctx);
	}

	event->pmu = pmu;
	ret = pmu->event_init(event);

	if (ctx)
		perf_event_ctx_unlock(event->group_leader, ctx);

	if (!ret) {
		if (!(pmu->capabilities & PERF_PMU_CAP_EXTENDED_REGS) &&
		    has_extended_regs(event))
			ret = -EOPNOTSUPP;

		if (pmu->capabilities & PERF_PMU_CAP_NO_EXCLUDE &&
		    event_has_any_exclude_flag(event))
			ret = -EINVAL;

		if (ret && event->destroy)
			event->destroy(event);
	}

	if (ret)
		module_put(pmu->module);

	return ret;
}

static struct pmu *perf_init_event(struct perf_event *event)
{
	int idx, type, ret;
	struct pmu *pmu;

	idx = srcu_read_lock(&pmus_srcu);

	/* Try parent's PMU first: */
	if (event->parent && event->parent->pmu) {
		pmu = event->parent->pmu;
		ret = perf_try_init_event(pmu, event);
		if (!ret)
			goto unlock;
	}

	/*
	 * PERF_TYPE_HARDWARE and PERF_TYPE_HW_CACHE
	 * are often aliases for PERF_TYPE_RAW.
	 */
	type = event->attr.type;
	if (type == PERF_TYPE_HARDWARE || type == PERF_TYPE_HW_CACHE)
		type = PERF_TYPE_RAW;

again:
	rcu_read_lock();
	pmu = idr_find(&pmu_idr, type);
	rcu_read_unlock();
	if (pmu) {
		ret = perf_try_init_event(pmu, event);
		if (ret == -ENOENT && event->attr.type != type) {
			type = event->attr.type;
			goto again;
		}

		if (ret)
			pmu = ERR_PTR(ret);

		goto unlock;
	}

	list_for_each_entry_rcu(pmu, &pmus, entry, lockdep_is_held(&pmus_srcu)) {
		ret = perf_try_init_event(pmu, event);
		if (!ret)
			goto unlock;

		if (ret != -ENOENT) {
			pmu = ERR_PTR(ret);
			goto unlock;
		}
	}
	pmu = ERR_PTR(-ENOENT);
unlock:
	srcu_read_unlock(&pmus_srcu, idx);

	return pmu;
}

static void attach_sb_event(struct perf_event *event)
{
	struct pmu_event_list *pel = per_cpu_ptr(&pmu_sb_events, event->cpu);

	raw_spin_lock(&pel->lock);
	list_add_rcu(&event->sb_list, &pel->list);
	raw_spin_unlock(&pel->lock);
}

/*
 * We keep a list of all !task (and therefore per-cpu) events
 * that need to receive side-band records.
 *
 * This avoids having to scan all the various PMU per-cpu contexts
 * looking for them.
 */
static void account_pmu_sb_event(struct perf_event *event)
{
	if (is_sb_event(event))
		attach_sb_event(event);
}

static void account_event_cpu(struct perf_event *event, int cpu)
{
	if (event->parent)
		return;

	if (is_cgroup_event(event))
		atomic_inc(&per_cpu(perf_cgroup_events, cpu));
}

/* Freq events need the tick to stay alive (see perf_event_task_tick). */
static void account_freq_event_nohz(void)
{
#ifdef CONFIG_NO_HZ_FULL
	/* Lock so we don't race with concurrent unaccount */
	spin_lock(&nr_freq_lock);
	if (atomic_inc_return(&nr_freq_events) == 1)
		tick_nohz_dep_set(TICK_DEP_BIT_PERF_EVENTS);
	spin_unlock(&nr_freq_lock);
#endif
}

static void account_freq_event(void)
{
	if (tick_nohz_full_enabled())
		account_freq_event_nohz();
	else
		atomic_inc(&nr_freq_events);
}


static void account_event(struct perf_event *event)
{
	bool inc = false;

	if (event->parent)
		return;

	if (event->attach_state & PERF_ATTACH_TASK)
		inc = true;
	if (event->attr.mmap || event->attr.mmap_data)
		atomic_inc(&nr_mmap_events);
	if (event->attr.comm)
		atomic_inc(&nr_comm_events);
	if (event->attr.namespaces)
		atomic_inc(&nr_namespaces_events);
	if (event->attr.cgroup)
		atomic_inc(&nr_cgroup_events);
	if (event->attr.task)
		atomic_inc(&nr_task_events);
	if (event->attr.freq)
		account_freq_event();
	if (event->attr.context_switch) {
		atomic_inc(&nr_switch_events);
		inc = true;
	}
	if (has_branch_stack(event))
		inc = true;
	if (is_cgroup_event(event))
		inc = true;
	if (event->attr.ksymbol)
		atomic_inc(&nr_ksymbol_events);
	if (event->attr.bpf_event)
		atomic_inc(&nr_bpf_events);

	if (inc) {
		/*
		 * We need the mutex here because static_branch_enable()
		 * must complete *before* the perf_sched_count increment
		 * becomes visible.
		 */
		if (atomic_inc_not_zero(&perf_sched_count))
			goto enabled;

		mutex_lock(&perf_sched_mutex);
		if (!atomic_read(&perf_sched_count)) {
			static_branch_enable(&perf_sched_events);
			/*
			 * Guarantee that all CPUs observe they key change and
			 * call the perf scheduling hooks before proceeding to
			 * install events that need them.
			 */
			synchronize_rcu();
		}
		/*
		 * Now that we have waited for the sync_sched(), allow further
		 * increments to by-pass the mutex.
		 */
		atomic_inc(&perf_sched_count);
		mutex_unlock(&perf_sched_mutex);
	}
enabled:

	account_event_cpu(event, event->cpu);

	account_pmu_sb_event(event);
}

/*
 * Allocate and initialize an event structure
 */
static struct perf_event *
perf_event_alloc(struct perf_event_attr *attr, int cpu,
		 struct task_struct *task,
		 struct perf_event *group_leader,
		 struct perf_event *parent_event,
		 perf_overflow_handler_t overflow_handler,
		 void *context, int cgroup_fd)
{
	struct pmu *pmu;
	struct perf_event *event;
	struct hw_perf_event *hwc;
	long err = -EINVAL;

	if ((unsigned)cpu >= nr_cpu_ids) {
		if (!task || cpu != -1)
			return ERR_PTR(-EINVAL);
	}

	event = kzalloc(sizeof(*event), GFP_KERNEL);
	if (!event)
		return ERR_PTR(-ENOMEM);

	/*
	 * Single events are their own group leaders, with an
	 * empty sibling list:
	 */
	if (!group_leader)
		group_leader = event;

	mutex_init(&event->child_mutex);
	INIT_LIST_HEAD(&event->child_list);

	INIT_LIST_HEAD(&event->event_entry);
	INIT_LIST_HEAD(&event->sibling_list);
	INIT_LIST_HEAD(&event->active_list);
	init_event_group(event);
	INIT_LIST_HEAD(&event->rb_entry);
	INIT_LIST_HEAD(&event->active_entry);
	INIT_LIST_HEAD(&event->addr_filters.list);
	INIT_HLIST_NODE(&event->hlist_entry);


	init_waitqueue_head(&event->waitq);
	event->pending_disable = -1;
	init_irq_work(&event->pending, perf_pending_event);

	mutex_init(&event->mmap_mutex);
	raw_spin_lock_init(&event->addr_filters.lock);

	atomic_long_set(&event->refcount, 1);
	event->cpu		= cpu;
	event->attr		= *attr;
	event->group_leader	= group_leader;
	event->pmu		= NULL;
	event->oncpu		= -1;

	event->parent		= parent_event;

	event->ns		= get_pid_ns(task_active_pid_ns(current));
	event->id		= atomic64_inc_return(&perf_event_id);

	event->state		= PERF_EVENT_STATE_INACTIVE;

	if (task) {
		event->attach_state = PERF_ATTACH_TASK;
		/*
		 * XXX pmu::event_init needs to know what task to account to
		 * and we cannot use the ctx information because we need the
		 * pmu before we get a ctx.
		 */
		event->hw.target = get_task_struct(task);
	}

	event->clock = &local_clock;
	if (parent_event)
		event->clock = parent_event->clock;

	if (!overflow_handler && parent_event) {
		overflow_handler = parent_event->overflow_handler;
		context = parent_event->overflow_handler_context;
#if defined(CONFIG_BPF_SYSCALL) && defined(CONFIG_EVENT_TRACING)
		if (overflow_handler == bpf_overflow_handler) {
			struct bpf_prog *prog = parent_event->prog;

			bpf_prog_inc(prog);
			event->prog = prog;
			event->orig_overflow_handler =
				parent_event->orig_overflow_handler;
		}
#endif
	}

	if (overflow_handler) {
		event->overflow_handler	= overflow_handler;
		event->overflow_handler_context = context;
	} else if (is_write_backward(event)){
		event->overflow_handler = perf_event_output_backward;
		event->overflow_handler_context = NULL;
	} else {
		event->overflow_handler = perf_event_output_forward;
		event->overflow_handler_context = NULL;
	}

	perf_event__state_init(event);

	pmu = NULL;

	hwc = &event->hw;
	hwc->sample_period = attr->sample_period;
	if (attr->freq && attr->sample_freq)
		hwc->sample_period = 1;
	hwc->last_period = hwc->sample_period;

	local64_set(&hwc->period_left, hwc->sample_period);

	/*
	 * We currently do not support PERF_SAMPLE_READ on inherited events.
	 * See perf_output_read().
	 */
	if (attr->inherit && (attr->sample_type & PERF_SAMPLE_READ))
		goto err_ns;

	if (!has_branch_stack(event))
		event->attr.branch_sample_type = 0;

	pmu = perf_init_event(event);
	if (IS_ERR(pmu)) {
		err = PTR_ERR(pmu);
		goto err_ns;
	}

	/*
	 * Disallow uncore-cgroup events, they don't make sense as the cgroup will
	 * be different on other CPUs in the uncore mask.
	 */
	if (pmu->task_ctx_nr == perf_invalid_context && cgroup_fd != -1) {
		err = -EINVAL;
		goto err_pmu;
	}

	if (event->attr.aux_output &&
	    !(pmu->capabilities & PERF_PMU_CAP_AUX_OUTPUT)) {
		err = -EOPNOTSUPP;
		goto err_pmu;
	}

	if (cgroup_fd != -1) {
		err = perf_cgroup_connect(cgroup_fd, event, attr, group_leader);
		if (err)
			goto err_pmu;
	}

	err = exclusive_event_init(event);
	if (err)
		goto err_pmu;

	if (has_addr_filter(event)) {
		event->addr_filter_ranges = kcalloc(pmu->nr_addr_filters,
						    sizeof(struct perf_addr_filter_range),
						    GFP_KERNEL);
		if (!event->addr_filter_ranges) {
			err = -ENOMEM;
			goto err_per_task;
		}

		/*
		 * Clone the parent's vma offsets: they are valid until exec()
		 * even if the mm is not shared with the parent.
		 */
		if (event->parent) {
			struct perf_addr_filters_head *ifh = perf_event_addr_filters(event);

			raw_spin_lock_irq(&ifh->lock);
			memcpy(event->addr_filter_ranges,
			       event->parent->addr_filter_ranges,
			       pmu->nr_addr_filters * sizeof(struct perf_addr_filter_range));
			raw_spin_unlock_irq(&ifh->lock);
		}

		/* force hw sync on the address filters */
		event->addr_filters_gen = 1;
	}

	if (!event->parent) {
		if (event->attr.sample_type & PERF_SAMPLE_CALLCHAIN) {
			err = get_callchain_buffers(attr->sample_max_stack);
			if (err)
				goto err_addr_filters;
		}
	}

	err = security_perf_event_alloc(event);
	if (err)
		goto err_callchain_buffer;

	/* symmetric to unaccount_event() in _free_event() */
	account_event(event);

	return event;

err_callchain_buffer:
	if (!event->parent) {
		if (event->attr.sample_type & PERF_SAMPLE_CALLCHAIN)
			put_callchain_buffers();
	}
err_addr_filters:
	kfree(event->addr_filter_ranges);

err_per_task:
	exclusive_event_destroy(event);

err_pmu:
	if (is_cgroup_event(event))
		perf_detach_cgroup(event);
	if (event->destroy)
		event->destroy(event);
	module_put(pmu->module);
err_ns:
	if (event->ns)
		put_pid_ns(event->ns);
	if (event->hw.target)
		put_task_struct(event->hw.target);
	kfree(event);

	return ERR_PTR(err);
}

static int perf_copy_attr(struct perf_event_attr __user *uattr,
			  struct perf_event_attr *attr)
{
	u32 size;
	int ret;

	/* Zero the full structure, so that a short copy will be nice. */
	memset(attr, 0, sizeof(*attr));

	ret = get_user(size, &uattr->size);
	if (ret)
		return ret;

	/* ABI compatibility quirk: */
	if (!size)
		size = PERF_ATTR_SIZE_VER0;
	if (size < PERF_ATTR_SIZE_VER0 || size > PAGE_SIZE)
		goto err_size;

	ret = copy_struct_from_user(attr, sizeof(*attr), uattr, size);
	if (ret) {
		if (ret == -E2BIG)
			goto err_size;
		return ret;
	}

	attr->size = size;

	if (attr->__reserved_1 || attr->__reserved_2 || attr->__reserved_3)
		return -EINVAL;

	if (attr->sample_type & ~(PERF_SAMPLE_MAX-1))
		return -EINVAL;

	if (attr->read_format & ~(PERF_FORMAT_MAX-1))
		return -EINVAL;

	if (attr->sample_type & PERF_SAMPLE_BRANCH_STACK) {
		u64 mask = attr->branch_sample_type;

		/* only using defined bits */
		if (mask & ~(PERF_SAMPLE_BRANCH_MAX-1))
			return -EINVAL;

		/* at least one branch bit must be set */
		if (!(mask & ~PERF_SAMPLE_BRANCH_PLM_ALL))
			return -EINVAL;

		/* propagate priv level, when not set for branch */
		if (!(mask & PERF_SAMPLE_BRANCH_PLM_ALL)) {

			/* exclude_kernel checked on syscall entry */
			if (!attr->exclude_kernel)
				mask |= PERF_SAMPLE_BRANCH_KERNEL;

			if (!attr->exclude_user)
				mask |= PERF_SAMPLE_BRANCH_USER;

			if (!attr->exclude_hv)
				mask |= PERF_SAMPLE_BRANCH_HV;
			/*
			 * adjust user setting (for HW filter setup)
			 */
			attr->branch_sample_type = mask;
		}
		/* privileged levels capture (kernel, hv): check permissions */
		if (mask & PERF_SAMPLE_BRANCH_PERM_PLM) {
			ret = perf_allow_kernel(attr);
			if (ret)
				return ret;
		}
	}

	if (attr->sample_type & PERF_SAMPLE_REGS_USER) {
		ret = perf_reg_validate(attr->sample_regs_user);
		if (ret)
			return ret;
	}

	if (attr->sample_type & PERF_SAMPLE_STACK_USER) {
		if (!arch_perf_have_user_stack_dump())
			return -ENOSYS;

		/*
		 * We have __u32 type for the size, but so far
		 * we can only use __u16 as maximum due to the
		 * __u16 sample size limit.
		 */
		if (attr->sample_stack_user >= USHRT_MAX)
			return -EINVAL;
		else if (!IS_ALIGNED(attr->sample_stack_user, sizeof(u64)))
			return -EINVAL;
	}

	if (!attr->sample_max_stack)
		attr->sample_max_stack = sysctl_perf_event_max_stack;

	if (attr->sample_type & PERF_SAMPLE_REGS_INTR)
		ret = perf_reg_validate(attr->sample_regs_intr);

#ifndef CONFIG_CGROUP_PERF
	if (attr->sample_type & PERF_SAMPLE_CGROUP)
		return -EINVAL;
#endif

out:
	return ret;

err_size:
	put_user(sizeof(*attr), &uattr->size);
	ret = -E2BIG;
	goto out;
}

static int
perf_event_set_output(struct perf_event *event, struct perf_event *output_event)
{
	struct perf_buffer *rb = NULL;
	int ret = -EINVAL;

	if (!output_event)
		goto set;

	/* don't allow circular references */
	if (event == output_event)
		goto out;

	/*
	 * Don't allow cross-cpu buffers
	 */
	if (output_event->cpu != event->cpu)
		goto out;

	/*
	 * If its not a per-cpu rb, it must be the same task.
	 */
	if (output_event->cpu == -1 && output_event->ctx != event->ctx)
		goto out;

	/*
	 * Mixing clocks in the same buffer is trouble you don't need.
	 */
	if (output_event->clock != event->clock)
		goto out;

	/*
	 * Either writing ring buffer from beginning or from end.
	 * Mixing is not allowed.
	 */
	if (is_write_backward(output_event) != is_write_backward(event))
		goto out;

	/*
	 * If both events generate aux data, they must be on the same PMU
	 */
	if (has_aux(event) && has_aux(output_event) &&
	    event->pmu != output_event->pmu)
		goto out;

set:
	mutex_lock(&event->mmap_mutex);
	/* Can't redirect output if we've got an active mmap() */
	if (atomic_read(&event->mmap_count))
		goto unlock;

	if (output_event) {
		/* get the rb we want to redirect to */
		rb = ring_buffer_get(output_event);
		if (!rb)
			goto unlock;
	}

	ring_buffer_attach(event, rb);

	ret = 0;
unlock:
	mutex_unlock(&event->mmap_mutex);

out:
	return ret;
}

static void mutex_lock_double(struct mutex *a, struct mutex *b)
{
	if (b < a)
		swap(a, b);

	mutex_lock(a);
	mutex_lock_nested(b, SINGLE_DEPTH_NESTING);
}

static int perf_event_set_clock(struct perf_event *event, clockid_t clk_id)
{
	bool nmi_safe = false;

	switch (clk_id) {
	case CLOCK_MONOTONIC:
		event->clock = &ktime_get_mono_fast_ns;
		nmi_safe = true;
		break;

	case CLOCK_MONOTONIC_RAW:
		event->clock = &ktime_get_raw_fast_ns;
		nmi_safe = true;
		break;

	case CLOCK_REALTIME:
		event->clock = &ktime_get_real_ns;
		break;

	case CLOCK_BOOTTIME:
		event->clock = &ktime_get_boottime_ns;
		break;

	case CLOCK_TAI:
		event->clock = &ktime_get_clocktai_ns;
		break;

	default:
		return -EINVAL;
	}

	if (!nmi_safe && !(event->pmu->capabilities & PERF_PMU_CAP_NO_NMI))
		return -EINVAL;

	return 0;
}

/*
 * Variation on perf_event_ctx_lock_nested(), except we take two context
 * mutexes.
 */
static struct perf_event_context *
__perf_event_ctx_lock_double(struct perf_event *group_leader,
			     struct perf_event_context *ctx)
{
	struct perf_event_context *gctx;

again:
	rcu_read_lock();
	gctx = READ_ONCE(group_leader->ctx);
	if (!refcount_inc_not_zero(&gctx->refcount)) {
		rcu_read_unlock();
		goto again;
	}
	rcu_read_unlock();

	mutex_lock_double(&gctx->mutex, &ctx->mutex);

	if (group_leader->ctx != gctx) {
		mutex_unlock(&ctx->mutex);
		mutex_unlock(&gctx->mutex);
		put_ctx(gctx);
		goto again;
	}

	return gctx;
}

/**
 * sys_perf_event_open - open a performance event, associate it to a task/cpu
 *
 * @attr_uptr:	event_id type attributes for monitoring/sampling
 * @pid:		target pid
 * @cpu:		target cpu
 * @group_fd:		group leader event fd
 */
SYSCALL_DEFINE5(perf_event_open,
		struct perf_event_attr __user *, attr_uptr,
		pid_t, pid, int, cpu, int, group_fd, unsigned long, flags)
{
	struct perf_event *group_leader = NULL, *output_event = NULL;
	struct perf_event *event, *sibling;
	struct perf_event_attr attr;
	struct perf_event_context *ctx, *uninitialized_var(gctx);
	struct file *event_file = NULL;
	struct fd group = {NULL, 0};
	struct task_struct *task = NULL;
	struct pmu *pmu;
	int event_fd;
	int move_group = 0;
	int err;
	int f_flags = O_RDWR;
	int cgroup_fd = -1;

	/* for future expandability... */
	if (flags & ~PERF_FLAG_ALL)
		return -EINVAL;

	/* Do we allow access to perf_event_open(2) ? */
	err = security_perf_event_open(&attr, PERF_SECURITY_OPEN);
	if (err)
		return err;

	err = perf_copy_attr(attr_uptr, &attr);
	if (err)
		return err;

	if (!attr.exclude_kernel) {
		err = perf_allow_kernel(&attr);
		if (err)
			return err;
	}

	if (attr.namespaces) {
		if (!capable(CAP_SYS_ADMIN))
			return -EACCES;
	}

	if (attr.freq) {
		if (attr.sample_freq > sysctl_perf_event_sample_rate)
			return -EINVAL;
	} else {
		if (attr.sample_period & (1ULL << 63))
			return -EINVAL;
	}

	/* Only privileged users can get physical addresses */
	if ((attr.sample_type & PERF_SAMPLE_PHYS_ADDR)) {
		err = perf_allow_kernel(&attr);
		if (err)
			return err;
	}

	err = security_locked_down(LOCKDOWN_PERF);
	if (err && (attr.sample_type & PERF_SAMPLE_REGS_INTR))
		/* REGS_INTR can leak data, lockdown must prevent this */
		return err;

	err = 0;

	/*
	 * In cgroup mode, the pid argument is used to pass the fd
	 * opened to the cgroup directory in cgroupfs. The cpu argument
	 * designates the cpu on which to monitor threads from that
	 * cgroup.
	 */
	if ((flags & PERF_FLAG_PID_CGROUP) && (pid == -1 || cpu == -1))
		return -EINVAL;

	if (flags & PERF_FLAG_FD_CLOEXEC)
		f_flags |= O_CLOEXEC;

	event_fd = get_unused_fd_flags(f_flags);
	if (event_fd < 0)
		return event_fd;

	if (group_fd != -1) {
		err = perf_fget_light(group_fd, &group);
		if (err)
			goto err_fd;
		group_leader = group.file->private_data;
		if (flags & PERF_FLAG_FD_OUTPUT)
			output_event = group_leader;
		if (flags & PERF_FLAG_FD_NO_GROUP)
			group_leader = NULL;
	}

	if (pid != -1 && !(flags & PERF_FLAG_PID_CGROUP)) {
		task = find_lively_task_by_vpid(pid);
		if (IS_ERR(task)) {
			err = PTR_ERR(task);
			goto err_group_fd;
		}
	}

	if (task && group_leader &&
	    group_leader->attr.inherit != attr.inherit) {
		err = -EINVAL;
		goto err_task;
	}

	if (task) {
		err = mutex_lock_interruptible(&task->signal->exec_update_mutex);
		if (err)
			goto err_task;

		/*
		 * Reuse ptrace permission checks for now.
		 *
		 * We must hold exec_update_mutex across this and any potential
		 * perf_install_in_context() call for this new event to
		 * serialize against exec() altering our credentials (and the
		 * perf_event_exit_task() that could imply).
		 */
		err = -EACCES;
		if (!ptrace_may_access(task, PTRACE_MODE_READ_REALCREDS))
			goto err_cred;
	}

	if (flags & PERF_FLAG_PID_CGROUP)
		cgroup_fd = pid;

	event = perf_event_alloc(&attr, cpu, task, group_leader, NULL,
				 NULL, NULL, cgroup_fd);
	if (IS_ERR(event)) {
		err = PTR_ERR(event);
		goto err_cred;
	}

	if (is_sampling_event(event)) {
		if (event->pmu->capabilities & PERF_PMU_CAP_NO_INTERRUPT) {
			err = -EOPNOTSUPP;
			goto err_alloc;
		}
	}

	/*
	 * Special case software events and allow them to be part of
	 * any hardware group.
	 */
	pmu = event->pmu;

	if (attr.use_clockid) {
		err = perf_event_set_clock(event, attr.clockid);
		if (err)
			goto err_alloc;
	}

	if (pmu->task_ctx_nr == perf_sw_context)
		event->event_caps |= PERF_EV_CAP_SOFTWARE;

	if (group_leader) {
		if (is_software_event(event) &&
		    !in_software_context(group_leader)) {
			/*
			 * If the event is a sw event, but the group_leader
			 * is on hw context.
			 *
			 * Allow the addition of software events to hw
			 * groups, this is safe because software events
			 * never fail to schedule.
			 */
			pmu = group_leader->ctx->pmu;
		} else if (!is_software_event(event) &&
			   is_software_event(group_leader) &&
			   (group_leader->group_caps & PERF_EV_CAP_SOFTWARE)) {
			/*
			 * In case the group is a pure software group, and we
			 * try to add a hardware event, move the whole group to
			 * the hardware context.
			 */
			move_group = 1;
		}
	}

	/*
	 * Get the target context (task or percpu):
	 */
	ctx = find_get_context(pmu, task, event);
	if (IS_ERR(ctx)) {
		err = PTR_ERR(ctx);
		goto err_alloc;
	}

	/*
	 * Look up the group leader (we will attach this event to it):
	 */
	if (group_leader) {
		err = -EINVAL;

		/*
		 * Do not allow a recursive hierarchy (this new sibling
		 * becoming part of another group-sibling):
		 */
		if (group_leader->group_leader != group_leader)
			goto err_context;

		/* All events in a group should have the same clock */
		if (group_leader->clock != event->clock)
			goto err_context;

		/*
		 * Make sure we're both events for the same CPU;
		 * grouping events for different CPUs is broken; since
		 * you can never concurrently schedule them anyhow.
		 */
		if (group_leader->cpu != event->cpu)
			goto err_context;

		/*
		 * Make sure we're both on the same task, or both
		 * per-CPU events.
		 */
		if (group_leader->ctx->task != ctx->task)
			goto err_context;

		/*
		 * Do not allow to attach to a group in a different task
		 * or CPU context. If we're moving SW events, we'll fix
		 * this up later, so allow that.
		 */
		if (!move_group && group_leader->ctx != ctx)
			goto err_context;

		/*
		 * Only a group leader can be exclusive or pinned
		 */
		if (attr.exclusive || attr.pinned)
			goto err_context;
	}

	if (output_event) {
		err = perf_event_set_output(event, output_event);
		if (err)
			goto err_context;
	}

	event_file = anon_inode_getfile("[perf_event]", &perf_fops, event,
					f_flags);
	if (IS_ERR(event_file)) {
		err = PTR_ERR(event_file);
		event_file = NULL;
		goto err_context;
	}

	if (move_group) {
		gctx = __perf_event_ctx_lock_double(group_leader, ctx);

		if (gctx->task == TASK_TOMBSTONE) {
			err = -ESRCH;
			goto err_locked;
		}

		/*
		 * Check if we raced against another sys_perf_event_open() call
		 * moving the software group underneath us.
		 */
		if (!(group_leader->group_caps & PERF_EV_CAP_SOFTWARE)) {
			/*
			 * If someone moved the group out from under us, check
			 * if this new event wound up on the same ctx, if so
			 * its the regular !move_group case, otherwise fail.
			 */
			if (gctx != ctx) {
				err = -EINVAL;
				goto err_locked;
			} else {
				perf_event_ctx_unlock(group_leader, gctx);
				move_group = 0;
			}
		}

		/*
		 * Failure to create exclusive events returns -EBUSY.
		 */
		err = -EBUSY;
		if (!exclusive_event_installable(group_leader, ctx))
			goto err_locked;

		for_each_sibling_event(sibling, group_leader) {
			if (!exclusive_event_installable(sibling, ctx))
				goto err_locked;
		}
	} else {
		mutex_lock(&ctx->mutex);
	}

	if (ctx->task == TASK_TOMBSTONE) {
		err = -ESRCH;
		goto err_locked;
	}

	if (!perf_event_validate_size(event)) {
		err = -E2BIG;
		goto err_locked;
	}

	if (!task) {
		/*
		 * Check if the @cpu we're creating an event for is online.
		 *
		 * We use the perf_cpu_context::ctx::mutex to serialize against
		 * the hotplug notifiers. See perf_event_{init,exit}_cpu().
		 */
		struct perf_cpu_context *cpuctx =
			container_of(ctx, struct perf_cpu_context, ctx);

		if (!cpuctx->online) {
			err = -ENODEV;
			goto err_locked;
		}
	}

	if (perf_need_aux_event(event) && !perf_get_aux_event(event, group_leader)) {
		err = -EINVAL;
		goto err_locked;
	}

	/*
	 * Must be under the same ctx::mutex as perf_install_in_context(),
	 * because we need to serialize with concurrent event creation.
	 */
	if (!exclusive_event_installable(event, ctx)) {
		err = -EBUSY;
		goto err_locked;
	}

	WARN_ON_ONCE(ctx->parent_ctx);

	/*
	 * This is the point on no return; we cannot fail hereafter. This is
	 * where we start modifying current state.
	 */

	if (move_group) {
		/*
		 * See perf_event_ctx_lock() for comments on the details
		 * of swizzling perf_event::ctx.
		 */
		perf_remove_from_context(group_leader, 0);
		put_ctx(gctx);

		for_each_sibling_event(sibling, group_leader) {
			perf_remove_from_context(sibling, 0);
			put_ctx(gctx);
		}

		/*
		 * Wait for everybody to stop referencing the events through
		 * the old lists, before installing it on new lists.
		 */
		synchronize_rcu();

		/*
		 * Install the group siblings before the group leader.
		 *
		 * Because a group leader will try and install the entire group
		 * (through the sibling list, which is still in-tact), we can
		 * end up with siblings installed in the wrong context.
		 *
		 * By installing siblings first we NO-OP because they're not
		 * reachable through the group lists.
		 */
		for_each_sibling_event(sibling, group_leader) {
			perf_event__state_init(sibling);
			perf_install_in_context(ctx, sibling, sibling->cpu);
			get_ctx(ctx);
		}

		/*
		 * Removing from the context ends up with disabled
		 * event. What we want here is event in the initial
		 * startup state, ready to be add into new context.
		 */
		perf_event__state_init(group_leader);
		perf_install_in_context(ctx, group_leader, group_leader->cpu);
		get_ctx(ctx);
	}

	/*
	 * Precalculate sample_data sizes; do while holding ctx::mutex such
	 * that we're serialized against further additions and before
	 * perf_install_in_context() which is the point the event is active and
	 * can use these values.
	 */
	perf_event__header_size(event);
	perf_event__id_header_size(event);

	event->owner = current;

	perf_install_in_context(ctx, event, event->cpu);
	perf_unpin_context(ctx);

	if (move_group)
		perf_event_ctx_unlock(group_leader, gctx);
	mutex_unlock(&ctx->mutex);

	if (task) {
		mutex_unlock(&task->signal->exec_update_mutex);
		put_task_struct(task);
	}

	mutex_lock(&current->perf_event_mutex);
	list_add_tail(&event->owner_entry, &current->perf_event_list);
	mutex_unlock(&current->perf_event_mutex);

	/*
	 * Drop the reference on the group_event after placing the
	 * new event on the sibling_list. This ensures destruction
	 * of the group leader will find the pointer to itself in
	 * perf_group_detach().
	 */
	fdput(group);
	fd_install(event_fd, event_file);
	return event_fd;

err_locked:
	if (move_group)
		perf_event_ctx_unlock(group_leader, gctx);
	mutex_unlock(&ctx->mutex);
/* err_file: */
	fput(event_file);
err_context:
	perf_unpin_context(ctx);
	put_ctx(ctx);
err_alloc:
	/*
	 * If event_file is set, the fput() above will have called ->release()
	 * and that will take care of freeing the event.
	 */
	if (!event_file)
		free_event(event);
err_cred:
	if (task)
		mutex_unlock(&task->signal->exec_update_mutex);
err_task:
	if (task)
		put_task_struct(task);
err_group_fd:
	fdput(group);
err_fd:
	put_unused_fd(event_fd);
	return err;
}

/**
 * perf_event_create_kernel_counter
 *
 * @attr: attributes of the counter to create
 * @cpu: cpu in which the counter is bound
 * @task: task to profile (NULL for percpu)
 */
struct perf_event *
perf_event_create_kernel_counter(struct perf_event_attr *attr, int cpu,
				 struct task_struct *task,
				 perf_overflow_handler_t overflow_handler,
				 void *context)
{
	struct perf_event_context *ctx;
	struct perf_event *event;
	int err;

	/*
	 * Grouping is not supported for kernel events, neither is 'AUX',
	 * make sure the caller's intentions are adjusted.
	 */
	if (attr->aux_output)
		return ERR_PTR(-EINVAL);

	event = perf_event_alloc(attr, cpu, task, NULL, NULL,
				 overflow_handler, context, -1);
	if (IS_ERR(event)) {
		err = PTR_ERR(event);
		goto err;
	}

	/* Mark owner so we could distinguish it from user events. */
	event->owner = TASK_TOMBSTONE;

	/*
	 * Get the target context (task or percpu):
	 */
	ctx = find_get_context(event->pmu, task, event);
	if (IS_ERR(ctx)) {
		err = PTR_ERR(ctx);
		goto err_free;
	}

	WARN_ON_ONCE(ctx->parent_ctx);
	mutex_lock(&ctx->mutex);
	if (ctx->task == TASK_TOMBSTONE) {
		err = -ESRCH;
		goto err_unlock;
	}

	if (!task) {
		/*
		 * Check if the @cpu we're creating an event for is online.
		 *
		 * We use the perf_cpu_context::ctx::mutex to serialize against
		 * the hotplug notifiers. See perf_event_{init,exit}_cpu().
		 */
		struct perf_cpu_context *cpuctx =
			container_of(ctx, struct perf_cpu_context, ctx);
		if (!cpuctx->online) {
			err = -ENODEV;
			goto err_unlock;
		}
	}

	if (!exclusive_event_installable(event, ctx)) {
		err = -EBUSY;
		goto err_unlock;
	}

	perf_install_in_context(ctx, event, event->cpu);
	perf_unpin_context(ctx);
	mutex_unlock(&ctx->mutex);

	return event;

err_unlock:
	mutex_unlock(&ctx->mutex);
	perf_unpin_context(ctx);
	put_ctx(ctx);
err_free:
	free_event(event);
err:
	return ERR_PTR(err);
}
EXPORT_SYMBOL_GPL(perf_event_create_kernel_counter);

void perf_pmu_migrate_context(struct pmu *pmu, int src_cpu, int dst_cpu)
{
	struct perf_event_context *src_ctx;
	struct perf_event_context *dst_ctx;
	struct perf_event *event, *tmp;
	LIST_HEAD(events);

	src_ctx = &per_cpu_ptr(pmu->pmu_cpu_context, src_cpu)->ctx;
	dst_ctx = &per_cpu_ptr(pmu->pmu_cpu_context, dst_cpu)->ctx;

	/*
	 * See perf_event_ctx_lock() for comments on the details
	 * of swizzling perf_event::ctx.
	 */
	mutex_lock_double(&src_ctx->mutex, &dst_ctx->mutex);
	list_for_each_entry_safe(event, tmp, &src_ctx->event_list,
				 event_entry) {
		perf_remove_from_context(event, 0);
		unaccount_event_cpu(event, src_cpu);
		put_ctx(src_ctx);
		list_add(&event->migrate_entry, &events);
	}

	/*
	 * Wait for the events to quiesce before re-instating them.
	 */
	synchronize_rcu();

	/*
	 * Re-instate events in 2 passes.
	 *
	 * Skip over group leaders and only install siblings on this first
	 * pass, siblings will not get enabled without a leader, however a
	 * leader will enable its siblings, even if those are still on the old
	 * context.
	 */
	list_for_each_entry_safe(event, tmp, &events, migrate_entry) {
		if (event->group_leader == event)
			continue;

		list_del(&event->migrate_entry);
		if (event->state >= PERF_EVENT_STATE_OFF)
			event->state = PERF_EVENT_STATE_INACTIVE;
		account_event_cpu(event, dst_cpu);
		perf_install_in_context(dst_ctx, event, dst_cpu);
		get_ctx(dst_ctx);
	}

	/*
	 * Once all the siblings are setup properly, install the group leaders
	 * to make it go.
	 */
	list_for_each_entry_safe(event, tmp, &events, migrate_entry) {
		list_del(&event->migrate_entry);
		if (event->state >= PERF_EVENT_STATE_OFF)
			event->state = PERF_EVENT_STATE_INACTIVE;
		account_event_cpu(event, dst_cpu);
		perf_install_in_context(dst_ctx, event, dst_cpu);
		get_ctx(dst_ctx);
	}
	mutex_unlock(&dst_ctx->mutex);
	mutex_unlock(&src_ctx->mutex);
}
EXPORT_SYMBOL_GPL(perf_pmu_migrate_context);

static void sync_child_event(struct perf_event *child_event,
			       struct task_struct *child)
{
	struct perf_event *parent_event = child_event->parent;
	u64 child_val;

	if (child_event->attr.inherit_stat)
		perf_event_read_event(child_event, child);

	child_val = perf_event_count(child_event);

	/*
	 * Add back the child's count to the parent's count:
	 */
	atomic64_add(child_val, &parent_event->child_count);
	atomic64_add(child_event->total_time_enabled,
		     &parent_event->child_total_time_enabled);
	atomic64_add(child_event->total_time_running,
		     &parent_event->child_total_time_running);
}

static void
perf_event_exit_event(struct perf_event *child_event,
		      struct perf_event_context *child_ctx,
		      struct task_struct *child)
{
	struct perf_event *parent_event = child_event->parent;

	/*
	 * Do not destroy the 'original' grouping; because of the context
	 * switch optimization the original events could've ended up in a
	 * random child task.
	 *
	 * If we were to destroy the original group, all group related
	 * operations would cease to function properly after this random
	 * child dies.
	 *
	 * Do destroy all inherited groups, we don't care about those
	 * and being thorough is better.
	 */
	raw_spin_lock_irq(&child_ctx->lock);
	WARN_ON_ONCE(child_ctx->is_active);

	if (parent_event)
		perf_group_detach(child_event);
	list_del_event(child_event, child_ctx);
	perf_event_set_state(child_event, PERF_EVENT_STATE_EXIT); /* is_event_hup() */
	raw_spin_unlock_irq(&child_ctx->lock);

	/*
	 * Parent events are governed by their filedesc, retain them.
	 */
	if (!parent_event) {
		perf_event_wakeup(child_event);
		return;
	}
	/*
	 * Child events can be cleaned up.
	 */

	sync_child_event(child_event, child);

	/*
	 * Remove this event from the parent's list
	 */
	WARN_ON_ONCE(parent_event->ctx->parent_ctx);
	mutex_lock(&parent_event->child_mutex);
	list_del_init(&child_event->child_list);
	mutex_unlock(&parent_event->child_mutex);

	/*
	 * Kick perf_poll() for is_event_hup().
	 */
	perf_event_wakeup(parent_event);
	free_event(child_event);
	put_event(parent_event);
}

static void perf_event_exit_task_context(struct task_struct *child, int ctxn)
{
	struct perf_event_context *child_ctx, *clone_ctx = NULL;
	struct perf_event *child_event, *next;

	WARN_ON_ONCE(child != current);

	child_ctx = perf_pin_task_context(child, ctxn);
	if (!child_ctx)
		return;

	/*
	 * In order to reduce the amount of tricky in ctx tear-down, we hold
	 * ctx::mutex over the entire thing. This serializes against almost
	 * everything that wants to access the ctx.
	 *
	 * The exception is sys_perf_event_open() /
	 * perf_event_create_kernel_count() which does find_get_context()
	 * without ctx::mutex (it cannot because of the move_group double mutex
	 * lock thing). See the comments in perf_install_in_context().
	 */
	mutex_lock(&child_ctx->mutex);

	/*
	 * In a single ctx::lock section, de-schedule the events and detach the
	 * context from the task such that we cannot ever get it scheduled back
	 * in.
	 */
	raw_spin_lock_irq(&child_ctx->lock);
	task_ctx_sched_out(__get_cpu_context(child_ctx), child_ctx, EVENT_ALL);

	/*
	 * Now that the context is inactive, destroy the task <-> ctx relation
	 * and mark the context dead.
	 */
	RCU_INIT_POINTER(child->perf_event_ctxp[ctxn], NULL);
	put_ctx(child_ctx); /* cannot be last */
	WRITE_ONCE(child_ctx->task, TASK_TOMBSTONE);
	put_task_struct(current); /* cannot be last */

	clone_ctx = unclone_ctx(child_ctx);
	raw_spin_unlock_irq(&child_ctx->lock);

	if (clone_ctx)
		put_ctx(clone_ctx);

	/*
	 * Report the task dead after unscheduling the events so that we
	 * won't get any samples after PERF_RECORD_EXIT. We can however still
	 * get a few PERF_RECORD_READ events.
	 */
	perf_event_task(child, child_ctx, 0);

	list_for_each_entry_safe(child_event, next, &child_ctx->event_list, event_entry)
		perf_event_exit_event(child_event, child_ctx, child);

	mutex_unlock(&child_ctx->mutex);

	put_ctx(child_ctx);
}

/*
 * When a child task exits, feed back event values to parent events.
 *
 * Can be called with exec_update_mutex held when called from
 * install_exec_creds().
 */
void perf_event_exit_task(struct task_struct *child)
{
	struct perf_event *event, *tmp;
	int ctxn;

	mutex_lock(&child->perf_event_mutex);
	list_for_each_entry_safe(event, tmp, &child->perf_event_list,
				 owner_entry) {
		list_del_init(&event->owner_entry);

		/*
		 * Ensure the list deletion is visible before we clear
		 * the owner, closes a race against perf_release() where
		 * we need to serialize on the owner->perf_event_mutex.
		 */
		smp_store_release(&event->owner, NULL);
	}
	mutex_unlock(&child->perf_event_mutex);

	for_each_task_context_nr(ctxn)
		perf_event_exit_task_context(child, ctxn);

	/*
	 * The perf_event_exit_task_context calls perf_event_task
	 * with child's task_ctx, which generates EXIT events for
	 * child contexts and sets child->perf_event_ctxp[] to NULL.
	 * At this point we need to send EXIT events to cpu contexts.
	 */
	perf_event_task(child, NULL, 0);
}

static void perf_free_event(struct perf_event *event,
			    struct perf_event_context *ctx)
{
	struct perf_event *parent = event->parent;

	if (WARN_ON_ONCE(!parent))
		return;

	mutex_lock(&parent->child_mutex);
	list_del_init(&event->child_list);
	mutex_unlock(&parent->child_mutex);

	put_event(parent);

	raw_spin_lock_irq(&ctx->lock);
	perf_group_detach(event);
	list_del_event(event, ctx);
	raw_spin_unlock_irq(&ctx->lock);
	free_event(event);
}

/*
 * Free a context as created by inheritance by perf_event_init_task() below,
 * used by fork() in case of fail.
 *
 * Even though the task has never lived, the context and events have been
 * exposed through the child_list, so we must take care tearing it all down.
 */
void perf_event_free_task(struct task_struct *task)
{
	struct perf_event_context *ctx;
	struct perf_event *event, *tmp;
	int ctxn;

	for_each_task_context_nr(ctxn) {
		ctx = task->perf_event_ctxp[ctxn];
		if (!ctx)
			continue;

		mutex_lock(&ctx->mutex);
		raw_spin_lock_irq(&ctx->lock);
		/*
		 * Destroy the task <-> ctx relation and mark the context dead.
		 *
		 * This is important because even though the task hasn't been
		 * exposed yet the context has been (through child_list).
		 */
		RCU_INIT_POINTER(task->perf_event_ctxp[ctxn], NULL);
		WRITE_ONCE(ctx->task, TASK_TOMBSTONE);
		put_task_struct(task); /* cannot be last */
		raw_spin_unlock_irq(&ctx->lock);

		list_for_each_entry_safe(event, tmp, &ctx->event_list, event_entry)
			perf_free_event(event, ctx);

		mutex_unlock(&ctx->mutex);

		/*
		 * perf_event_release_kernel() could've stolen some of our
		 * child events and still have them on its free_list. In that
		 * case we must wait for these events to have been freed (in
		 * particular all their references to this task must've been
		 * dropped).
		 *
		 * Without this copy_process() will unconditionally free this
		 * task (irrespective of its reference count) and
		 * _free_event()'s put_task_struct(event->hw.target) will be a
		 * use-after-free.
		 *
		 * Wait for all events to drop their context reference.
		 */
		wait_var_event(&ctx->refcount, refcount_read(&ctx->refcount) == 1);
		put_ctx(ctx); /* must be last */
	}
}

void perf_event_delayed_put(struct task_struct *task)
{
	int ctxn;

	for_each_task_context_nr(ctxn)
		WARN_ON_ONCE(task->perf_event_ctxp[ctxn]);
}

struct file *perf_event_get(unsigned int fd)
{
	struct file *file = fget(fd);
	if (!file)
		return ERR_PTR(-EBADF);

	if (file->f_op != &perf_fops) {
		fput(file);
		return ERR_PTR(-EBADF);
	}

	return file;
}

const struct perf_event *perf_get_event(struct file *file)
{
	if (file->f_op != &perf_fops)
		return ERR_PTR(-EINVAL);

	return file->private_data;
}

const struct perf_event_attr *perf_event_attrs(struct perf_event *event)
{
	if (!event)
		return ERR_PTR(-EINVAL);

	return &event->attr;
}

/*
 * Inherit an event from parent task to child task.
 *
 * Returns:
 *  - valid pointer on success
 *  - NULL for orphaned events
 *  - IS_ERR() on error
 */
static struct perf_event *
inherit_event(struct perf_event *parent_event,
	      struct task_struct *parent,
	      struct perf_event_context *parent_ctx,
	      struct task_struct *child,
	      struct perf_event *group_leader,
	      struct perf_event_context *child_ctx)
{
	enum perf_event_state parent_state = parent_event->state;
	struct perf_event *child_event;
	unsigned long flags;

	/*
	 * Instead of creating recursive hierarchies of events,
	 * we link inherited events back to the original parent,
	 * which has a filp for sure, which we use as the reference
	 * count:
	 */
	if (parent_event->parent)
		parent_event = parent_event->parent;

	child_event = perf_event_alloc(&parent_event->attr,
					   parent_event->cpu,
					   child,
					   group_leader, parent_event,
					   NULL, NULL, -1);
	if (IS_ERR(child_event))
		return child_event;


	if ((child_event->attach_state & PERF_ATTACH_TASK_DATA) &&
	    !child_ctx->task_ctx_data) {
		struct pmu *pmu = child_event->pmu;

		child_ctx->task_ctx_data = kzalloc(pmu->task_ctx_size,
						   GFP_KERNEL);
		if (!child_ctx->task_ctx_data) {
			free_event(child_event);
			return ERR_PTR(-ENOMEM);
		}
	}

	/*
	 * is_orphaned_event() and list_add_tail(&parent_event->child_list)
	 * must be under the same lock in order to serialize against
	 * perf_event_release_kernel(), such that either we must observe
	 * is_orphaned_event() or they will observe us on the child_list.
	 */
	mutex_lock(&parent_event->child_mutex);
	if (is_orphaned_event(parent_event) ||
	    !atomic_long_inc_not_zero(&parent_event->refcount)) {
		mutex_unlock(&parent_event->child_mutex);
		/* task_ctx_data is freed with child_ctx */
		free_event(child_event);
		return NULL;
	}

	get_ctx(child_ctx);

	/*
	 * Make the child state follow the state of the parent event,
	 * not its attr.disabled bit.  We hold the parent's mutex,
	 * so we won't race with perf_event_{en, dis}able_family.
	 */
	if (parent_state >= PERF_EVENT_STATE_INACTIVE)
		child_event->state = PERF_EVENT_STATE_INACTIVE;
	else
		child_event->state = PERF_EVENT_STATE_OFF;

	if (parent_event->attr.freq) {
		u64 sample_period = parent_event->hw.sample_period;
		struct hw_perf_event *hwc = &child_event->hw;

		hwc->sample_period = sample_period;
		hwc->last_period   = sample_period;

		local64_set(&hwc->period_left, sample_period);
	}

	child_event->ctx = child_ctx;
	child_event->overflow_handler = parent_event->overflow_handler;
	child_event->overflow_handler_context
		= parent_event->overflow_handler_context;

	/*
	 * Precalculate sample_data sizes
	 */
	perf_event__header_size(child_event);
	perf_event__id_header_size(child_event);

	/*
	 * Link it up in the child's context:
	 */
	raw_spin_lock_irqsave(&child_ctx->lock, flags);
	add_event_to_ctx(child_event, child_ctx);
	raw_spin_unlock_irqrestore(&child_ctx->lock, flags);

	/*
	 * Link this into the parent event's child list
	 */
	list_add_tail(&child_event->child_list, &parent_event->child_list);
	mutex_unlock(&parent_event->child_mutex);

	return child_event;
}

/*
 * Inherits an event group.
 *
 * This will quietly suppress orphaned events; !inherit_event() is not an error.
 * This matches with perf_event_release_kernel() removing all child events.
 *
 * Returns:
 *  - 0 on success
 *  - <0 on error
 */
static int inherit_group(struct perf_event *parent_event,
	      struct task_struct *parent,
	      struct perf_event_context *parent_ctx,
	      struct task_struct *child,
	      struct perf_event_context *child_ctx)
{
	struct perf_event *leader;
	struct perf_event *sub;
	struct perf_event *child_ctr;

	leader = inherit_event(parent_event, parent, parent_ctx,
				 child, NULL, child_ctx);
	if (IS_ERR(leader))
		return PTR_ERR(leader);
	/*
	 * @leader can be NULL here because of is_orphaned_event(). In this
	 * case inherit_event() will create individual events, similar to what
	 * perf_group_detach() would do anyway.
	 */
	for_each_sibling_event(sub, parent_event) {
		child_ctr = inherit_event(sub, parent, parent_ctx,
					    child, leader, child_ctx);
		if (IS_ERR(child_ctr))
			return PTR_ERR(child_ctr);

		if (sub->aux_event == parent_event && child_ctr &&
		    !perf_get_aux_event(child_ctr, leader))
			return -EINVAL;
	}
	return 0;
}

/*
 * Creates the child task context and tries to inherit the event-group.
 *
 * Clears @inherited_all on !attr.inherited or error. Note that we'll leave
 * inherited_all set when we 'fail' to inherit an orphaned event; this is
 * consistent with perf_event_release_kernel() removing all child events.
 *
 * Returns:
 *  - 0 on success
 *  - <0 on error
 */
static int
inherit_task_group(struct perf_event *event, struct task_struct *parent,
		   struct perf_event_context *parent_ctx,
		   struct task_struct *child, int ctxn,
		   int *inherited_all)
{
	int ret;
	struct perf_event_context *child_ctx;

	if (!event->attr.inherit) {
		*inherited_all = 0;
		return 0;
	}

	child_ctx = child->perf_event_ctxp[ctxn];
	if (!child_ctx) {
		/*
		 * This is executed from the parent task context, so
		 * inherit events that have been marked for cloning.
		 * First allocate and initialize a context for the
		 * child.
		 */
		child_ctx = alloc_perf_context(parent_ctx->pmu, child);
		if (!child_ctx)
			return -ENOMEM;

		child->perf_event_ctxp[ctxn] = child_ctx;
	}

	ret = inherit_group(event, parent, parent_ctx,
			    child, child_ctx);

	if (ret)
		*inherited_all = 0;

	return ret;
}

/*
 * Initialize the perf_event context in task_struct
 */
static int perf_event_init_context(struct task_struct *child, int ctxn)
{
	struct perf_event_context *child_ctx, *parent_ctx;
	struct perf_event_context *cloned_ctx;
	struct perf_event *event;
	struct task_struct *parent = current;
	int inherited_all = 1;
	unsigned long flags;
	int ret = 0;

	if (likely(!parent->perf_event_ctxp[ctxn]))
		return 0;

	/*
	 * If the parent's context is a clone, pin it so it won't get
	 * swapped under us.
	 */
	parent_ctx = perf_pin_task_context(parent, ctxn);
	if (!parent_ctx)
		return 0;

	/*
	 * No need to check if parent_ctx != NULL here; since we saw
	 * it non-NULL earlier, the only reason for it to become NULL
	 * is if we exit, and since we're currently in the middle of
	 * a fork we can't be exiting at the same time.
	 */

	/*
	 * Lock the parent list. No need to lock the child - not PID
	 * hashed yet and not running, so nobody can access it.
	 */
	mutex_lock(&parent_ctx->mutex);

	/*
	 * We dont have to disable NMIs - we are only looking at
	 * the list, not manipulating it:
	 */
	perf_event_groups_for_each(event, &parent_ctx->pinned_groups) {
		ret = inherit_task_group(event, parent, parent_ctx,
					 child, ctxn, &inherited_all);
		if (ret)
			goto out_unlock;
	}

	/*
	 * We can't hold ctx->lock when iterating the ->flexible_group list due
	 * to allocations, but we need to prevent rotation because
	 * rotate_ctx() will change the list from interrupt context.
	 */
	raw_spin_lock_irqsave(&parent_ctx->lock, flags);
	parent_ctx->rotate_disable = 1;
	raw_spin_unlock_irqrestore(&parent_ctx->lock, flags);

	perf_event_groups_for_each(event, &parent_ctx->flexible_groups) {
		ret = inherit_task_group(event, parent, parent_ctx,
					 child, ctxn, &inherited_all);
		if (ret)
			goto out_unlock;
	}

	raw_spin_lock_irqsave(&parent_ctx->lock, flags);
	parent_ctx->rotate_disable = 0;

	child_ctx = child->perf_event_ctxp[ctxn];

	if (child_ctx && inherited_all) {
		/*
		 * Mark the child context as a clone of the parent
		 * context, or of whatever the parent is a clone of.
		 *
		 * Note that if the parent is a clone, the holding of
		 * parent_ctx->lock avoids it from being uncloned.
		 */
		cloned_ctx = parent_ctx->parent_ctx;
		if (cloned_ctx) {
			child_ctx->parent_ctx = cloned_ctx;
			child_ctx->parent_gen = parent_ctx->parent_gen;
		} else {
			child_ctx->parent_ctx = parent_ctx;
			child_ctx->parent_gen = parent_ctx->generation;
		}
		get_ctx(child_ctx->parent_ctx);
	}

	raw_spin_unlock_irqrestore(&parent_ctx->lock, flags);
out_unlock:
	mutex_unlock(&parent_ctx->mutex);

	perf_unpin_context(parent_ctx);
	put_ctx(parent_ctx);

	return ret;
}

/*
 * Initialize the perf_event context in task_struct
 */
int perf_event_init_task(struct task_struct *child)
{
	int ctxn, ret;

	memset(child->perf_event_ctxp, 0, sizeof(child->perf_event_ctxp));
	mutex_init(&child->perf_event_mutex);
	INIT_LIST_HEAD(&child->perf_event_list);

	for_each_task_context_nr(ctxn) {
		ret = perf_event_init_context(child, ctxn);
		if (ret) {
			perf_event_free_task(child);
			return ret;
		}
	}

	return 0;
}

static void __init perf_event_init_all_cpus(void)
{
	struct swevent_htable *swhash;
	int cpu;

	zalloc_cpumask_var(&perf_online_mask, GFP_KERNEL);

	for_each_possible_cpu(cpu) {
		swhash = &per_cpu(swevent_htable, cpu);
		mutex_init(&swhash->hlist_mutex);
		INIT_LIST_HEAD(&per_cpu(active_ctx_list, cpu));

		INIT_LIST_HEAD(&per_cpu(pmu_sb_events.list, cpu));
		raw_spin_lock_init(&per_cpu(pmu_sb_events.lock, cpu));

#ifdef CONFIG_CGROUP_PERF
		INIT_LIST_HEAD(&per_cpu(cgrp_cpuctx_list, cpu));
#endif
		INIT_LIST_HEAD(&per_cpu(sched_cb_list, cpu));
	}
}

static void perf_swevent_init_cpu(unsigned int cpu)
{
	struct swevent_htable *swhash = &per_cpu(swevent_htable, cpu);

	mutex_lock(&swhash->hlist_mutex);
	if (swhash->hlist_refcount > 0 && !swevent_hlist_deref(swhash)) {
		struct swevent_hlist *hlist;

		hlist = kzalloc_node(sizeof(*hlist), GFP_KERNEL, cpu_to_node(cpu));
		WARN_ON(!hlist);
		rcu_assign_pointer(swhash->swevent_hlist, hlist);
	}
	mutex_unlock(&swhash->hlist_mutex);
}

#if defined CONFIG_HOTPLUG_CPU || defined CONFIG_KEXEC_CORE
static void __perf_event_exit_context(void *__info)
{
	struct perf_event_context *ctx = __info;
	struct perf_cpu_context *cpuctx = __get_cpu_context(ctx);
	struct perf_event *event;

	raw_spin_lock(&ctx->lock);
	ctx_sched_out(ctx, cpuctx, EVENT_TIME);
	list_for_each_entry(event, &ctx->event_list, event_entry)
		__perf_remove_from_context(event, cpuctx, ctx, (void *)DETACH_GROUP);
	raw_spin_unlock(&ctx->lock);
}

static void perf_event_exit_cpu_context(int cpu)
{
	struct perf_cpu_context *cpuctx;
	struct perf_event_context *ctx;
	struct pmu *pmu;

	mutex_lock(&pmus_lock);
	list_for_each_entry(pmu, &pmus, entry) {
		cpuctx = per_cpu_ptr(pmu->pmu_cpu_context, cpu);
		ctx = &cpuctx->ctx;

		mutex_lock(&ctx->mutex);
		smp_call_function_single(cpu, __perf_event_exit_context, ctx, 1);
		cpuctx->online = 0;
		mutex_unlock(&ctx->mutex);
	}
	cpumask_clear_cpu(cpu, perf_online_mask);
	mutex_unlock(&pmus_lock);
}
#else

static void perf_event_exit_cpu_context(int cpu) { }

#endif

int perf_event_init_cpu(unsigned int cpu)
{
	struct perf_cpu_context *cpuctx;
	struct perf_event_context *ctx;
	struct pmu *pmu;

	perf_swevent_init_cpu(cpu);

	mutex_lock(&pmus_lock);
	cpumask_set_cpu(cpu, perf_online_mask);
	list_for_each_entry(pmu, &pmus, entry) {
		cpuctx = per_cpu_ptr(pmu->pmu_cpu_context, cpu);
		ctx = &cpuctx->ctx;

		mutex_lock(&ctx->mutex);
		cpuctx->online = 1;
		mutex_unlock(&ctx->mutex);
	}
	mutex_unlock(&pmus_lock);

	return 0;
}

int perf_event_exit_cpu(unsigned int cpu)
{
	perf_event_exit_cpu_context(cpu);
	return 0;
}

static int
perf_reboot(struct notifier_block *notifier, unsigned long val, void *v)
{
	int cpu;

	for_each_online_cpu(cpu)
		perf_event_exit_cpu(cpu);

	return NOTIFY_OK;
}

/*
 * Run the perf reboot notifier at the very last possible moment so that
 * the generic watchdog code runs as long as possible.
 */
static struct notifier_block perf_reboot_notifier = {
	.notifier_call = perf_reboot,
	.priority = INT_MIN,
};

void __init perf_event_init(void)
{
	int ret;

	idr_init(&pmu_idr);

	perf_event_init_all_cpus();
	init_srcu_struct(&pmus_srcu);
	perf_pmu_register(&perf_swevent, "software", PERF_TYPE_SOFTWARE);
	perf_pmu_register(&perf_cpu_clock, NULL, -1);
	perf_pmu_register(&perf_task_clock, NULL, -1);
	perf_tp_register();
	perf_event_init_cpu(smp_processor_id());
	register_reboot_notifier(&perf_reboot_notifier);

	ret = init_hw_breakpoint();
	WARN(ret, "hw_breakpoint initialization failed with: %d", ret);

	/*
	 * Build time assertion that we keep the data_head at the intended
	 * location.  IOW, validation we got the __reserved[] size right.
	 */
	BUILD_BUG_ON((offsetof(struct perf_event_mmap_page, data_head))
		     != 1024);
}

ssize_t perf_event_sysfs_show(struct device *dev, struct device_attribute *attr,
			      char *page)
{
	struct perf_pmu_events_attr *pmu_attr =
		container_of(attr, struct perf_pmu_events_attr, attr);

	if (pmu_attr->event_str)
		return sprintf(page, "%s\n", pmu_attr->event_str);

	return 0;
}
EXPORT_SYMBOL_GPL(perf_event_sysfs_show);

static int __init perf_event_sysfs_init(void)
{
	struct pmu *pmu;
	int ret;

	mutex_lock(&pmus_lock);

	ret = bus_register(&pmu_bus);
	if (ret)
		goto unlock;

	list_for_each_entry(pmu, &pmus, entry) {
		if (!pmu->name || pmu->type < 0)
			continue;

		ret = pmu_dev_alloc(pmu);
		WARN(ret, "Failed to register pmu: %s, reason %d\n", pmu->name, ret);
	}
	pmu_bus_running = 1;
	ret = 0;

unlock:
	mutex_unlock(&pmus_lock);

	return ret;
}
device_initcall(perf_event_sysfs_init);

#ifdef CONFIG_CGROUP_PERF
static struct cgroup_subsys_state *
perf_cgroup_css_alloc(struct cgroup_subsys_state *parent_css)
{
	struct perf_cgroup *jc;

	jc = kzalloc(sizeof(*jc), GFP_KERNEL);
	if (!jc)
		return ERR_PTR(-ENOMEM);

	jc->info = alloc_percpu(struct perf_cgroup_info);
	if (!jc->info) {
		kfree(jc);
		return ERR_PTR(-ENOMEM);
	}

	return &jc->css;
}

static void perf_cgroup_css_free(struct cgroup_subsys_state *css)
{
	struct perf_cgroup *jc = container_of(css, struct perf_cgroup, css);

	free_percpu(jc->info);
	kfree(jc);
}

static int perf_cgroup_css_online(struct cgroup_subsys_state *css)
{
	perf_event_cgroup(css->cgroup);
	return 0;
}

static int __perf_cgroup_move(void *info)
{
	struct task_struct *task = info;
	rcu_read_lock();
	perf_cgroup_switch(task, PERF_CGROUP_SWOUT | PERF_CGROUP_SWIN);
	rcu_read_unlock();
	return 0;
}

static void perf_cgroup_attach(struct cgroup_taskset *tset)
{
	struct task_struct *task;
	struct cgroup_subsys_state *css;

	cgroup_taskset_for_each(task, css, tset)
		task_function_call(task, __perf_cgroup_move, task);
}

struct cgroup_subsys perf_event_cgrp_subsys = {
	.css_alloc	= perf_cgroup_css_alloc,
	.css_free	= perf_cgroup_css_free,
	.css_online	= perf_cgroup_css_online,
	.attach		= perf_cgroup_attach,
	/*
	 * Implicitly enable on dfl hierarchy so that perf events can
	 * always be filtered by cgroup2 path as long as perf_event
	 * controller is not mounted on a legacy hierarchy.
	 */
	.implicit_on_dfl = true,
	.threaded	= true,
};
#endif /* CONFIG_CGROUP_PERF */<|MERGE_RESOLUTION|>--- conflicted
+++ resolved
@@ -1037,16 +1037,7 @@
 	if (ctx->is_active && cpuctx->cgrp)
 		cpuctx->cgrp = NULL;
 
-<<<<<<< HEAD
-	cpuctx_entry = &cpuctx->cgrp_cpuctx_entry;
-	if (add)
-		list_add(cpuctx_entry,
-			 per_cpu_ptr(&cgrp_cpuctx_list, event->cpu));
-	else
-		list_del(cpuctx_entry);
-=======
 	list_del(&cpuctx->cgrp_cpuctx_entry);
->>>>>>> 04d5ce62
 }
 
 #else /* !CONFIG_CGROUP_PERF */
