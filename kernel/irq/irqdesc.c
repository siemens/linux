--- conflicted
+++ resolved
@@ -646,24 +646,16 @@
 	generic_handle_irq_desc(desc);
 	return 0;
 }
-<<<<<<< HEAD
-EXPORT_SYMBOL_GPL(handle_irq_desc);
-=======
->>>>>>> df0cc57e
 
 /**
  * generic_handle_irq - Invoke the handler for a particular irq
  * @irq:	The irq number to handle
  *
-<<<<<<< HEAD
- */
-=======
  * Returns:	0 on success, or -EINVAL if conversion has failed
  *
  * 		This function must be called from an IRQ context with irq regs
  * 		initialized.
   */
->>>>>>> df0cc57e
 int generic_handle_irq(unsigned int irq)
 {
 	return handle_irq_desc(irq_to_desc(irq));
@@ -671,69 +663,21 @@
 EXPORT_SYMBOL_GPL(generic_handle_irq);
 
 #ifdef CONFIG_IRQ_DOMAIN
-<<<<<<< HEAD
-/**
- * generic_handle_domain_irq - Invoke the handler for a HW irq belonging
- *                             to a domain, usually for a non-root interrupt
- *                             controller
- * @domain:	The domain where to perform the lookup
- * @hwirq:	The HW irq number to convert to a logical one
- *
- * Returns:	0 on success, or -EINVAL if conversion has failed
- *
- */
-int generic_handle_domain_irq(struct irq_domain *domain, unsigned int hwirq)
-{
-	return handle_irq_desc(irq_resolve_mapping(domain, hwirq));
-}
-EXPORT_SYMBOL_GPL(generic_handle_domain_irq);
-
-#ifdef CONFIG_HANDLE_DOMAIN_IRQ
-/**
- * handle_domain_irq - Invoke the handler for a HW irq belonging to a domain,
- *                     usually for a root interrupt controller
- * @domain:	The domain where to perform the lookup
- * @hwirq:	The HW irq number to convert to a logical one
- * @regs:	Register file coming from the low-level handling code
-=======
 /**
  * generic_handle_domain_irq - Invoke the handler for a HW irq belonging
  *                             to a domain.
  * @domain:	The domain where to perform the lookup
  * @hwirq:	The HW irq number to convert to a logical one
->>>>>>> df0cc57e
  *
  * Returns:	0 on success, or -EINVAL if conversion has failed
  *
  * 		This function must be called from an IRQ context with irq regs
  * 		initialized.
  */
-<<<<<<< HEAD
-int handle_domain_irq(struct irq_domain *domain,
-		      unsigned int hwirq, struct pt_regs *regs)
-{
-	struct pt_regs *old_regs = set_irq_regs(regs);
-	struct irq_desc *desc;
-	int ret = 0;
-
-	irq_enter();
-
-	/* The irqdomain code provides boundary checks */
-	desc = irq_resolve_mapping(domain, hwirq);
-	if (likely(desc))
-		handle_irq_desc(desc);
-	else
-		ret = -EINVAL;
-
-	irq_exit();
-	set_irq_regs(old_regs);
-	return ret;
-=======
 int generic_handle_domain_irq(struct irq_domain *domain, unsigned int hwirq)
 {
 	WARN_ON_ONCE(!in_irq());
 	return handle_irq_desc(irq_resolve_mapping(domain, hwirq));
->>>>>>> df0cc57e
 }
 EXPORT_SYMBOL_GPL(generic_handle_domain_irq);
 
@@ -750,33 +694,8 @@
  **/
 int generic_handle_domain_nmi(struct irq_domain *domain, unsigned int hwirq)
 {
-<<<<<<< HEAD
-	struct pt_regs *old_regs = set_irq_regs(regs);
-	struct irq_desc *desc;
-	int ret = 0;
-
-	/*
-	 * NMI context needs to be setup earlier in order to deal with tracing.
-	 */
-	WARN_ON(!in_nmi());
-
-	desc = irq_resolve_mapping(domain, hwirq);
-
-	/*
-	 * ack_bad_irq is not NMI-safe, just report
-	 * an invalid interrupt.
-	 */
-	if (likely(desc))
-		handle_irq_desc(desc);
-	else
-		ret = -EINVAL;
-
-	set_irq_regs(old_regs);
-	return ret;
-=======
 	WARN_ON_ONCE(!in_nmi());
 	return handle_irq_desc(irq_resolve_mapping(domain, hwirq));
->>>>>>> df0cc57e
 }
 #endif
 
