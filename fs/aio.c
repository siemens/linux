--- conflicted
+++ resolved
@@ -116,12 +116,9 @@
 	struct page		**ring_pages;
 	long			nr_pages;
 
-<<<<<<< HEAD
-	struct swork_event	free_work;
-=======
 	struct rcu_head		free_rcu;
 	struct work_struct	free_work;	/* see free_ioctx() */
->>>>>>> 80960794
+	struct swork_event	free_swork;	/* see free_ioctx() */
 
 	/*
 	 * signals when all in-flight requests are done
@@ -595,9 +592,6 @@
 	return cancel(&kiocb->common);
 }
 
-<<<<<<< HEAD
-static void free_ioctx(struct swork_event *sev)
-=======
 /*
  * free_ioctx() should be RCU delayed to synchronize against the RCU
  * protected lookup_ioctx() and also needs process context to call
@@ -605,9 +599,8 @@
  * ->free_work.
  */
 static void free_ioctx(struct work_struct *work)
->>>>>>> 80960794
-{
-	struct kioctx *ctx = container_of(sev, struct kioctx, free_work);
+{
+	struct kioctx *ctx = container_of(work, struct kioctx, free_work);
 
 	pr_debug("freeing %p\n", ctx);
 
@@ -634,13 +627,8 @@
 	if (ctx->rq_wait && atomic_dec_and_test(&ctx->rq_wait->count))
 		complete(&ctx->rq_wait->comp);
 
-<<<<<<< HEAD
-	INIT_SWORK(&ctx->free_work, free_ioctx);
-	swork_queue(&ctx->free_work);
-=======
 	/* Synchronize against RCU protected table->table[] dereferences */
 	call_rcu(&ctx->free_rcu, free_ioctx_rcufn);
->>>>>>> 80960794
 }
 
 /*
@@ -650,7 +638,7 @@
  */
 static void free_ioctx_users_work(struct swork_event *sev)
 {
-	struct kioctx *ctx = container_of(sev, struct kioctx, free_work);
+	struct kioctx *ctx = container_of(sev, struct kioctx, free_swork);
 	struct aio_kiocb *req;
 
 	spin_lock_irq(&ctx->ctx_lock);
@@ -673,8 +661,8 @@
 {
 	struct kioctx *ctx = container_of(ref, struct kioctx, users);
 
-	INIT_SWORK(&ctx->free_work, free_ioctx_users_work);
-	swork_queue(&ctx->free_work);
+	INIT_SWORK(&ctx->free_swork, free_ioctx_users_work);
+	swork_queue(&ctx->free_swork);
 }
 
 static int ioctx_add_table(struct kioctx *ctx, struct mm_struct *mm)
