/* SPDX-License-Identifier: GPL-2.0 */
#ifndef _SCSI_SCSI_DEVINFO_H
#define _SCSI_SCSI_DEVINFO_H
/*
 * Flags for SCSI devices that need special treatment
 */
<<<<<<< HEAD
#define BLIST_NOLUN     	0x001	/* Only scan LUN 0 */
#define BLIST_FORCELUN  	0x002	/* Known to have LUNs, force scanning,
					   deprecated: Use max_luns=N */
#define BLIST_BORKEN    	0x004	/* Flag for broken handshaking */
#define BLIST_KEY       	0x008	/* unlock by special command */
#define BLIST_SINGLELUN 	0x010	/* Do not use LUNs in parallel */
#define BLIST_NOTQ		0x020	/* Buggy Tagged Command Queuing */
#define BLIST_SPARSELUN 	0x040	/* Non consecutive LUN numbering */
#define BLIST_MAX5LUN		0x080	/* Avoid LUNS >= 5 */
#define BLIST_ISROM     	0x100	/* Treat as (removable) CD-ROM */
#define BLIST_LARGELUN		0x200	/* LUNs past 7 on a SCSI-2 device */
#define BLIST_INQUIRY_36	0x400	/* override additional length field */
#define BLIST_NOSTARTONADD	0x1000	/* do not do automatic start on add */
#define BLIST_REPORTLUN2	0x20000	/* try REPORT_LUNS even for SCSI-2 devs
 					   (if HBA supports more than 8 LUNs) */
#define BLIST_NOREPORTLUN	0x40000	/* don't try REPORT_LUNS scan (SCSI-3 devs) */
#define BLIST_NOT_LOCKABLE	0x80000	/* don't use PREVENT-ALLOW commands */
#define BLIST_NO_ULD_ATTACH	0x100000 /* device is actually for RAID config */
#define BLIST_SELECT_NO_ATN	0x200000 /* select without ATN */
#define BLIST_RETRY_HWERROR	0x400000 /* retry HARDWARE_ERROR */
#define BLIST_MAX_512		0x800000 /* maximum 512 sector cdb length */
#define BLIST_NO_DIF		0x2000000 /* Disable T10 PI (DIF) */
#define BLIST_SKIP_VPD_PAGES	0x4000000 /* Ignore SBC-3 VPD pages */
#define BLIST_TRY_VPD_PAGES	0x10000000 /* Attempt to read VPD pages */
#define BLIST_NO_RSOC		0x20000000 /* don't try to issue RSOC */
#define BLIST_MAX_1024		0x40000000 /* maximum 1024 sector cdb length */
#define BLIST_UNMAP_LIMIT_WS	0x80000000 /* Use UNMAP limit for WRITE SAME */
=======

/* Only scan LUN 0 */
#define BLIST_NOLUN		((__force __u32 __bitwise)(1 << 0))
/* Known to have LUNs, force scanning.
 * DEPRECATED: Use max_luns=N */
#define BLIST_FORCELUN		((__force __u32 __bitwise)(1 << 1))
/* Flag for broken handshaking */
#define BLIST_BORKEN		((__force __u32 __bitwise)(1 << 2))
/* unlock by special command */
#define BLIST_KEY		((__force __u32 __bitwise)(1 << 3))
/* Do not use LUNs in parallel */
#define BLIST_SINGLELUN		((__force __u32 __bitwise)(1 << 4))
/* Buggy Tagged Command Queuing */
#define BLIST_NOTQ		((__force __u32 __bitwise)(1 << 5))
/* Non consecutive LUN numbering */
#define BLIST_SPARSELUN		((__force __u32 __bitwise)(1 << 6))
/* Avoid LUNS >= 5 */
#define BLIST_MAX5LUN		((__force __u32 __bitwise)(1 << 7))
/* Treat as (removable) CD-ROM */
#define BLIST_ISROM		((__force __u32 __bitwise)(1 << 8))
/* LUNs past 7 on a SCSI-2 device */
#define BLIST_LARGELUN		((__force __u32 __bitwise)(1 << 9))
/* override additional length field */
#define BLIST_INQUIRY_36	((__force __u32 __bitwise)(1 << 10))
/* do not do automatic start on add */
#define BLIST_NOSTARTONADD	((__force __u32 __bitwise)(1 << 12))
/* try REPORT_LUNS even for SCSI-2 devs (if HBA supports more than 8 LUNs) */
#define BLIST_REPORTLUN2	((__force __u32 __bitwise)(1 << 17))
/* don't try REPORT_LUNS scan (SCSI-3 devs) */
#define BLIST_NOREPORTLUN	((__force __u32 __bitwise)(1 << 18))
/* don't use PREVENT-ALLOW commands */
#define BLIST_NOT_LOCKABLE	((__force __u32 __bitwise)(1 << 19))
/* device is actually for RAID config */
#define BLIST_NO_ULD_ATTACH	((__force __u32 __bitwise)(1 << 20))
/* select without ATN */
#define BLIST_SELECT_NO_ATN	((__force __u32 __bitwise)(1 << 21))
/* retry HARDWARE_ERROR */
#define BLIST_RETRY_HWERROR	((__force __u32 __bitwise)(1 << 22))
/* maximum 512 sector cdb length */
#define BLIST_MAX_512		((__force __u32 __bitwise)(1 << 23))
/* Disable T10 PI (DIF) */
#define BLIST_NO_DIF		((__force __u32 __bitwise)(1 << 25))
/* Ignore SBC-3 VPD pages */
#define BLIST_SKIP_VPD_PAGES	((__force __u32 __bitwise)(1 << 26))
/* Attempt to read VPD pages */
#define BLIST_TRY_VPD_PAGES	((__force __u32 __bitwise)(1 << 28))
/* don't try to issue RSOC */
#define BLIST_NO_RSOC		((__force __u32 __bitwise)(1 << 29))
/* maximum 1024 sector cdb length */
#define BLIST_MAX_1024		((__force __u32 __bitwise)(1 << 30))
>>>>>>> 341b2aa8

#endif<|MERGE_RESOLUTION|>--- conflicted
+++ resolved
@@ -4,35 +4,6 @@
 /*
  * Flags for SCSI devices that need special treatment
  */
-<<<<<<< HEAD
-#define BLIST_NOLUN     	0x001	/* Only scan LUN 0 */
-#define BLIST_FORCELUN  	0x002	/* Known to have LUNs, force scanning,
-					   deprecated: Use max_luns=N */
-#define BLIST_BORKEN    	0x004	/* Flag for broken handshaking */
-#define BLIST_KEY       	0x008	/* unlock by special command */
-#define BLIST_SINGLELUN 	0x010	/* Do not use LUNs in parallel */
-#define BLIST_NOTQ		0x020	/* Buggy Tagged Command Queuing */
-#define BLIST_SPARSELUN 	0x040	/* Non consecutive LUN numbering */
-#define BLIST_MAX5LUN		0x080	/* Avoid LUNS >= 5 */
-#define BLIST_ISROM     	0x100	/* Treat as (removable) CD-ROM */
-#define BLIST_LARGELUN		0x200	/* LUNs past 7 on a SCSI-2 device */
-#define BLIST_INQUIRY_36	0x400	/* override additional length field */
-#define BLIST_NOSTARTONADD	0x1000	/* do not do automatic start on add */
-#define BLIST_REPORTLUN2	0x20000	/* try REPORT_LUNS even for SCSI-2 devs
- 					   (if HBA supports more than 8 LUNs) */
-#define BLIST_NOREPORTLUN	0x40000	/* don't try REPORT_LUNS scan (SCSI-3 devs) */
-#define BLIST_NOT_LOCKABLE	0x80000	/* don't use PREVENT-ALLOW commands */
-#define BLIST_NO_ULD_ATTACH	0x100000 /* device is actually for RAID config */
-#define BLIST_SELECT_NO_ATN	0x200000 /* select without ATN */
-#define BLIST_RETRY_HWERROR	0x400000 /* retry HARDWARE_ERROR */
-#define BLIST_MAX_512		0x800000 /* maximum 512 sector cdb length */
-#define BLIST_NO_DIF		0x2000000 /* Disable T10 PI (DIF) */
-#define BLIST_SKIP_VPD_PAGES	0x4000000 /* Ignore SBC-3 VPD pages */
-#define BLIST_TRY_VPD_PAGES	0x10000000 /* Attempt to read VPD pages */
-#define BLIST_NO_RSOC		0x20000000 /* don't try to issue RSOC */
-#define BLIST_MAX_1024		0x40000000 /* maximum 1024 sector cdb length */
-#define BLIST_UNMAP_LIMIT_WS	0x80000000 /* Use UNMAP limit for WRITE SAME */
-=======
 
 /* Only scan LUN 0 */
 #define BLIST_NOLUN		((__force __u32 __bitwise)(1 << 0))
@@ -83,6 +54,7 @@
 #define BLIST_NO_RSOC		((__force __u32 __bitwise)(1 << 29))
 /* maximum 1024 sector cdb length */
 #define BLIST_MAX_1024		((__force __u32 __bitwise)(1 << 30))
->>>>>>> 341b2aa8
+/* Use UNMAP limit for WRITE SAME */
+#define BLIST_UNMAP_LIMIT_WS	((__force __u32 __bitwise)(1 << 31))
 
 #endif