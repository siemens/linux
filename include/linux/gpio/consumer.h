#ifndef __LINUX_GPIO_CONSUMER_H
#define __LINUX_GPIO_CONSUMER_H

#include <linux/bug.h>
#include <linux/err.h>
#include <linux/kernel.h>

struct device;

/**
 * Opaque descriptor for a GPIO. These are obtained using gpiod_get() and are
 * preferable to the old integer-based handles.
 *
 * Contrary to integers, a pointer to a gpio_desc is guaranteed to be valid
 * until the GPIO is released.
 */
struct gpio_desc;

#define GPIOD_FLAGS_BIT_DIR_SET		BIT(0)
#define GPIOD_FLAGS_BIT_DIR_OUT		BIT(1)
#define GPIOD_FLAGS_BIT_DIR_VAL		BIT(2)

/**
 * Optional flags that can be passed to one of gpiod_* to configure direction
 * and output value. These values cannot be OR'd.
 */
enum gpiod_flags {
	GPIOD_ASIS	= 0,
	GPIOD_IN	= GPIOD_FLAGS_BIT_DIR_SET,
	GPIOD_OUT_LOW	= GPIOD_FLAGS_BIT_DIR_SET | GPIOD_FLAGS_BIT_DIR_OUT,
	GPIOD_OUT_HIGH	= GPIOD_FLAGS_BIT_DIR_SET | GPIOD_FLAGS_BIT_DIR_OUT |
			  GPIOD_FLAGS_BIT_DIR_VAL,
};

#ifdef CONFIG_GPIOLIB

#define GPIOD_FLAGS_BIT_DIR_SET		BIT(0)
#define GPIOD_FLAGS_BIT_DIR_OUT		BIT(1)
#define GPIOD_FLAGS_BIT_DIR_VAL		BIT(2)

/**
 * Optional flags that can be passed to one of gpiod_* to configure direction
 * and output value. These values cannot be OR'd.
 */
enum gpiod_flags {
	GPIOD_ASIS	= 0,
	GPIOD_IN	= GPIOD_FLAGS_BIT_DIR_SET,
	GPIOD_OUT_LOW	= GPIOD_FLAGS_BIT_DIR_SET | GPIOD_FLAGS_BIT_DIR_OUT,
	GPIOD_OUT_HIGH	= GPIOD_FLAGS_BIT_DIR_SET | GPIOD_FLAGS_BIT_DIR_OUT |
			  GPIOD_FLAGS_BIT_DIR_VAL,
};

/* Acquire and dispose GPIOs */
struct gpio_desc *__must_check __gpiod_get(struct device *dev,
					 const char *con_id,
					 enum gpiod_flags flags);
<<<<<<< HEAD
#define __gpiod_get(dev, con_id, flags, ...) __gpiod_get(dev, con_id, flags)
#define gpiod_get(varargs...) __gpiod_get(varargs, 0)
=======
>>>>>>> 9e82bf01
struct gpio_desc *__must_check __gpiod_get_index(struct device *dev,
					       const char *con_id,
					       unsigned int idx,
					       enum gpiod_flags flags);
<<<<<<< HEAD
#define __gpiod_get_index(dev, con_id, index, flags, ...)		\
	__gpiod_get_index(dev, con_id, index, flags)
#define gpiod_get_index(varargs...) __gpiod_get_index(varargs, 0)
struct gpio_desc *__must_check __gpiod_get_optional(struct device *dev,
						  const char *con_id,
						  enum gpiod_flags flags);
#define __gpiod_get_optional(dev, con_id, flags, ...)			\
	__gpiod_get_optional(dev, con_id, flags)
#define gpiod_get_optional(varargs...) __gpiod_get_optional(varargs, 0)
=======
struct gpio_desc *__must_check __gpiod_get_optional(struct device *dev,
						  const char *con_id,
						  enum gpiod_flags flags);
>>>>>>> 9e82bf01
struct gpio_desc *__must_check __gpiod_get_index_optional(struct device *dev,
							const char *con_id,
							unsigned int index,
							enum gpiod_flags flags);
<<<<<<< HEAD
#define __gpiod_get_index_optional(dev, con_id, index, flags, ...)	\
	__gpiod_get_index_optional(dev, con_id, index, flags)
#define gpiod_get_index_optional(varargs...)				\
	__gpiod_get_index_optional(varargs, 0)

=======
>>>>>>> 9e82bf01
void gpiod_put(struct gpio_desc *desc);

struct gpio_desc *__must_check __devm_gpiod_get(struct device *dev,
					      const char *con_id,
					      enum gpiod_flags flags);
<<<<<<< HEAD
#define __devm_gpiod_get(dev, con_id, flags, ...)			\
	__devm_gpiod_get(dev, con_id, flags)
#define devm_gpiod_get(varargs...) __devm_gpiod_get(varargs, 0)
=======
>>>>>>> 9e82bf01
struct gpio_desc *__must_check __devm_gpiod_get_index(struct device *dev,
						    const char *con_id,
						    unsigned int idx,
						    enum gpiod_flags flags);
<<<<<<< HEAD
#define __devm_gpiod_get_index(dev, con_id, index, flags, ...)		\
	__devm_gpiod_get_index(dev, con_id, index, flags)
#define devm_gpiod_get_index(varargs...) __devm_gpiod_get_index(varargs, 0)
struct gpio_desc *__must_check __devm_gpiod_get_optional(struct device *dev,
						       const char *con_id,
						       enum gpiod_flags flags);
#define __devm_gpiod_get_optional(dev, con_id, flags, ...)		\
	__devm_gpiod_get_optional(dev, con_id, flags)
#define devm_gpiod_get_optional(varargs...)				\
	__devm_gpiod_get_optional(varargs, 0)
struct gpio_desc *__must_check
__devm_gpiod_get_index_optional(struct device *dev, const char *con_id,
			      unsigned int index, enum gpiod_flags flags);
#define __devm_gpiod_get_index_optional(dev, con_id, index, flags, ...)	\
	__devm_gpiod_get_index_optional(dev, con_id, index, flags)
#define devm_gpiod_get_index_optional(varargs...)			\
	__devm_gpiod_get_index_optional(varargs, 0)

=======
struct gpio_desc *__must_check __devm_gpiod_get_optional(struct device *dev,
						       const char *con_id,
						       enum gpiod_flags flags);
struct gpio_desc *__must_check
__devm_gpiod_get_index_optional(struct device *dev, const char *con_id,
			      unsigned int index, enum gpiod_flags flags);
>>>>>>> 9e82bf01
void devm_gpiod_put(struct device *dev, struct gpio_desc *desc);

int gpiod_get_direction(const struct gpio_desc *desc);
int gpiod_direction_input(struct gpio_desc *desc);
int gpiod_direction_output(struct gpio_desc *desc, int value);
int gpiod_direction_output_raw(struct gpio_desc *desc, int value);

/* Value get/set from non-sleeping context */
int gpiod_get_value(const struct gpio_desc *desc);
void gpiod_set_value(struct gpio_desc *desc, int value);
int gpiod_get_raw_value(const struct gpio_desc *desc);
void gpiod_set_raw_value(struct gpio_desc *desc, int value);

/* Value get/set from sleeping context */
int gpiod_get_value_cansleep(const struct gpio_desc *desc);
void gpiod_set_value_cansleep(struct gpio_desc *desc, int value);
int gpiod_get_raw_value_cansleep(const struct gpio_desc *desc);
void gpiod_set_raw_value_cansleep(struct gpio_desc *desc, int value);

int gpiod_set_debounce(struct gpio_desc *desc, unsigned debounce);

int gpiod_is_active_low(const struct gpio_desc *desc);
int gpiod_cansleep(const struct gpio_desc *desc);

int gpiod_to_irq(const struct gpio_desc *desc);

/* Convert between the old gpio_ and new gpiod_ interfaces */
struct gpio_desc *gpio_to_desc(unsigned gpio);
int desc_to_gpio(const struct gpio_desc *desc);

#else /* CONFIG_GPIOLIB */

static inline struct gpio_desc *__must_check __gpiod_get(struct device *dev,
						const char *con_id,
						enum gpiod_flags flags)
{
	return ERR_PTR(-ENOSYS);
}
static inline struct gpio_desc *__must_check
__gpiod_get_index(struct device *dev,
		  const char *con_id,
		  unsigned int idx,
		  enum gpiod_flags flags)
{
	return ERR_PTR(-ENOSYS);
}

static inline struct gpio_desc *__must_check
__gpiod_get_optional(struct device *dev, const char *con_id,
		     enum gpiod_flags flags)
{
	return ERR_PTR(-ENOSYS);
}

static inline struct gpio_desc *__must_check
__gpiod_get_index_optional(struct device *dev, const char *con_id,
			   unsigned int index, enum gpiod_flags flags)
{
	return ERR_PTR(-ENOSYS);
}

static inline void gpiod_put(struct gpio_desc *desc)
{
	might_sleep();

	/* GPIO can never have been requested */
	WARN_ON(1);
}

static inline struct gpio_desc *__must_check
__devm_gpiod_get(struct device *dev,
		 const char *con_id,
		 enum gpiod_flags flags)
{
	return ERR_PTR(-ENOSYS);
}
static inline
struct gpio_desc *__must_check
__devm_gpiod_get_index(struct device *dev,
		       const char *con_id,
		       unsigned int idx,
		       enum gpiod_flags flags)
{
	return ERR_PTR(-ENOSYS);
}

static inline struct gpio_desc *__must_check
__devm_gpiod_get_optional(struct device *dev, const char *con_id,
			  enum gpiod_flags flags)
{
	return ERR_PTR(-ENOSYS);
}

static inline struct gpio_desc *__must_check
__devm_gpiod_get_index_optional(struct device *dev, const char *con_id,
				unsigned int index, enum gpiod_flags flags)
{
	return ERR_PTR(-ENOSYS);
}

static inline void devm_gpiod_put(struct device *dev, struct gpio_desc *desc)
{
	might_sleep();

	/* GPIO can never have been requested */
	WARN_ON(1);
}


static inline int gpiod_get_direction(const struct gpio_desc *desc)
{
	/* GPIO can never have been requested */
	WARN_ON(1);
	return -ENOSYS;
}
static inline int gpiod_direction_input(struct gpio_desc *desc)
{
	/* GPIO can never have been requested */
	WARN_ON(1);
	return -ENOSYS;
}
static inline int gpiod_direction_output(struct gpio_desc *desc, int value)
{
	/* GPIO can never have been requested */
	WARN_ON(1);
	return -ENOSYS;
}
static inline int gpiod_direction_output_raw(struct gpio_desc *desc, int value)
{
	/* GPIO can never have been requested */
	WARN_ON(1);
	return -ENOSYS;
}


static inline int gpiod_get_value(const struct gpio_desc *desc)
{
	/* GPIO can never have been requested */
	WARN_ON(1);
	return 0;
}
static inline void gpiod_set_value(struct gpio_desc *desc, int value)
{
	/* GPIO can never have been requested */
	WARN_ON(1);
}
static inline int gpiod_get_raw_value(const struct gpio_desc *desc)
{
	/* GPIO can never have been requested */
	WARN_ON(1);
	return 0;
}
static inline void gpiod_set_raw_value(struct gpio_desc *desc, int value)
{
	/* GPIO can never have been requested */
	WARN_ON(1);
}

static inline int gpiod_get_value_cansleep(const struct gpio_desc *desc)
{
	/* GPIO can never have been requested */
	WARN_ON(1);
	return 0;
}
static inline void gpiod_set_value_cansleep(struct gpio_desc *desc, int value)
{
	/* GPIO can never have been requested */
	WARN_ON(1);
}
static inline int gpiod_get_raw_value_cansleep(const struct gpio_desc *desc)
{
	/* GPIO can never have been requested */
	WARN_ON(1);
	return 0;
}
static inline void gpiod_set_raw_value_cansleep(struct gpio_desc *desc,
						int value)
{
	/* GPIO can never have been requested */
	WARN_ON(1);
}

static inline int gpiod_set_debounce(struct gpio_desc *desc, unsigned debounce)
{
	/* GPIO can never have been requested */
	WARN_ON(1);
	return -ENOSYS;
}

static inline int gpiod_is_active_low(const struct gpio_desc *desc)
{
	/* GPIO can never have been requested */
	WARN_ON(1);
	return 0;
}
static inline int gpiod_cansleep(const struct gpio_desc *desc)
{
	/* GPIO can never have been requested */
	WARN_ON(1);
	return 0;
}

static inline int gpiod_to_irq(const struct gpio_desc *desc)
{
	/* GPIO can never have been requested */
	WARN_ON(1);
	return -EINVAL;
}

static inline struct gpio_desc *gpio_to_desc(unsigned gpio)
{
	return ERR_PTR(-EINVAL);
}
static inline int desc_to_gpio(const struct gpio_desc *desc)
{
	/* GPIO can never have been requested */
	WARN_ON(1);
	return -EINVAL;
}

#endif /* CONFIG_GPIOLIB */

/*
 * Vararg-hacks! This is done to transition the kernel to always pass
 * the options flags argument to the below functions. During a transition
 * phase these vararg macros make both old-and-newstyle code compile,
 * but when all calls to the elder API are removed, these should go away
 * and the __gpiod_get() etc functions above be renamed just gpiod_get()
 * etc.
 */
#define __gpiod_get(dev, con_id, flags, ...) __gpiod_get(dev, con_id, flags)
#define gpiod_get(varargs...) __gpiod_get(varargs, 0)
#define __gpiod_get_index(dev, con_id, index, flags, ...)		\
	__gpiod_get_index(dev, con_id, index, flags)
#define gpiod_get_index(varargs...) __gpiod_get_index(varargs, 0)
#define __gpiod_get_optional(dev, con_id, flags, ...)			\
	__gpiod_get_optional(dev, con_id, flags)
#define gpiod_get_optional(varargs...) __gpiod_get_optional(varargs, 0)
#define __gpiod_get_index_optional(dev, con_id, index, flags, ...)	\
	__gpiod_get_index_optional(dev, con_id, index, flags)
#define gpiod_get_index_optional(varargs...)				\
	__gpiod_get_index_optional(varargs, 0)
#define __devm_gpiod_get(dev, con_id, flags, ...)			\
	__devm_gpiod_get(dev, con_id, flags)
#define devm_gpiod_get(varargs...) __devm_gpiod_get(varargs, 0)
#define __devm_gpiod_get_index(dev, con_id, index, flags, ...)		\
	__devm_gpiod_get_index(dev, con_id, index, flags)
#define devm_gpiod_get_index(varargs...) __devm_gpiod_get_index(varargs, 0)
#define __devm_gpiod_get_optional(dev, con_id, flags, ...)		\
	__devm_gpiod_get_optional(dev, con_id, flags)
#define devm_gpiod_get_optional(varargs...)				\
	__devm_gpiod_get_optional(varargs, 0)
#define __devm_gpiod_get_index_optional(dev, con_id, index, flags, ...)	\
	__devm_gpiod_get_index_optional(dev, con_id, index, flags)
#define devm_gpiod_get_index_optional(varargs...)			\
	__devm_gpiod_get_index_optional(varargs, 0)

#if IS_ENABLED(CONFIG_GPIOLIB) && IS_ENABLED(CONFIG_GPIO_SYSFS)

int gpiod_export(struct gpio_desc *desc, bool direction_may_change);
int gpiod_export_link(struct device *dev, const char *name,
		      struct gpio_desc *desc);
int gpiod_sysfs_set_active_low(struct gpio_desc *desc, int value);
void gpiod_unexport(struct gpio_desc *desc);

#else  /* CONFIG_GPIOLIB && CONFIG_GPIO_SYSFS */

static inline int gpiod_export(struct gpio_desc *desc,
			       bool direction_may_change)
{
	return -ENOSYS;
}

static inline int gpiod_export_link(struct device *dev, const char *name,
				    struct gpio_desc *desc)
{
	return -ENOSYS;
}

static inline int gpiod_sysfs_set_active_low(struct gpio_desc *desc, int value)
{
	return -ENOSYS;
}

static inline void gpiod_unexport(struct gpio_desc *desc)
{
}

#endif /* CONFIG_GPIOLIB && CONFIG_GPIO_SYSFS */

#endif<|MERGE_RESOLUTION|>--- conflicted
+++ resolved
@@ -34,104 +34,36 @@
 
 #ifdef CONFIG_GPIOLIB
 
-#define GPIOD_FLAGS_BIT_DIR_SET		BIT(0)
-#define GPIOD_FLAGS_BIT_DIR_OUT		BIT(1)
-#define GPIOD_FLAGS_BIT_DIR_VAL		BIT(2)
-
-/**
- * Optional flags that can be passed to one of gpiod_* to configure direction
- * and output value. These values cannot be OR'd.
- */
-enum gpiod_flags {
-	GPIOD_ASIS	= 0,
-	GPIOD_IN	= GPIOD_FLAGS_BIT_DIR_SET,
-	GPIOD_OUT_LOW	= GPIOD_FLAGS_BIT_DIR_SET | GPIOD_FLAGS_BIT_DIR_OUT,
-	GPIOD_OUT_HIGH	= GPIOD_FLAGS_BIT_DIR_SET | GPIOD_FLAGS_BIT_DIR_OUT |
-			  GPIOD_FLAGS_BIT_DIR_VAL,
-};
-
 /* Acquire and dispose GPIOs */
 struct gpio_desc *__must_check __gpiod_get(struct device *dev,
 					 const char *con_id,
 					 enum gpiod_flags flags);
-<<<<<<< HEAD
-#define __gpiod_get(dev, con_id, flags, ...) __gpiod_get(dev, con_id, flags)
-#define gpiod_get(varargs...) __gpiod_get(varargs, 0)
-=======
->>>>>>> 9e82bf01
 struct gpio_desc *__must_check __gpiod_get_index(struct device *dev,
 					       const char *con_id,
 					       unsigned int idx,
 					       enum gpiod_flags flags);
-<<<<<<< HEAD
-#define __gpiod_get_index(dev, con_id, index, flags, ...)		\
-	__gpiod_get_index(dev, con_id, index, flags)
-#define gpiod_get_index(varargs...) __gpiod_get_index(varargs, 0)
 struct gpio_desc *__must_check __gpiod_get_optional(struct device *dev,
 						  const char *con_id,
 						  enum gpiod_flags flags);
-#define __gpiod_get_optional(dev, con_id, flags, ...)			\
-	__gpiod_get_optional(dev, con_id, flags)
-#define gpiod_get_optional(varargs...) __gpiod_get_optional(varargs, 0)
-=======
-struct gpio_desc *__must_check __gpiod_get_optional(struct device *dev,
-						  const char *con_id,
-						  enum gpiod_flags flags);
->>>>>>> 9e82bf01
 struct gpio_desc *__must_check __gpiod_get_index_optional(struct device *dev,
 							const char *con_id,
 							unsigned int index,
 							enum gpiod_flags flags);
-<<<<<<< HEAD
-#define __gpiod_get_index_optional(dev, con_id, index, flags, ...)	\
-	__gpiod_get_index_optional(dev, con_id, index, flags)
-#define gpiod_get_index_optional(varargs...)				\
-	__gpiod_get_index_optional(varargs, 0)
-
-=======
->>>>>>> 9e82bf01
 void gpiod_put(struct gpio_desc *desc);
 
 struct gpio_desc *__must_check __devm_gpiod_get(struct device *dev,
 					      const char *con_id,
 					      enum gpiod_flags flags);
-<<<<<<< HEAD
-#define __devm_gpiod_get(dev, con_id, flags, ...)			\
-	__devm_gpiod_get(dev, con_id, flags)
-#define devm_gpiod_get(varargs...) __devm_gpiod_get(varargs, 0)
-=======
->>>>>>> 9e82bf01
 struct gpio_desc *__must_check __devm_gpiod_get_index(struct device *dev,
 						    const char *con_id,
 						    unsigned int idx,
 						    enum gpiod_flags flags);
-<<<<<<< HEAD
-#define __devm_gpiod_get_index(dev, con_id, index, flags, ...)		\
-	__devm_gpiod_get_index(dev, con_id, index, flags)
-#define devm_gpiod_get_index(varargs...) __devm_gpiod_get_index(varargs, 0)
-struct gpio_desc *__must_check __devm_gpiod_get_optional(struct device *dev,
-						       const char *con_id,
-						       enum gpiod_flags flags);
-#define __devm_gpiod_get_optional(dev, con_id, flags, ...)		\
-	__devm_gpiod_get_optional(dev, con_id, flags)
-#define devm_gpiod_get_optional(varargs...)				\
-	__devm_gpiod_get_optional(varargs, 0)
-struct gpio_desc *__must_check
-__devm_gpiod_get_index_optional(struct device *dev, const char *con_id,
-			      unsigned int index, enum gpiod_flags flags);
-#define __devm_gpiod_get_index_optional(dev, con_id, index, flags, ...)	\
-	__devm_gpiod_get_index_optional(dev, con_id, index, flags)
-#define devm_gpiod_get_index_optional(varargs...)			\
-	__devm_gpiod_get_index_optional(varargs, 0)
-
-=======
 struct gpio_desc *__must_check __devm_gpiod_get_optional(struct device *dev,
 						       const char *con_id,
 						       enum gpiod_flags flags);
 struct gpio_desc *__must_check
 __devm_gpiod_get_index_optional(struct device *dev, const char *con_id,
 			      unsigned int index, enum gpiod_flags flags);
->>>>>>> 9e82bf01
 void devm_gpiod_put(struct device *dev, struct gpio_desc *desc);
 
 int gpiod_get_direction(const struct gpio_desc *desc);
